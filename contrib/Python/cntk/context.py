# Copyright (c) Microsoft. All rights reserved.

# Licensed under the MIT license. See LICENSE.md file in the project root
# for full license information.
# ==============================================================================

# TODO: Settle on a centralized location for all the documentation that is in docstrings
# TODO: Take out the saved model from the context

from abc import ABCMeta, abstractmethod
import os
import re
import subprocess
import numpy as np
import shutil as sh

from cntk.graph import ComputationNode
from cntk.utils import get_cntk_cmd, MODEL_INDENTATION
from .utils import cntk_to_numpy_shape
from .utils import with_metaclass
from .reader import InputMap

CNTK_TEMPLATE_DIR = os.path.join(os.path.dirname(__file__), "templates")
CNTK_TRAIN_TEMPLATE_PATH = os.path.join(
    CNTK_TEMPLATE_DIR, "cntk_train_template.cntk")
CNTK_TEST_TEMPLATE_PATH = os.path.join(
    CNTK_TEMPLATE_DIR, "cntk_test_template.cntk")
CNTK_WRITE_TEMPLATE_PATH = os.path.join(
    CNTK_TEMPLATE_DIR, "cntk_write_template.cntk")
CNTK_EVAL_TEMPLATE_PATH = os.path.join(
    CNTK_TEMPLATE_DIR, "cntk_eval_template.cntk")
CNTK_TRAIN_CONFIG_FILENAME = "train.cntk"
CNTK_TEST_CONFIG_FILENAME = "test.cntk"
CNTK_WRITE_CONFIG_FILENAME = "write.cntk"
CNTK_EVAL_CONFIG_FILENAME = "eval.cntk"
CNTK_OUTPUT_FILENAME = "out"

# TODO: add validate method
# TODO: overload action methods to support numpy matrices as inputs
# TODO: overload action methods to have versions that do not need reader
# TODO: clean_up should become a property of train()
# or numpy inputs

_CONTEXT = {}


def get_context(handle='default'):
    # TODO: we need more sanity in the model handling here
    if handle not in _CONTEXT:
        _CONTEXT[handle] = LocalExecutionContext(handle)

    return _CONTEXT[handle]


def get_new_context():
    while True:
        new_handle = str(np.random.random())[2:]
        if new_handle not in _CONTEXT:
            return get_context(new_handle)


class AbstractContext(with_metaclass(ABCMeta, object)):

    '''
    This is the abstract CNTK context. It provides an API to run CNTK actions.
    '''

    def __init__(self, name,
                 device_id=-1,
                 precision="float"):
        
        '''        
        This is the constructor of AbstractContext       
        
        Args:
            name: context name
            device_id: whether to use CPU (-1) or GPU if `device_id>=0', in which case it denotes the GPU index
            precision: either float or double
        '''        
        
        if isinstance(name, str):
            tmpdir = name
        else:
            tmpdir = id(name)

        self.directory = os.path.abspath('_cntk_%s' % tmpdir)

        if os.path.exists(self.directory):
            print("Directory '%s' already exists" %
                  self.directory)
        else:
            os.mkdir(self.directory)

        self.name = name
        self.device_id = device_id
        self.precision = precision
        self.input_nodes = set()

    def __enter__(self):
        _CONTEXT[self.name] = self

        return self

    def __exit__(self, exc_type, exc_value, exc_tb):
        del _CONTEXT[self.name]

    def _save_file(self, config_file_name, config_content, action_name):
        '''
        Writes the content of a config file on disk.

        Args:
            config_file_name (str): the name of the configuration file
            config_content (str): a string containing the configuration
            action_name (string): the name of the action in cntk configuration file
            
        Returns:
            the full path of the saved file
        '''

        filename = os.path.join(self.directory, config_file_name)
        filename = os.path.relpath(filename)

        with open(filename, 'w') as out:
            out.write(config_content)
            out.write("command=%s" %action_name)

        return filename
        
    @abstractmethod
    def train(self, root_nodes, optimizer, input_map=None, override_existing=True):
        '''
        Abstract method to run the train action locally.

        Args:
            root_nodes (list): the list of root nodes of the model
            optimizer (instance of `cntk.optimizer.SGDParams'): the SGD optimizer to use for training
            node (:class:`cntk.graph.ComputationNode`): the node to evaluate
            input_map (dict): map from input nodes to `InputMap`
            override_existing (bool): if the folder exists already override it

        Returns:
            output of the CNTK executable training run
        '''
        pass

    @abstractmethod
    def test(self, root_nodes=None, input_map=None):
        '''
        Abstract method for the action test.

        Args:
            root_nodes (list): the list of root nodes of the model
            input_map (`InputMap`): describes how to map inputs to the data in a data file using a reader

        Returns:
            dictionary containing 'SamplesSeen', 'Perplexity', and values for
            objective and evaluation error indexed by their node names
        '''
        pass

    @abstractmethod
    def write(self, input_map=None):
        '''
        Abstract method for the action write. It evaluates the trained model on 
        the data provided by the reader.

        Args:
            node (:class:`cntk.graph.ComputationNode`): the node to evaluate.
            input_map (`InputMap`): describes how to map inputs to the data in a data file using a reader

        Returns: 
            output generated by `node`
        '''
        pass

    @abstractmethod
    def eval(self, node, input_map=None, backward_pass=False, input_name=None):
        '''
        Abstract method for the action write.  It evaluates `node` on the data
        provided by the reader. This is useful mainly to explore the operators
        and for convenient unit testing.
        
        Args:
            node (:class:`cntk.graph.ComputationNode`): the node to evaluate.
            input_map (`InputMap`): describes how to map inputs to the data in a data file using a reader
            backward_pass (bool): set to True if you want to output the gradient of a node (backward pass)
            input_name (:class:`cntk.graph.ComputationNode`): if backward_pass is True then input_node should contain the input name that
            the gradient is performed with respect to.

        Returns: 
            output generated by `node`
        '''
        pass

    def _generate_config(self, root_nodes=None, input_map=None):
        '''
        Helper function to create a configuration incorporating all root nodes
        '''

        desc = []
        inputs = set()
        unrolled_nodes = {}
        node_counter = 0

        if not isinstance(root_nodes, list):
            root_nodes = [root_nodes]

        for root_node in root_nodes:
            var_name, node_counter, _desc, _inputs = \
                root_node._to_config(input_map,
                                     desc,
                                     unrolled_nodes,
                                     inputs,
                                     node_counter)

            inputs |= _inputs

        description = "\n".join(desc)

        return description, inputs

    def _generate_train_config(self, root_nodes, optimizer, input_map, 
                               override_existing, action_name=None):
        '''
        Generates the configuration file for the train action.

        Args:
            root_nodes (list): the list of root nodes of the model
            optimizer (instance of `cntk.optimizer.SGDParams'): the SGD optimizer to use for training
            input_map (`InputMap`): describes how to map inputs to the data in a data file using a reader
            override_existing (bool): if the folder exists already override it
            action_name (string): the name of the action in cntk configuration file

        Returns: 
            configuration string
        '''

        if input_map is None:
            input_map = InputMap()

        description, inputs = self._generate_config(root_nodes, input_map)

        tmpl = open(CNTK_TRAIN_TEMPLATE_PATH, "r").read()        

        tmpl_dict = {
            'ActionName': action_name,
            'DevideId': self.device_id,
            'Precision': self.precision,
            'ModelDescription': description,
            'ModelPath': self.model_path,
            'Reader': input_map.generate_config(),
            'SGD': optimizer.generate_config(),
        }

        return tmpl % tmpl_dict

<<<<<<< HEAD
    def _generate_test_config(self, input_map, action_name=None):
=======
    def _generate_test_config(self, root_nodes, input_map=None):
>>>>>>> f018ba8b
        '''
        Generates the configuration file for the test action.

        Args:
            root_nodes (list): the list of root nodes of the model
            input_map (`InputMap`): describes how to map inputs to the data in a data file using a reader
            action_name (string): the name of the action in cntk configuration file

        Returns:
            configuration string
        '''
        if input_map is None:
            input_map = InputMap()

        # we generate the config just to collect the lazy readers in input_map
        self._generate_config(root_nodes, input_map)

        tmpl = open(CNTK_TEST_TEMPLATE_PATH, "r").read()        

        tmpl_dict = {
            'ActionName': action_name,
            'DevideId': self.device_id,
            'Precision': self.precision,
            'ModelPath': self.model_path,
            'Reader': input_map.generate_config(),
        }
        return tmpl % tmpl_dict

    def _generate_write_config(self, input_map, action_name=None):
        '''
        Generates the configuration file for the write action.
        It uses the context's trained model.

        Args:
            input_map (`InputMap`): describes how to map inputs to the data in a data file using a reader
            action_name (string): the name of the action in cntk configuration file

        Returns:
            configuration string
        '''
        if input_map is None:
            input_map = InputMap()

        tmpl = open(CNTK_WRITE_TEMPLATE_PATH, "r").read()

        tmpl_dict = {
            'ActionName': action_name,
            'DevideId': self.device_id,
            'Precision': self.precision,
            'ModelPath': self.model_path,
            'OutputFile': self.output_filename_base,
            'Reader': input_map.generate_config(),
        }
        return tmpl % tmpl_dict

    def _generate_eval_config(self, root_nodes, input_map=None, 
                              node_unit_test=False, action_name=None):
        '''
        Generates the configuration file for write action.

        Args:
            root_nodes (list): the list of root nodes of the model
            node (:class:`cntk.graph.ComputationNode`): the node to evaluate
            input_map (`InputMap`): describes how to map inputs to the data in a data file using a reader
            node_unit_test (bool): set to True if you want to output the gradient of a node (backward pass)
            action_name (string): the name of the action in cntk configuration file

        Returns: 
            configuration string
        '''
        if input_map is None:
            input_map = InputMap()

        description, inputs = self._generate_config(root_nodes, input_map)

        if len(inputs) == 0:
            # add dummy input to keep CNTK happy
            # TODO relieve this requirement on CNTK side
            #import ipdb;ipdb.set_trace()
            from cntk.ops import input_reader
            dummy_input = input_reader([[[1]]])
            dummy_input.var_name='_dummy_input'
            input_map._add_unmapped(dummy_input)
            desc, _inputs = dummy_input.to_config(input_map)
            description += '\n\n' + desc


        tmpl = open(CNTK_EVAL_TEMPLATE_PATH, "r").read()
        
        tmpl_dict = {
            'ActionName': action_name,
            'DevideId': self.device_id,
            'Precision': self.precision,
            'NodeUnitTest': node_unit_test,
            'OutputFile': self.output_filename_base,
            'ModelDescription': description,
            'Reader': input_map.generate_config(),
        }
        return tmpl % tmpl_dict

class LocalExecutionContext(AbstractContext):

    '''
    This is a sub-class of AbstractContext, use it to run CNTK locally.
    '''

    def __init__(self, name,
                 device_id=-1,
                 precision="float",
                 clean_up=True):
        
        '''        
        This is the constructor of LocalExecutionContext       
        
        Args:
            name: context name
            device_id: whether to use CPU (-1) or GPU if `device_id>=0', in which case it denotes the GPU index
            precision: either float or double
            clean_up: whether the temporary directory should be removed when the context is left        
        '''        
        
        super(self.__class__,self).__init__(name, device_id, precision)
        self.clean_up = clean_up
        self.model_dir = os.path.join(self.directory, 'Models')
        self.model_path = os.path.join(self.model_dir, self.name)
        self.output_filename_base = os.path.join(self.directory, CNTK_OUTPUT_FILENAME)

    def __exit__(self, exc_type, exc_value, exc_tb):
        super(self.__class__, self).__exit__( exc_type, exc_value, exc_tb)
        if self.clean_up:
            sh.rmtree(self.directory)

        
    def _call_cntk(self, config_file_name, config_content, action_name):
        '''
        Calls the CNTK executable on the `config_content`.

        Args:
            config_file_name (str): the name of the configuration file
            config_content (str): a string containing the configuration
            action_name (string): the name of the action in cntk configuration file

        Returns:
            the output generated by the CNTK executable, which is used to retrieve the node shapes.
        '''
        
        filename = self._save_file(config_file_name, config_content, action_name)

        try:
            output_bytes = subprocess.check_output(
                [get_cntk_cmd(), 'configFile=%s' % filename],
                stderr=subprocess.STDOUT)
            output = output_bytes.decode('utf-8')
            with open(os.path.join(self.directory, 'cntk.log'), 'w') as log:
                log.write(output)

        except subprocess.CalledProcessError as e:
            with open('error.txt', 'w') as f:
                f.write(e.output.decode('utf-8'))
            print("=" * 50)
            print(e.output.decode('utf-8'))
            print("=" * 50)
            raise

        if not output:
            raise ValueError('no output returned')

        return output

    '''
    Regular expression to parse the shape information of the nodes out of
    CNTK's output
    '''
    _VAR_SHAPE_REGEX = re.compile(
        '^Validating --> (?P<var_name>[^ ]+) = [^>]*> \[(?P<shape>[^]]+)')
    _SHAPE_STRIDE_REGEX = re.compile('\{.*?\}')

    @staticmethod
    def _parse_shapes_from_output(output):
        '''
        Parse CNTK's output and look for shape information that is then passed
        as a dictionary {var_name -> shape tuple}

        Args:
            output (str): output from CNTK

        Returns:
            dictionary mapping node names to shapes
        '''
        var_shape = {}
        for line in output.split('\n'):
            mo = LocalExecutionContext._VAR_SHAPE_REGEX.match(line)
            if not mo:
                continue
            var_name, shape = mo.group('var_name'), mo.group('shape')
            # In Debug mode, an additional stride information is printed
            shape = LocalExecutionContext._SHAPE_STRIDE_REGEX.sub('', shape)

            shape_list = []
            for x in shape.split('x'):
                x = x.strip()
                if x == '*':
                    shape_list.append(np.NaN)
                else:
                    shape_list.append(int(x))

            var_shape[var_name] = tuple(shape_list)

        return var_shape

    @staticmethod
    def _sanitized_asarray(data):
        '''
        Data returned from CNTK might contain infinity or NaNs in the form of
        `1.#IND -1.#IND 1.#INF -1.#INF` on Windows or `nan -nan inf -inf` on
        Linux. While the Linux versions are automatically handled by NumPy, the
        Windows versions are not. This function maps those values to NumPy's 
        `nan` and `inf` and returns a NumPy array with dtype=float.

        Args:
            data : Python list of strings 
              Numbers to be converted or inf/nans

        Returns:
            out (ndarray): NumPy array with NaNs and Infs mapped to NumPy versions of them.

        See also:
            http://www.johndcook.com/blog/IEEE_exceptions_in_cpp/
        '''
        try:
            return np.asarray(data, dtype=float)
        except ValueError:

            for i in range(len(data)):
                try:
                    data[i] = float(data[i])
                except ValueError:
                    if data[i].startswith('1.#IND'):
                        data[i] = np.nan
                    elif data[i].startswith('-1.#IND'):
                        data[i] = -np.nan
                    elif data[i].startswith('1.#INF'):
                        data[i] = np.inf
                    elif data[i].startswith('-1.#INF'):
                        data[i] = -np.inf

            return np.asarray(data, dtype=float)

    @staticmethod
    def _parse_result_output(output):
        '''
        Assuming the data has been output using the output format in the
        configuration

            format = [
                # %x = shape, %d = sequenceId
                sequencePrologue=%d\t|w.shape %x\n%d\t|w\s
                sampleSeparator=\n%d\t|w\s
                elementSeparator=\s
            ]

        this method will parse the output of the form

            0	|w.shape 1 1
            0	|w 60.000000
            1	|w.shape 1 2
            1	|w 22.000000
            1	|w 24.000000

        and return a list of tensors.
        '''

        last_seq_idx = None
        list_of_tensors = []
        tensor_seq = []
        shape = None
        for line in output.splitlines():
            parts = line.strip().split('|')

            seq_idx = parts[0].strip()
            payload = parts[1]
            payload_parts = payload.split(' ')
            info = payload_parts[0]
            data = payload_parts[1:]

            if seq_idx != last_seq_idx:
                if not info == 'w.shape':
                    raise ValueError(
                        'expected shape information, but got "%s"' % line)

                if tensor_seq:
                    list_of_tensors.append(
                        LocalExecutionContext._sanitized_asarray(tensor_seq))
                    tensor_seq = []

                last_seq_idx = seq_idx

                shape = cntk_to_numpy_shape(data)

                continue
            else:
                data = LocalExecutionContext._sanitized_asarray(
                    data).reshape(shape, order='F')

            tensor_seq.append(data)

        list_of_tensors.append(np.asarray(tensor_seq))

        return list_of_tensors

    _TEST_RESULT_REGEX = re.compile(
        '(?P<name>[^:]+): [^=]+ = (?P<number>[0-9.]+)')

    @staticmethod
    def _parse_test_result(output):
        result = {}

        PREAMPLE = 'Final Results: Minibatch[1-1]: '
        for line in output.splitlines():

            if not line.startswith(PREAMPLE):
                continue

            line = line[len(PREAMPLE):]

            if not line.startswith('SamplesSeen = '):
                raise ValueError('expected SamplesSeen but got "%s"' % line)

            line = line[len('SamplesSeen = '):]
            number_ends = line.index(' ')
            result['SamplesSeen'] = int(line[:number_ends])
            line = line[number_ends:]

            perplexity_idx = line.index('Perplexity = ')
            result['Perplexity'] = float(
                line[perplexity_idx + len('Perplexity = '):])

            line = line[:perplexity_idx]

            mo = LocalExecutionContext._TEST_RESULT_REGEX.match(line)
            while mo:
                result[mo.group('name').strip()] = float(
                    mo.group('number').strip())
                line = line[mo.span()[1]:]
                mo = LocalExecutionContext._TEST_RESULT_REGEX.match(line)

        return result

    def _calc_expected_shape_and_size(self, node, data, shapes):
        '''
        Calculates the expected shape and size from the CNTK output and the
        retrieved data.

        Args:
            node (:class:`cntk.graph.ComputationNode`): the node that was evaluated.
            data (ndarray): the resulting data from `eval()`
            shapes (dict): dictionary of node names to shape tuples as returned by CNTK

        Returns:
            expected size and shape
        '''

        # We need to reshape it based on CNTK's shape output.

        expected_shape = np.asarray(shapes[node.var_name])

        if sum(np.isnan(expected_shape)) > 1:
            raise ValueError("for node '%s' we received shape '%s', but " +
                             "at most one dimension can be left unspecified." %
                             (node.var_name, expected_shape))

        expected_size = np.multiply.reduce(
            expected_shape[~np.isnan(expected_shape)])
        if sum(np.isnan(expected_shape)) == 1:
            if data.size == expected_size:
                # We received all the data we need, so we have sequences of
                # length 1. For convenience, we ignore it.
                expected_shape = expected_shape[~np.isnan(expected_shape)]

            elif data.size > expected_size:
                # We can fill in the missing dimensions
                missing_dimension = data.size / expected_size
                if int(missing_dimension) != missing_dimension:
                    raise ValueError('could not infer the missing dimensions')

                expected_shape[np.isnan(expected_shape)] = missing_dimension
                expected_size = np.multiply.reduce(expected_shape)
                # Now we have expected_size == data.size
            else:
                raise ValueError('unable to retrieve expected size')

        # Move last dimension to the beginning: this is the time dimension
        #expected_shape = np.roll(expected_shape, 1)

        return expected_shape, expected_size

    def train(self, root_nodes, optimizer, input_map=None, override_existing=True):
        '''
        Run the train action locally.

        Args:
            root_nodes (list): the list of root nodes of the model
            optimizer (instance of `cntk.optimizer.SGDParams'): the SGD optimizer to use for training
            node (:class:`cntk.graph.ComputationNode`): the node to evaluate
            input_map (`InputMap`): describes how to map inputs to the data in a data file using a reader
            override_existing (bool): if the folder exists already override it

        Returns:
            output of the CNTK executable training run
        '''
        action_name = "Train"
        if os.path.exists(self.model_dir):
            if override_existing:
                print("Overriding the existing models")
                sh.rmtree(self.model_dir)
            else:
                raise Exception("Directory '%s' already exists, set the " +
                                "flag override_existing to true if you want to "
                                "override it" % self.directory)

        config_content = self._generate_train_config(
            root_nodes, optimizer, input_map, override_existing, action_name = action_name)

        return self._call_cntk(CNTK_TRAIN_CONFIG_FILENAME, config_content,
                               action_name = action_name)

    def test(self, root_nodes=None, input_map=None):
        '''
        Run the test action locally.

        Args:
            root_nodes (list): the list of root nodes of the model
            input_map (`InputMap`): describes how to map inputs to the data in a data file using a reader

        Returns:
            dictionary containing 'SamplesSeen', 'Perplexity', and values for
            objective and evaluation error indexed by their node names
        '''
<<<<<<< HEAD
        action_name = "Test"
        config_content = self._generate_test_config(input_map, action_name = action_name)
        output = self._call_cntk(CNTK_TEST_CONFIG_FILENAME, config_content,
                                 action_name = action_name)
=======

        config_content = self._generate_test_config(root_nodes, input_map)
        output = self._call_cntk(CNTK_TEST_CONFIG_FILENAME, config_content)
>>>>>>> f018ba8b

        return LocalExecutionContext._parse_test_result(output)

    def write(self, input_map=None):
        '''
        It evaluates the trained model on the data provided by the reader.

        Args:
            node (:class:`cntk.graph.ComputationNode`): the node to evaluate.
            input_map (`InputMap`): describes how to map inputs to the data in a data file using a reader

        Returns: 
            output generated by `node`
        '''
        action_name = "Write"
        config_content = self._generate_write_config(input_map, action_name = action_name)
        return self._call_cntk(CNTK_WRITE_CONFIG_FILENAME, config_content,
                               action_name = action_name)

    def eval(self, node, input_map=None, backward_pass=False, input_name=None):
        '''
        It evaluates `node` on the data provided by the reader. This is useful
        mainly to explore the operators and for convenient unit testing. 
        
        Args:
            node (:class:`cntk.graph.ComputationNode`): the node to evaluate
            input_map (`InputMap`): describes how to map inputs to the data in a data file using a reader
            backward_pass (bool): set to True if you want to output the gradient of a node (backward pass)
            input_name (:class:`cntk.graph.ComputationNode`): if backward_pass is True then input_node should contain the input name that
            the gradient is performed with respect to.

        Returns: 
            output generated by `node`
        '''
        action_name = "Eval"
        if not isinstance(node, ComputationNode):
            raise ValueError(
                'node is not of type ComputationNode, but %s' % type(node))

        if backward_pass and input_name is None:
            raise ValueError(
                'an input name is required when backward pass is enabled')

        # Taking note of the original tag of this node to restore it later
        orig_node_tag = node.tag if hasattr(node, 'tag') else None
        node.tag = 'output'

        config_content = self._generate_eval_config(
            node, input_map, backward_pass, action_name = action_name)
        self._call_cntk(CNTK_EVAL_CONFIG_FILENAME, config_content,
                        action_name = action_name)

        node.tag = orig_node_tag

        n = input_name.var_name if isinstance(
            input_name, ComputationNode) else input_name
        out_name = os.path.join(self.directory, CNTK_OUTPUT_FILENAME + '.')
        if backward_pass:
            out_name += n + '.grad'
        else:
            out_name += node.var_name

        result_content = open(out_name).read()
        data = LocalExecutionContext._parse_result_output(result_content)

        return data

class DeferredExecutionContext(AbstractContext):

    '''
    This is a sub-class of AbstractContext, use it to generate CNTK configuration,
    that would be executed on different enviroment (e.g., on a cluster) rather than 
    the machine that generated them.
    '''
    
    def __init__(self, name,
                 device_id=-1,
                 precision="float",
                 clean_up=True):
        
        '''        
        This is the constructor of DeferredExecutionContext       
        
        Args:
            name: context name
            device_id: whether to use CPU (-1) or GPU if `device_id>=0', in which case it denotes the GPU index
            precision: either float or double            
        '''        
        
        super(self.__class__,self).__init__(name, device_id, precision)        
        self.model_path = os.path.join("$ModelDir$", self.name)
        self.output_filename_base = os.path.join("$DataDir$", CNTK_OUTPUT_FILENAME)
        self.config = []

    def _append_config(self, config_content):
        '''
        Append the config to the existing one

        Args:            
            config_content (str): a string containing the configuration
            
        '''
                        
        self.config.append(config_content)

    def train(self, root_nodes, optimizer, input_map=None, override_existing=True):
        '''
        Prepare the training configuration to be run on a different environment 

        Args:
            root_nodes (list): the list of root nodes of the model
            optimizer (instance of `cntk.optimizer.SGDParams'): the SGD optimizer to use for training
            node (:class:`cntk.graph.ComputationNode`): the node to evaluate
            input_map (`InputMap`): describes how to map inputs to the data in a data file using a reader
            override_existing (bool): if the folder exists already override it

        Returns:
            training configuration
        '''

        config_content = self._generate_train_config(
            root_nodes, optimizer, input_map, override_existing)
        self._append_config(config_content)        


    def test(self, root_nodes=None, input_map=None):
        '''
        Prepare the testing configuration to be run on a different environment 

        Args:
            root_nodes (list): the list of root nodes of the model
            input_map (`InputMap`): describes how to map inputs to the data in a data file using a reader

        Returns:
            testing configuration
        '''
        if root_nodes is None and input_map is None:
            raise ValueError('If input_map is None, you have to specify root_nodes.')

<<<<<<< HEAD
        config_content = self._generate_test_config(input_map)
        self._append_config(config_content)
=======
        config_content = self._generate_test_config(root_nodes, input_map)
        self._save_file(CNTK_TEST_CONFIG_FILENAME, config_content)
>>>>>>> f018ba8b

    def write(self, input_map=None):
        '''
        Prepare the write action configuration to be run on a different environment 

        Args:
            node (:class:`cntk.graph.ComputationNode`): the node to evaluate.
            input_map (`InputMap`): describes how to map inputs to the data in a data file using a reader

        Returns: 
           write configuration
        '''
        config_content = self._generate_write_config(input_map)
        self._append_config(config_content)

    def eval(self, node, input_map=None, backward_pass=False, input_name=None):
        '''
        Prepare the evaluation configuration to be run on a different environment. 

        Args:
            node (:class:`cntk.graph.ComputationNode`): the node to evaluate
            input_map (`InputMap`): describes how to map inputs to the data in a data file using a reader
            backward_pass (bool): set to True if you want to output the gradient of a node (backward pass)
            input_name (:class:`cntk.graph.ComputationNode`): if backward_pass is True then input_node should contain the input name that
            the gradient is performed with respect to.

        Returns: 
            eval configuration
        '''
        if not isinstance(node, ComputationNode):
            raise ValueError(
                'node is not of type ComputationNode, but %s' % type(node))

        if backward_pass and input_name is None:
            raise ValueError(
                'an input name is required when backward pass is enabled')

        node.tag = 'output'

        config_content = self._generate_eval_config(
            node, input_map, backward_pass)
        self._append_config(config_content)
    
    def export(self):
        print (CNTK_TEST_TEMPLATE_PATH)
        filename = 'asdf.cntk'
        filename = os.path.join(self.directory,  filename)
        print (self.directory)
        print (filename)
        filename = os.path.relpath(filename)

        with open(filename, 'w') as out:            
            out.write('\n'.join(self.config))
            out.write("command=blablabla")
            
        print (filename)
        return filename<|MERGE_RESOLUTION|>--- conflicted
+++ resolved
@@ -254,11 +254,8 @@
 
         return tmpl % tmpl_dict
 
-<<<<<<< HEAD
-    def _generate_test_config(self, input_map, action_name=None):
-=======
-    def _generate_test_config(self, root_nodes, input_map=None):
->>>>>>> f018ba8b
+
+    def _generate_test_config(self, input_map=None, action_name=None):
         '''
         Generates the configuration file for the test action.
 
@@ -697,16 +694,10 @@
             dictionary containing 'SamplesSeen', 'Perplexity', and values for
             objective and evaluation error indexed by their node names
         '''
-<<<<<<< HEAD
         action_name = "Test"
         config_content = self._generate_test_config(input_map, action_name = action_name)
         output = self._call_cntk(CNTK_TEST_CONFIG_FILENAME, config_content,
                                  action_name = action_name)
-=======
-
-        config_content = self._generate_test_config(root_nodes, input_map)
-        output = self._call_cntk(CNTK_TEST_CONFIG_FILENAME, config_content)
->>>>>>> f018ba8b
 
         return LocalExecutionContext._parse_test_result(output)
 
@@ -846,13 +837,10 @@
         if root_nodes is None and input_map is None:
             raise ValueError('If input_map is None, you have to specify root_nodes.')
 
-<<<<<<< HEAD
-        config_content = self._generate_test_config(input_map)
+
+        config_content = self._generate_test_config(root_nodes, input_map)
         self._append_config(config_content)
-=======
-        config_content = self._generate_test_config(root_nodes, input_map)
-        self._save_file(CNTK_TEST_CONFIG_FILENAME, config_content)
->>>>>>> f018ba8b
+
 
     def write(self, input_map=None):
         '''
