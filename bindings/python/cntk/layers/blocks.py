﻿# ==============================================================================
# Copyright (c) Microsoft. All rights reserved.
# Licensed under the MIT license. See LICENSE.md file in the project root
# for full license information.
# ==============================================================================

'''
blocks -- basic building blocks that are semantically not layers (not used in a layered fashion)
          e.g. the LSTM
'''

from __future__ import division
import numpy as np
<<<<<<< HEAD
from cntk import parameter, constant, input_variable, placeholder_variable, combine, alias, sequence
from cntk.variables import Record
=======
from cntk import parameter, constant, input, placeholder, combine, alias, sequence
>>>>>>> 417bf6f4
from cntk.axis import Axis
from cntk.ops import times, slice, sigmoid, tanh, log, exp, softplus, past_value, future_value
from .typing import Signature
from cntk.internal import _as_tuple
from cntk.initializer import glorot_uniform
from _cntk_py import InferredDimension
from cntk.default_options import *

from cntk.ops.functions import Function

_INFERRED = (InferredDimension,)  # as a tuple, makes life easier

# call this for all untested branches
def UntestedBranchError(name):
    raise NotImplementedError("Untested code branch: " + name)

# create the complete initializer for a given 'init' parameter, to pass to parameter()
# This is called from Parameter() and every place that injects rank parameters.
# It does a few things:
#  - maps init_default_override_or_glorot_uniform to default  --TODO: we should have a global setting for that
#  - creates a new initializer object from an existing one, while updating members
# TODO: remove default resolution, only make this a conversion; then rename
def _initializer_for(init, rank_params=None):
    if init is None:
        raise ValueError("init parameter cannot be None")

    # scalar constant: that's it, nothing further to do here
    if np.isscalar(init):
        # BUGBUG: this is sometimes required when dimensions are unknown; shouldn't.
        from _cntk_py import constant_initializer
        return constant_initializer(init)
        #return init # TODO: change to this once this works, e.g. for layers.BatchNormalization()

    # implant additional rank parameters
    if rank_params:
        from cntk.initializer import initializer_with_rank
        init = initializer_with_rank(init, **rank_params)

    return init

# helper to get the initial_state or the default
def _get_initial_state_or_default(initial_state):
    # if initial_state is a tuple (multiple state vars), then apply this recursively to all
    if isinstance(initial_state, tuple):
        return tuple(_get_initial_state_or_default(s) for s in initial_state)
    # if initial state is given and a numeric constant, then turn it into a Constant() object
    elif initial_state is None:
        return Constant(0) # note: don't pass None to past_value, because that would default to float32 --TODO: still the case?
    elif np.isscalar(initial_state):
        return Constant(initial_state, shape=(1))
    else:
        return initial_state # already in good shape: return as is

def BlockFunction(op_name, name):
    '''
    Decorator for defining a @Function as a BlockFunction. Same as @Function, but wrap the content into an as_block().
    '''
    return lambda f: Function(f, make_block=True, op_name=op_name, name=name)

def _inject_name(f, name):
    '''
    Call this at the end of any layer or block that takes an optional name argument.
    '''
    if name:
        if len(f.outputs) == 1:
            f = alias(f, name=name)
        else:
            f = combine(list(f.outputs), name=name) # BUGBUG: Does this actually name things?
    return f

# TODO: Move this into the lower layer where these are defined.
# some mappings--these currently exist only so that I can name the nodes for debugging
def Parameter(shape, init, dtype=default_override_or(np.float32), name=''):
    '''
    Parameter(shape, init, dtype=np.float32, name='')

    Constructs a Parameter variable.
    Some operations, such as :func:`~cntk.ops.times`,
    can update a parameter's shape depending on its data input. For those dimensions, pass :const:`~cntk.InferredDimension`.

    This is a wrapper around :func:`~cntk.ops.parameter` that allows to specify
    the ``dtype`` (float/double) per :class:`~cntk.default_options`.

    Example:
     >>> p = Parameter((13,42,7), init=glorot_uniform())
     >>> p.shape
         (13, 42, 7)

     >>> # example with inferred dimensions
     >>> W = Parameter((InferredDimension, 42), init=glorot_uniform())
     >>> W.shape   # -1 indicates dimension yet to be inferred
         (-1, 42)
     >>> x = Input(13)
     >>> y = times(x, W)  # times operation now knows that the input dimension of W must be 13
     >>> W.shape          # hence, the shape has been updated
         (13, 42)

    Args:
        shape (`int` or `tuple` of `ints`): vector or tensor dimension of the output of this layer
        init (scalar or NumPy array or :mod:`cntk.initializer`): initial value of weights `W`
        dtype (np.dtype, defaults to np.float32): data type
        name (str, defaults to ''): the name of the Function instance in the network
    Returns:
        a learnable parameter Variable
    '''
    
    pure = get_default_override(None, pure=default_override_or(False))
    if pure:
        raise TypeError('parameters cannot be created inside a @Function def')
    dtype = get_default_override(Parameter, dtype=dtype)
    init = _initializer_for(init)
    return parameter(shape, init=init, dtype=dtype, name=name)

def Constant(value, shape=None, dtype=default_override_or(np.float32), name=''):
    '''
    Constant(value, shape=None, dtype=np.float32, name='')

    Constructs a Variable object that is constant.
    This is a wrapper around :func:`~cntk.ops.constant`.

    Example:
     >>> c = Constant(1, (2,3))
     >>> c.value
         array([[ 1.,  1.,  1.],
                [ 1.,  1.,  1.]], dtype=float32)

    Args:
        value (object): the object you want to make constant
        shape (`int` or `tuple` of `ints`): vector or tensor dimension of the output of this layer
        dtype (np.dtype, defaults to np.float32): data type
        name (str, defaults to ''): the name of the Function instance in the network
    Returns:
        a constant Variable
    '''

    dtype = get_default_override(Constant, dtype=dtype)
    return constant(value, shape=shape, dtype=dtype, name=name)

# TODO: this function should not be necessary anymore
def Input(shape, dtype=default_override_or(np.float32), needs_gradient=True, is_sparse=False,
          dynamic_axes=Axis.default_input_variable_dynamic_axes(), name=''):
    '''
    Input(shape, dtype=np.float32, needs_gradient=True, is_sparse=False, dynamic_axes=Axis.default_input_variable_dynamic_axes(), name='')

    Constructs an Input variable.
    Input variables are used when explicitly constructing a graph.
    In the context of the Layers library, however, the preferred method is to use the @:func:`cntk.utils.Signature` pattern.
    This is a wrapper around :func:`~cntk.ops.input_variable`.

    Example:
     >>> # an input receptacle for explicit graph building
     >>> x = Input((2,3), is_sparse=True)
     >>> x.is_sparse
         True
     >>> x.shape
         (2, 3)
     >>> y = sigmoid(x)
     >>> y.shape
         (2, 3)

     >>> # but the preferred pattern is to use the @Function/@Signature pattern instead:
     >>> from cntk.ops.functions import Function
     >>> from cntk.layers.typing import *
     >>> @Function
     ... @Signature(x = Tensor[2,3])
     ... def y(x):
     ...     return sigmoid(x)
     >>> y.shape
         (2, 3)

     >>> # type specifications can also be directly passed to Input:
     >>> x = Input(**SparseTensor[2,3])
     >>> x.is_sparse
         True
     >>> x.shape
         (2, 3)
     >>> y = sigmoid(x)
     >>> y.shape
         (2, 3)

    Args:
        shape (`int` or `tuple` of `ints`): vector or tensor dimension of the output of this layer
        dtype (np.dtype, defaults to np.float32): data type
        needs_gradient (bool, defaults to `True`):
        is_sparse (bool, defaults to `False`):
        dynamic_axes (object, `Axis.default_input_variable_dynamic_axes`):
        name (str, defaults to ''): the name of the Function instance in the network
        
    Returns:
        an input Variable
    '''

    dtype = get_default_override(Input, dtype=dtype)
    return input(shape=shape, dtype=dtype, needs_gradient=needs_gradient, is_sparse=is_sparse,
                          dynamic_axes=dynamic_axes, name=name)

def Placeholder(shape=None, dynamic_axes=None, is_sparse=False, name='placeholder'):
    '''
    Placeholder(shape=None, dynamic_axes=None, is_sparse=False, name='placeholder')

    Constructs a Placeholder variable.
    This is only used for explicit graph building.
    This is a wrapper around :func:`~cntk.ops.placeholder_variable`.

    Example:
     >>> # an function-input placeholder for explicit graph building
     >>> x = Placeholder()
     >>> x.shape   # "-2" indicates unknown shape
         (-2,)

    Args:
        shape (`int` or `tuple` of `ints`, defaults to `None`): vector or tensor dimension of the output of this layer
        dynamic_axes (object, defaults to `None`):
        is_sparse (bool, defaults to `False`):
        name (str, defaults to 'placeholder'): the name of the Function instance in the network
        
    Returns:
        a placeholder Variable
    '''

    if shape is not None or dynamic_axes is not None or is_sparse is not None:
        import warnings
        warnings.warn('Placeholder() no longer requires shapes, axes, or sparse to be specified. Please just remove the arguments.', DeprecationWarning)
    return placeholder(name=name)
    # TODO: delete these vv once confirmed that this is indeed not used anymore
    #p = placeholder(shape=shape, dynamic_axes=dynamic_axes, is_sparse=is_sparse, name=name) # TODO: use (*args, **kwargs)?
    # BUGBUG: placeholder does not know is_sparse
    #return placeholder(shape=shape, dynamic_axes=dynamic_axes, name=name) # TODO: use (*args, **kwargs)?

def ForwardDeclaration(name='forward_declaration'):
    '''
    Helper for recurrent network declarations.
    Returns a Placeholder variable with an added method resolve_to() to be called
    at the end to close the loop.
    This is used for explicit graph building with recurrent connections.

    Example:
     >>> # create a graph with a recurrent loop to compute the length of an input sequence
     >>> from cntk.layers.typing import *
     >>> x = Input(**Sequence[Tensor[2]])
     >>> ones_like_input = sequence.broadcast_as(1, x)  # sequence of scalar ones of same length as input
     >>> out_fwd = ForwardDeclaration()  # placeholder for the state variables
     >>> out = past_value(out_fwd, initial_state=0) + ones_like_input
     >>> out_fwd.resolve_to(out)
     >>> length = sequence.last(out)
     >>> x0 = np.reshape(np.arange(6,dtype=np.float32),(1,3,2))
     >>> x0
         array([[[ 0.,  1.],
                 [ 2.,  3.],
                 [ 4.,  5.]]], dtype=float32)
     >>> length(x0)
         array([[ 3.]], dtype=float32)

    Returns:
        a placeholder variable with a method ``resolve_to()`` that resolves it to another variable
    '''
    var_fwd = Placeholder(name=name)
    def resolve_to(var):
        from cntk import cntk_py
        #if isinstance(var, cntk_py.Function):
        #    var.replace_placeholders({var_fwd: var.output})  # resolves var_fwd := var
        #else:
        # TODO: ^^ should no longer be needed; delete once confirmed
        var.owner.replace_placeholders({var_fwd: var})   # resolves var_fwd := var
    var_fwd.resolve_to = resolve_to
    return var_fwd

@Function
def identity(keep):
    '''
    identity()
    Identity function.
    This is useful to pass to layers that accept, e.g., a non-linearity,
    but you wish to have none.

    Example:
     >>> linear_layer = Dense(500, activation=identity)
    '''
    # Note: We cannot use alias() here since parameter-shape inference cannot be done through alias().
    return combine([keep])


def Stabilizer(steepness=4, enable_self_stabilization=default_override_or(True), name=''):
    '''
    Stabilizer(steepness=4, enable_self_stabilization=True, name='')

    Layer factory function to create a `Droppo self-stabilizer <https://www.microsoft.com/en-us/research/wp-content/uploads/2016/11/SelfLR.pdf>`_.
    It multiplies its input with a scalar that is learned.

    This takes `enable_self_stabilization` as a flag that allows to disable itself. Useful if this is a global default.

    Note: Some other layers (specifically, recurrent units like :func:`~cntk.layers.blocks.LSTM`) also have the option to
    use the ``Stabilizer()`` layer internally. That is enabled by passing `enable_self_stabilization=True`
    to those layers. In conjunction with those, the rule is that an explicit ``Stabilizer()`` must be
    inserted by the user for the main data input, whereas the recurrent layer will own the stabilizer(s)
    for the internal recurrent connection(s).
    Note: Unlike the original paper, which proposed a linear or exponential scalar,
    CNTK uses a sharpened Softplus: 1/steepness ln(1+e^{steepness*beta}).
    The softplus behaves linear for weights around and above 1 (like the linear scalar) while guaranteeing
    positiveness (like the exponentional variant) but is also more robust by avoiding exploding gradients.

    Example:
     >>> # recurrent model with self-stabilization
     >>> from cntk.layers import *
     >>> with default_options(enable_self_stabilization=True): # enable stabilizers by default for LSTM()
     ...     model = Sequential([
     ...         Embedding(300),
     ...         Stabilizer(),           # stabilizer for main data input of recurrence
     ...         Recurrence(LSTM(512)),  # LSTM owns its own stabilizers for the recurrent connections
     ...         Stabilizer(),
     ...         Dense(10)
     ...     ])

    Args:
        steepness (`int`, defaults to 4):
        enable_self_stabilization (bool, defaults to `False`): a flag that allows to disable itself. Useful if this is a global default
        name (str, defaults to ''): the name of the Function instance in the network

    Returns:
        cntk.ops.functions.Function:
        A function
    '''

    enable_self_stabilization = get_default_override(Stabilizer, enable_self_stabilization=enable_self_stabilization)

    if not enable_self_stabilization: # disabled (typically through global option; otherwise one would not call this in the first place)
        return identity

    # parameters bound to this Function
    init_param = np.log(np.exp(steepness) -1) / steepness  # initialize so that factor is initially 1 (has no effect)
    param = Parameter((), init=init_param, name='alpha')
    beta = softplus(param, steepness=steepness)

    # expression
    @BlockFunction('Stabilizer', name)
    def stabilize(x):
        return beta * x

    return stabilize


def _RecurrentBlock(type, shape, cell_shape, activation, use_peepholes,
                    init, init_bias,
                    enable_self_stabilization,
                    name=''):
    '''
    Helper to create a recurrent block of type 'LSTM', 'GRU', or RNNUnit.
    '''

    has_projection = cell_shape is not None

    shape = _as_tuple(shape)

    cell_shape = _as_tuple(cell_shape) if cell_shape is not None else shape
    if len(shape) != 1 or len(cell_shape) != 1:
        raise ValueError("%s: shape and cell_shape must be vectors (rank-1 tensors)" % type)
        # otherwise we'd need to fix slicing and Param initializers

    stack_axis = -1  # for efficient computation, we stack multiple variables (along the fastest-changing one, to match BS)
    # determine stacking dimensions
    cell_shape_list = list(cell_shape)
    stacked_dim = cell_shape_list[stack_axis]
    cell_shape_list[stack_axis] = stacked_dim * {
        'RNNUnit': 1,
        'GRU': 3,
        'LSTM': 4
    }[type]
    cell_shape_stacked = tuple(cell_shape_list)  # patched dims with stack_axis duplicated 4 times
    cell_shape_list[stack_axis] = stacked_dim * {
        'RNNUnit': 1,
        'GRU': 2,
        'LSTM': 4
    }[type]
    cell_shape_stacked_H = tuple(cell_shape_list)  # patched dims with stack_axis duplicated 4 times

    # parameters
    b  = Parameter(            cell_shape_stacked,   init=init_bias, name='b')                              # bias
    W  = Parameter(_INFERRED + cell_shape_stacked,   init=init,      name='W')                              # input
    H  = Parameter(shape     + cell_shape_stacked_H, init=init,      name='H')                              # hidden-to-hidden
    H1 = Parameter(shape     + cell_shape,           init=init,      name='H1') if type == 'GRU' else None  # hidden-to-hidden
    Ci = Parameter(            cell_shape,           init=init,      name='Ci') if use_peepholes else None  # cell-to-hiddden {note: applied elementwise}
    Cf = Parameter(            cell_shape,           init=init,      name='Cf') if use_peepholes else None  # cell-to-hiddden {note: applied elementwise}
    Co = Parameter(            cell_shape,           init=init,      name='Co') if use_peepholes else None  # cell-to-hiddden {note: applied elementwise}

    Wmr = Parameter(cell_shape + shape, init=init, name='P') if has_projection else None  # final projection

    # each use of a stabilizer layer must get its own instance
    Sdh = Stabilizer(enable_self_stabilization=enable_self_stabilization, name='dh_stabilizer')
    Sdc = Stabilizer(enable_self_stabilization=enable_self_stabilization, name='dc_stabilizer')
    Sct = Stabilizer(enable_self_stabilization=enable_self_stabilization, name='c_stabilizer')
    Sht = Stabilizer(enable_self_stabilization=enable_self_stabilization, name='P_stabilizer')

    # define the model function itself
    # general interface for Recurrence():
    #   (all previous outputs delayed, input) --> (outputs and state)
    # where
    #  - the first output is the main output, e.g. 'h' for LSTM
    #  - the remaining outputs, if any, are additional state
    #  - if for some reason output != state, then output is still fed back and should just be ignored by the recurrent block

    # LSTM model function
    # in this case:
    #   (dh, dc, x) --> (h, c)
    def lstm(dh, dc, x):

        dhs = Sdh(dh)  # previous values, stabilized
        dcs = Sdc(dc)
        # note: input does not get a stabilizer here, user is meant to do that outside

        # projected contribution from input(s), hidden, and bias
        proj4 = b + times(x, W) + times(dhs, H)

        it_proj  = slice (proj4, stack_axis, 0*stacked_dim, 1*stacked_dim)  # split along stack_axis
        bit_proj = slice (proj4, stack_axis, 1*stacked_dim, 2*stacked_dim)
        ft_proj  = slice (proj4, stack_axis, 2*stacked_dim, 3*stacked_dim)
        ot_proj  = slice (proj4, stack_axis, 3*stacked_dim, 4*stacked_dim)

        # helper to inject peephole connection if requested
        def peep(x, c, C):
            return x + C * c if use_peepholes else x

        it = sigmoid (peep (it_proj, dcs, Ci))        # input gate(t)
        # TODO: should both activations be replaced?
        bit = it * activation (bit_proj)              # applied to tanh of input network

        ft = sigmoid (peep (ft_proj, dcs, Cf))        # forget-me-not gate(t)
        bft = ft * dc                                 # applied to cell(t-1)

        ct = bft + bit                                # c(t) is sum of both

        ot = sigmoid (peep (ot_proj, Sct(ct), Co))    # output gate(t)
        ht = ot * activation (ct)                     # applied to tanh(cell(t))

        c = ct                                        # cell value
        h = times(Sht(ht), Wmr) if has_projection else \
            ht

        # returns the new state as a tuple with names but order matters
        return (Function.NamedOutput(h=h), Function.NamedOutput(c=c))

    # GRU model function
    # in this case:
    #   (dh, x) --> (h)
    # e.g. https://en.wikipedia.org/wiki/Gated_recurrent_unit
    def gru(dh, x):

        dhs = Sdh(dh)  # previous value, stabilized
        # note: input does not get a stabilizer here, user is meant to do that outside

        # projected contribution from input(s), hidden, and bias
        projx3 = b + times(x, W)
        projh2  = times(dhs, H)

        zt_proj = slice (projx3, stack_axis, 0*stacked_dim, 1*stacked_dim) + slice (projh2, stack_axis, 0*stacked_dim, 1*stacked_dim)
        rt_proj = slice (projx3, stack_axis, 1*stacked_dim, 2*stacked_dim) + slice (projh2, stack_axis, 1*stacked_dim, 2*stacked_dim)
        ct_proj = slice (projx3, stack_axis, 2*stacked_dim, 3*stacked_dim)

        zt = sigmoid (zt_proj)        # update gate z(t)

        rt = sigmoid (rt_proj)        # reset gate r(t)

        rs = dhs * rt        # "cell" c
        ct = activation (ct_proj + times(rs, H1))

        ht = (1 - zt) * ct + zt * dhs # hidden state ht / output

        # for comparison: CUDNN_GRU
        # i(t) = sigmoid(W_i x(t) +          R_i h(t-1)  + b_Wi + b_Ru)
        # r(t) = sigmoid(W_r x(t) +          R_r h(t-1)  + b_Wr + b_Rr)   --same up to here
        # h'(t) =   tanh(W_h x(t) + r(t) .* (R_h h(t-1)) + b_Wh + b_Rh)   --r applied after projection? Would make life easier!
        # h(t) = (1 - i(t) .* h'(t)) + i(t) .* h(t-1)                     --TODO: need to confirm bracketing with NVIDIA

        h = times(Sht(ht), Wmr) if has_projection else \
            ht

        # returns the new state as a tuple with names but order matters
        return Function.NamedOutput(h=h)

    def rnn(dh, x):
        dhs = Sdh(dh)  # previous value, stabilized
        ht = activation (times(x, W) + times(dhs, H) + b)
        h = times(Sht(ht), Wmr) if has_projection else \
            ht
        return Function.NamedOutput(h=h)

    function = {
        'RNNUnit': rnn,
        'GRU':     gru,
        'LSTM':    lstm
    }[type]

    # return the corresponding lambda as a CNTK Function
    return BlockFunction(type, name)(function)


def LSTM(shape, cell_shape=None, activation=default_override_or(tanh), use_peepholes=default_override_or(False),
         init=default_override_or(glorot_uniform()), init_bias=default_override_or(0),
         enable_self_stabilization=default_override_or(False),
         name=''):
    '''
    LSTM(shape, cell_shape=None, activation=tanh, use_peepholes=False, init=glorot_uniform(), init_bias=0, enable_self_stabilization=False, name='')

    Layer factory function to create an LSTM block for use inside a recurrence.
    The LSTM block implements one step of the recurrence and is stateless. It accepts the previous state as its first two arguments,
    and outputs its new state as a two-valued tuple ``(h,c)``.

    Example:
     >>> # a typical recurrent LSTM layer
     >>> from cntk.layers import *
     >>> lstm_layer = Recurrence(LSTM(500))

    Args:
        shape (`int` or `tuple` of `ints`): vector or tensor dimension of the output of this layer
        cell_shape (tuple, defaults to `None`): if given, then the output state is first computed at `cell_shape`
         and linearly projected to `shape`
        activation (:class:`~cntk.ops.functions.Function`, defaults to :func:`~cntk.ops.tanh`): function to apply at the end, e.g. `relu`
        use_peepholes (bool, defaults to `False`):
        init (scalar or NumPy array or :mod:`cntk.initializer`, defaults to `glorot_uniform`): initial value of weights `W`
        init_bias (scalar or NumPy array or :mod:`cntk.initializer`, defaults to 0): initial value of weights `b`
        enable_self_stabilization (bool, defaults to `False`): if `True` then add a :func:`~cntk.layers.blocks.Stabilizer`
         to all state-related projections (but not the data input)
        name (str, defaults to ''): the name of the Function instance in the network

    Returns:
        cntk.ops.functions.Function:
        A function ``(prev_h, prev_c, input) -> (h, c)`` that implements one step of a recurrent LSTM layer.
    '''

    activation                = get_default_override(RNNUnit, activation=activation)
    use_peepholes             = get_default_override(LSTM, use_peepholes=use_peepholes)
    init                      = get_default_override(LSTM, init=init)
    init_bias                 = get_default_override(LSTM, init_bias=init_bias)
    enable_self_stabilization = get_default_override(LSTM, enable_self_stabilization=enable_self_stabilization)

    return _RecurrentBlock('LSTM', shape, cell_shape, activation=activation, use_peepholes=use_peepholes,
                           init=init, init_bias=init_bias,
                           enable_self_stabilization=enable_self_stabilization, name=name)


# TODO: needs better name
def RNNUnit(shape, cell_shape=None, activation=default_override_or(sigmoid),
            init=default_override_or(glorot_uniform()), init_bias=default_override_or(0),
            enable_self_stabilization=default_override_or(False),
            name=''):
    '''
    RNNUnit(shape, cell_shape=None, activation=sigmoid, init=glorot_uniform(), init_bias=0, enable_self_stabilization=False, name='')

    Layer factory function to create a plain RNN block for use inside a recurrence.
    The RNN block implements one step of the recurrence and is stateless. It accepts the previous state as its first argument,
    and outputs its new state.

    Example:
     >>> # a plain relu RNN layer
     >>> from cntk.layers import *
     >>> relu_rnn_layer = Recurrence(RNNUnit(500, activation=C.relu))

    Args:
        shape (`int` or `tuple` of `ints`): vector or tensor dimension of the output of this layer
        cell_shape (tuple, defaults to `None`): if given, then the output state is first computed at `cell_shape`
         and linearly projected to `shape`
        activation (:class:`~cntk.ops.functions.Function`, defaults to signmoid): function to apply at the end, e.g. `relu`
        init (scalar or NumPy array or :mod:`cntk.initializer`, defaults to `glorot_uniform`): initial value of weights `W`
        init_bias (scalar or NumPy array or :mod:`cntk.initializer`, defaults to 0): initial value of weights `b`
        enable_self_stabilization (bool, defaults to `False`): if `True` then add a :func:`~cntk.layers.blocks.Stabilizer`
         to all state-related projections (but not the data input)
        name (str, defaults to ''): the name of the Function instance in the network

    Returns:
        cntk.ops.functions.Function:
        A function ``(prev_h, input) -> h`` where ``h = activation(input @ W + prev_h @ R + b)``
    '''

    activation                = get_default_override(RNNUnit, activation=activation)
    init                      = get_default_override(RNNUnit, init=init)
    init_bias                 = get_default_override(RNNUnit, init_bias=init_bias)
    enable_self_stabilization = get_default_override(RNNUnit, enable_self_stabilization=enable_self_stabilization)

    return _RecurrentBlock('RNNUnit', shape, cell_shape, activation=activation, use_peepholes=False,
                           init=init, init_bias=init_bias,
                           enable_self_stabilization=enable_self_stabilization, name=name)


def GRU(shape, cell_shape=None, activation=default_override_or(tanh),
        init=default_override_or(glorot_uniform()), init_bias=default_override_or(0),
        enable_self_stabilization=default_override_or(False),
        name=''):
    '''
    GRU(shape, cell_shape=None, activation=tanh, init=glorot_uniform(), init_bias=0, enable_self_stabilization=False, name='')

    Layer factory function to create a GRU block for use inside a recurrence.
    The GRU block implements one step of the recurrence and is stateless. It accepts the previous state as its first argument,
    and outputs its new state.

    Example:
     >>> # a gated recurrent layer
     >>> from cntk.layers import *
     >>> gru_layer = Recurrence(GRU(500))

    Args:
        shape (`int` or `tuple` of `ints`): vector or tensor dimension of the output of this layer
        cell_shape (tuple, defaults to `None`): if given, then the output state is first computed at `cell_shape`
         and linearly projected to `shape`
        activation (:class:`~cntk.ops.functions.Function`, defaults to :func:`~cntk.ops.tanh`): function to apply at the end, e.g. `relu`
        init (scalar or NumPy array or :mod:`cntk.initializer`, defaults to `glorot_uniform`): initial value of weights `W`
        init_bias (scalar or NumPy array or :mod:`cntk.initializer`, defaults to 0): initial value of weights `b`
        enable_self_stabilization (bool, defaults to `False`): if `True` then add a :func:`~cntk.layers.blocks.Stabilizer`
         to all state-related projections (but not the data input)
        name (str, defaults to ''): the name of the Function instance in the network

    Returns:
        cntk.ops.functions.Function:
        A function ``(prev_h, input) -> h`` that implements one step of a recurrent GRU layer.
    '''

    activation                = get_default_override(GRU, activation=activation)
    init                      = get_default_override(GRU, init=init)
    init_bias                 = get_default_override(GRU, init_bias=init_bias)
    enable_self_stabilization = get_default_override(GRU, enable_self_stabilization=enable_self_stabilization)

    return _RecurrentBlock('GRU', shape, cell_shape, activation=activation, use_peepholes=False,
                           init=init, init_bias=init_bias,
                           enable_self_stabilization=enable_self_stabilization, name=name)<|MERGE_RESOLUTION|>--- conflicted
+++ resolved
@@ -11,12 +11,8 @@
 
 from __future__ import division
 import numpy as np
-<<<<<<< HEAD
 from cntk import parameter, constant, input_variable, placeholder_variable, combine, alias, sequence
 from cntk.variables import Record
-=======
-from cntk import parameter, constant, input, placeholder, combine, alias, sequence
->>>>>>> 417bf6f4
 from cntk.axis import Axis
 from cntk.ops import times, slice, sigmoid, tanh, log, exp, softplus, past_value, future_value
 from .typing import Signature
