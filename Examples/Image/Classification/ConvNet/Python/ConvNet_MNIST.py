# Copyright (c) Microsoft. All rights reserved.

# Licensed under the MIT license. See LICENSE.md file in the project root
# for full license information.
# ==============================================================================

from __future__ import print_function
import numpy as np
import sys
import os
import cntk as C

# Paths relative to current python file.
abs_path   = os.path.dirname(os.path.abspath(__file__))
data_path  = os.path.join(abs_path, "..", "..", "..", "DataSets", "MNIST")
model_path = os.path.join(abs_path, "Models")

# Define the reader for both training and evaluation action.
def create_reader(path, is_training, input_dim, label_dim):
<<<<<<< HEAD
    return cntk.io.MinibatchSource(cntk.io.CTFDeserializer(path, cntk.io.StreamDefs(
        features=cntk.io.StreamDef(field='features', shape=input_dim),
        labels=cntk.io.StreamDef(field='labels', shape=label_dim)
    )), randomize=is_training, max_sweeps=cntk.io.INFINITELY_REPEAT if is_training else 1)
=======
    return C.io.MinibatchSource(C.io.CTFDeserializer(path, C.io.StreamDefs(
        features  = C.io.StreamDef(field='features', shape=input_dim),
        labels    = C.io.StreamDef(field='labels',   shape=label_dim)
    )), randomize=is_training, max_sweeps = C.io.INFINITELY_REPEAT if is_training else 1)
>>>>>>> 4d93dacd


# Creates and trains a feedforward classification model for MNIST images
def convnet_mnist(debug_output=False, epoch_size=60000, minibatch_size=64, max_epochs=40):
    image_height = 28
    image_width  = 28
    num_channels = 1
    input_dim = image_height * image_width * num_channels
    num_output_classes = 10

    # Input variables denoting the features and label data
    input_var = C.ops.input_variable((num_channels, image_height, image_width), np.float32)
    label_var = C.ops.input_variable(num_output_classes, np.float32)

    # Instantiate the feedforward classification model
    scaled_input = C.ops.element_times(C.ops.constant(0.00390625), input_var)

    with C.layers.default_options(activation=C.ops.relu, pad=False):
        conv1 = C.layers.Convolution2D((5,5), 32, pad=True)(scaled_input)
        pool1 = C.layers.MaxPooling((3,3), (2,2))(conv1)
        conv2 = C.layers.Convolution2D((3,3), 48)(pool1)
        pool2 = C.layers.MaxPooling((3,3), (2,2))(conv2)
        conv3 = C.layers.Convolution2D((3,3), 64)(pool2)
        f4    = C.layers.Dense(96)(conv3)
        drop4 = C.layers.Dropout(0.5)(f4)
        z     = C.layers.Dense(num_output_classes, activation=None)(drop4)

    ce = C.losses.cross_entropy_with_softmax(z, label_var)
    pe = C.metrics.classification_error(z, label_var)

    reader_train = create_reader(os.path.join(data_path, 'Train-28x28_cntk_text.txt'), True, input_dim, num_output_classes)

    # Set learning parameters
    lr_per_sample    = [0.001]*10 + [0.0005]*10 + [0.0001]
    lr_schedule      = C.learning_rate_schedule(lr_per_sample, C.learners.UnitType.sample, epoch_size)
    mm_time_constant = [0]*5 + [1024]
    mm_schedule      = C.learners.momentum_as_time_constant_schedule(mm_time_constant, epoch_size)

    # Instantiate the trainer object to drive the model training
    learner = C.learners.momentum_sgd(z.parameters, lr_schedule, mm_schedule)
    progress_printer = C.logging.ProgressPrinter(tag='Training', num_epochs=max_epochs)
    trainer = C.Trainer(z, (ce, pe), learner, progress_printer)

    # define mapping from reader streams to network inputs
    input_map = {
        input_var : reader_train.streams.features,
        label_var : reader_train.streams.labels
    }

    C.logging.log_number_of_parameters(z) ; print()

    # Get minibatches of images to train with and perform model training
    for epoch in range(max_epochs):       # loop over epochs
        sample_count = 0
        while sample_count < epoch_size:  # loop over minibatches in the epoch
            data = reader_train.next_minibatch(min(minibatch_size, epoch_size - sample_count), input_map=input_map) # fetch minibatch.
            trainer.train_minibatch(data)                                   # update model with it
            sample_count += data[label_var].num_samples                     # count samples processed so far

        trainer.summarize_training_progress()
        z.save(os.path.join(model_path, "ConvNet_MNIST_{}.dnn".format(epoch)))
    
    # Load test data
    reader_test = create_reader(os.path.join(data_path, 'Test-28x28_cntk_text.txt'), False, input_dim, num_output_classes)

    input_map = {
        input_var : reader_test.streams.features,
        label_var : reader_test.streams.labels
    }

    # Test data for trained model
    epoch_size = 10000
    minibatch_size = 1024

    # process minibatches and evaluate the model
    metric_numer    = 0
    metric_denom    = 0
    sample_count    = 0
    minibatch_index = 0

    while sample_count < epoch_size:
        current_minibatch = min(minibatch_size, epoch_size - sample_count)

        # Fetch next test min batch.
        data = reader_test.next_minibatch(current_minibatch, input_map=input_map)

        # minibatch data to be trained with
        metric_numer += trainer.test_minibatch(data) * current_minibatch
        metric_denom += current_minibatch

        # Keep track of the number of samples processed so far.
        sample_count += data[label_var].num_samples
        minibatch_index += 1

    print("")
    print("Final Results: Minibatch[1-{}]: errs = {:0.2f}% * {}".format(minibatch_index+1, (metric_numer*100.0)/metric_denom, metric_denom))
    print("")

    return metric_numer/metric_denom

if __name__=='__main__':
    convnet_mnist()
<|MERGE_RESOLUTION|>--- conflicted
+++ resolved
@@ -17,17 +17,10 @@
 
 # Define the reader for both training and evaluation action.
 def create_reader(path, is_training, input_dim, label_dim):
-<<<<<<< HEAD
-    return cntk.io.MinibatchSource(cntk.io.CTFDeserializer(path, cntk.io.StreamDefs(
-        features=cntk.io.StreamDef(field='features', shape=input_dim),
-        labels=cntk.io.StreamDef(field='labels', shape=label_dim)
-    )), randomize=is_training, max_sweeps=cntk.io.INFINITELY_REPEAT if is_training else 1)
-=======
     return C.io.MinibatchSource(C.io.CTFDeserializer(path, C.io.StreamDefs(
         features  = C.io.StreamDef(field='features', shape=input_dim),
         labels    = C.io.StreamDef(field='labels',   shape=label_dim)
     )), randomize=is_training, max_sweeps = C.io.INFINITELY_REPEAT if is_training else 1)
->>>>>>> 4d93dacd
 
 
 # Creates and trains a feedforward classification model for MNIST images
@@ -89,7 +82,7 @@
 
         trainer.summarize_training_progress()
         z.save(os.path.join(model_path, "ConvNet_MNIST_{}.dnn".format(epoch)))
-    
+
     # Load test data
     reader_test = create_reader(os.path.join(data_path, 'Test-28x28_cntk_text.txt'), False, input_dim, num_output_classes)
 
