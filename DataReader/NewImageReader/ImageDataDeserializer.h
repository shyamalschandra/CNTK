#pragma once

#include "commandArgUtil.h"
#include <opencv2/core/mat.hpp>
#include "DataDeserializer.h"

namespace Microsoft { namespace MSR { namespace CNTK {

    class ImageDataDeserializer : public DataDeserializer
    {
    public:
        ImageDataDeserializer(const ConfigParameters& config);
        virtual ~ImageDataDeserializer() {}

        std::vector<InputDescriptionPtr> GetInputs() const override;
        void SetEpochConfiguration(const EpochConfiguration& config) override;
<<<<<<< HEAD
        const Timeline& GetSequenceDescriptions() const override;
        std::vector<Sequence> GetSequenceById(size_t id) override;
=======
        const TimelineP& GetSequenceDescriptions() const override;
        std::vector<std::vector<Sequence>> GetSequencesById(const std::vector<size_t> & ids) override;
>>>>>>> 5dce186b
        bool RequireChunk(size_t chunkIndex) override;
        void ReleaseChunk(size_t chunkIndex) override;

    private:
        struct ImageSequenceDescription : public SequenceDescription
        {
            std::string path;
            size_t classId;
        };

        class LabelGenerator
        {
        public:
            virtual void* GetLabelDataFor(size_t classId) = 0;
            virtual ~LabelGenerator() {}
        };

        typedef std::shared_ptr<LabelGenerator> LabelGeneratorPtr;

        void CreateSequenceDescriptions(std::string mapPath, size_t labelDimension);

        std::vector<ImageSequenceDescription> m_imageSequences;
        Timeline m_sequences;

        TensorShapePtr m_labelSampleLayout;

        LabelGeneratorPtr m_labelGenerator;

        std::vector<cv::Mat> m_currentImages;
        ElementType m_featureElementType;
    };
}}}<|MERGE_RESOLUTION|>--- conflicted
+++ resolved
@@ -14,13 +14,8 @@
 
         std::vector<InputDescriptionPtr> GetInputs() const override;
         void SetEpochConfiguration(const EpochConfiguration& config) override;
-<<<<<<< HEAD
         const Timeline& GetSequenceDescriptions() const override;
-        std::vector<Sequence> GetSequenceById(size_t id) override;
-=======
-        const TimelineP& GetSequenceDescriptions() const override;
         std::vector<std::vector<Sequence>> GetSequencesById(const std::vector<size_t> & ids) override;
->>>>>>> 5dce186b
         bool RequireChunk(size_t chunkIndex) override;
         void ReleaseChunk(size_t chunkIndex) override;
 
