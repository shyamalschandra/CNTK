//
// Copyright (c) Microsoft. All rights reserved.
// Licensed under the MIT license. See LICENSE.md file in the project root for full license information.
//

#include "stdafx.h"
#include "CNTKLibrary.h"
#include "PrimitiveFunction.h"
#include "CompositeFunction.h"

using namespace Microsoft::MSR::CNTK;

namespace CNTK
{
    std::shared_ptr<std::vector<Variable>> Function::InputsImpl() const
    {
        const CompositeFunction* compositeFunction = dynamic_cast<const CompositeFunction*>(this);
        std::vector<Variable> inputs;
        if (compositeFunction == nullptr)
            inputs = m_inputs;
        else
            inputs = compositeFunction->DetermineInputs();

        return std::shared_ptr<std::vector<Variable>>(new std::vector<Variable>(std::move(inputs)), [](std::vector<Variable>* ptr) { delete ptr; });
    }

    Function::Function(const std::vector<Variable>& inputs, const std::vector<Variable>& outputs, Dictionary&& functionConfig, const FunctionPtr& rootFunction, const std::wstring& name, const std::wstring& uid)
        : m_rootFunction(rootFunction), m_name(name != L"" ? name : uid), m_uid(uid), m_attributes(std::move(functionConfig))
    {
        for (auto inputVar : inputs)
        {
            m_inputs.push_back(inputVar);

            if (!inputVar.IsInput() &&
                !inputVar.IsOutput() &&
                !inputVar.IsParameter() &&
                !inputVar.IsConstant() &&
                !inputVar.IsPlaceholder())
            {
                InvalidArgument("Function input has invalid VariableKind!");
            }
        }

        std::unordered_set<Variable> uniqueOutputs;
        for (auto outputVar : outputs)
        {
            if (uniqueOutputs.find(outputVar) != uniqueOutputs.end())
                RuntimeError("Same variable appears multiple times in the outputs vector passed to Function constructor");

            if (m_rootFunction == nullptr && outputVar.IsOutput() && outputVar.m_dataFields->m_ownerFunction == this)
            {
                // in case of a primitive function, set uid of output vars to owner function uid + "_Output_" + output index.
                outputVar.m_dataFields->m_uid = m_uid + L"_" + VariableKindName(outputVar.Kind()) + L"_" + std::to_wstring(m_outputs.size());
            }

            m_outputs.push_back(outputVar);
            uniqueOutputs.insert(outputVar);
        }
    }

    /*virtual*/ Function::~Function() {}

    // Placeholders can be replaced incrementally - i.e. not all placeholders need to replaced in one go.
    // The only requirement is that they must all be replaced before making any 'Forward' calls on the Function instance.
    /*virtual*/ void Function::ReplacePlaceholdersInPlace(const std::unordered_map<Variable, Variable>& placeholderReplacements,
                                                          std::unordered_set<const Function*>& visitedFunctions,
                                                          std::unordered_set<Variable>& replacedPlaceholders)
    {
        visitedFunctions.insert(this);

        auto replacePlaceholder = [&placeholderReplacements, &replacedPlaceholders](Variable& var) {
            if (var.IsPlaceholder())
            {
                auto placeholder = var;
                if (placeholderReplacements.find(placeholder) != placeholderReplacements.end())
                {
                    var = placeholderReplacements.at(placeholder);
                    replacedPlaceholders.insert(placeholder);

                    // If shape or dynamic axes of the placeholder are known but unknown in the replacement, we update the replacement's shape/dynamic axes
                    if (var.Shape().IsUnknown() && !placeholder.Shape().IsUnknown())
                        var.m_dataFields->m_shape = placeholder.Shape();

                    if ((var.DynamicAxes() == Axis::UnknownDynamicAxes()) && (placeholder.DynamicAxes() != Axis::UnknownDynamicAxes()))
                        var.m_dataFields->m_dynamicAxes = placeholder.DynamicAxes();
                }
            }
        };

        for (auto& inputVar : m_inputs)
        {
            replacePlaceholder(inputVar);

            if (inputVar.IsOutput() && (visitedFunctions.find(inputVar.Owner().get()) == visitedFunctions.end()))
            {
                inputVar.Owner()->ReplacePlaceholdersInPlace(placeholderReplacements, visitedFunctions, replacedPlaceholders);
            }
        }

        auto primitiveFunction = dynamic_cast<PrimitiveFunction*>(this);
        if (primitiveFunction != nullptr && primitiveFunction->OpType() == PrimitiveOpType::Combine)
        {
            // Again, combine needs a special treatment, since m_inputs and m_outputs are two 
            // different vectors, and m_outputs is created by copying m_inputs content, there
            // still can be placeholders cached in m_outputs, need to replace those as well.
            for (auto& outputVar : m_outputs)
            {
                replacePlaceholder(outputVar);
            }
        }
    }

    void Function::ValidateOrUpdateOutputs(std::unordered_map<const Function*, size_t>& visitedFunctions, bool& recurrentNodeOutputModified)
    {
        auto primitiveFunction = dynamic_cast<PrimitiveFunction*>(this);
        if (primitiveFunction == nullptr)
            LogicError("ValidateOrUpdateOutputs currently only supported for PrimitiveFunction instances");

        assert(visitedFunctions.find(this) == visitedFunctions.end());
        visitedFunctions[this] = 1;

        // Validate each of the inputs first
        for (auto input : m_inputs)
        {
            if (input.IsOutput())
            {
                auto owner = input.Owner().get();
                if (visitedFunctions.find(owner) == visitedFunctions.end())
                    owner->ValidateOrUpdateOutputs(visitedFunctions, recurrentNodeOutputModified);
                else
                    visitedFunctions[owner]++;
            }
        }

        auto outputsUsingNewInputs = PrimitiveFunction::GetOutputVariables(primitiveFunction->OpType(), m_inputs, this, primitiveFunction->m_attributes, true, primitiveFunction->Name());
        auto currentOutputs = Outputs();
        for (size_t i = 0; i < currentOutputs.size(); ++i)
        {
            auto newOutputVar = outputsUsingNewInputs[i];
            auto currentOutputVar = currentOutputs[i];

            if (visitedFunctions[this] > 1)
            {
                if (!newOutputVar.Shape().IsUnknown() && (currentOutputVar.Shape() != newOutputVar.Shape()))
                {
                    recurrentNodeOutputModified = true;
                    currentOutputVar.m_dataFields->m_shape = newOutputVar.Shape();
                }

                if ((currentOutputVar.GetDataType() == DataType::Unknown) && (currentOutputVar.GetDataType() != newOutputVar.GetDataType()))
                {
                    recurrentNodeOutputModified = true;
                    currentOutputVar.m_dataFields->m_dataType = newOutputVar.GetDataType();
                }

                if ((currentOutputVar.DynamicAxes() == Axis::UnknownDynamicAxes()) && (currentOutputVar.DynamicAxes() != newOutputVar.DynamicAxes()))
                {
                    recurrentNodeOutputModified = true;
                    currentOutputVar.m_dataFields->m_dynamicAxes = newOutputVar.DynamicAxes();
                }

                if ((!newOutputVar.Shape().IsUnknown() && (currentOutputVar.Shape() != newOutputVar.Shape())) ||
                    ((newOutputVar.GetDataType() != DataType::Unknown) && (currentOutputVar.GetDataType() != newOutputVar.GetDataType())) ||
                    ((newOutputVar.DynamicAxes() != Axis::UnknownDynamicAxes()) && (currentOutputVar.DynamicAxes() != newOutputVar.DynamicAxes())))
                {
                    InvalidArgument("Inconsistency in output variable shape, DataType or Dynamic axes computed after replaced placeholders vs. existing output properties, for the Recurrent Function");
                }
            }
            else
            {
                currentOutputVar.m_dataFields->m_shape = newOutputVar.Shape();
                currentOutputVar.m_dataFields->m_dataType = newOutputVar.GetDataType();
                currentOutputVar.m_dataFields->m_dynamicAxes = newOutputVar.DynamicAxes();
            }
        }
    }

    void Function::SaveModel(const std::wstring& modelFilePath, bool usinglegacyModelFormat)
    {
        if (usinglegacyModelFormat)
        {
            Internal::SaveAsLegacyModel(shared_from_this(), modelFilePath);
        }
        else
        {
            Dictionary model = Serialize();
            auto stream = GetFstream(modelFilePath, false);
            *stream << model;
            stream->flush();
        }
    }

    /*static*/ FunctionPtr Function::LoadModel(const std::wstring& modelFile, const DeviceDescriptor& computeDevice)
    {
        auto stream = GetFstream(modelFile, true);
        if (!Internal::IsLegacyModel(*stream))
        {
            Dictionary model;
            *stream >> model;
            return Function::Deserialize(model, computeDevice);
        }
        else
        {
            return Internal::LoadLegacyModel(modelFile, computeDevice);
        }
    }

    void Function::RestoreModel(const std::wstring& modelFilePath)
    {
        auto stream = GetFstream(modelFilePath, true);
        if (!Internal::IsLegacyModel(*stream))
        {
            Dictionary model;
            *stream >> model;
            RestoreFromCheckpoint(model);
            return;
        }

        auto loadedModelFunction = Internal::LoadLegacyModel(modelFilePath, DeviceDescriptor::CPUDevice());

        // TODO: Make sure that the loaded model is the same as the trainer's model through UID matching in the V2 format
        // TODO: For V1 format models make sure that the loaded model is isomorphic to the trainer's model
        auto loadedModelLeafVariables = loadedModelFunction->Inputs();
        auto trainerModelLeafVariables = Inputs();
        if (trainerModelLeafVariables.size() != loadedModelLeafVariables.size())
            InvalidArgument("The loaded model's leaf variables do not match the trainer model's leaf variables");

        std::map<std::wstring, Variable> loadedModelLeafVariablesMap;
        for (auto leafVar : loadedModelLeafVariables)
            loadedModelLeafVariablesMap[leafVar.Uid()] = leafVar;

        std::map<std::wstring, Variable> trainerModelLeafVariablesMap;
        for (auto leafVar : trainerModelLeafVariables)
            trainerModelLeafVariablesMap[leafVar.Uid()] = leafVar;

        // Remove the initial state inputs of PastValue and FutureValue functions from the maps if they are a scalar constant
        // since these are not part of the internal CNTK serialized computation graph
        auto removePastAndFutureValueInitialStateScalarConstants = [](const std::unordered_set<FunctionPtr>& allPrimitiveFunctions, std::map<std::wstring, Variable>& modelLeafVariableMap) {
            for (auto funcPtr : allPrimitiveFunctions)
            {
                auto primitiveFunction = dynamic_cast<const PrimitiveFunction*>(funcPtr.get());
                if ((primitiveFunction->OpType() == PrimitiveOpType::PastValue) || (primitiveFunction->OpType() == PrimitiveOpType::FutureValue))
                {
                    auto initialStateInput = primitiveFunction->Inputs()[1];
                    if (initialStateInput.IsConstant() && (initialStateInput.Shape().TotalSize() == 1))
                        modelLeafVariableMap.erase(initialStateInput.Uid());
                }
            }
        };

        auto loadedModelCompositeFunction = dynamic_cast<const CompositeFunction*>(loadedModelFunction.get());
        removePastAndFutureValueInitialStateScalarConstants(loadedModelCompositeFunction->m_allPrimitiveFunctions, loadedModelLeafVariablesMap);

        auto trainerModelCompositeFunction = dynamic_cast<const CompositeFunction*>(this);
        removePastAndFutureValueInitialStateScalarConstants(trainerModelCompositeFunction->m_allPrimitiveFunctions, trainerModelLeafVariablesMap);

        // Now update the trainer's model parameters and constants with those from the loaded model
        for (auto nameVarPair : trainerModelLeafVariablesMap)
        {
            auto trainerModelLeafVar = nameVarPair.second;

            auto areVariablesEquivalent = [](const Variable& left, const Variable& right) {
                return Internal::AreEquivalent(left, right) && (left.Uid() == right.Uid());
            };

            auto correspondingLoadedModelVar = loadedModelLeafVariablesMap.at(trainerModelLeafVar.Uid());

            if (!areVariablesEquivalent(correspondingLoadedModelVar, trainerModelLeafVar))
                InvalidArgument("The loaded model's leaf variables do not match the trainer model's leaf variables");

            if ((trainerModelLeafVar.IsConstant() && !Constant(trainerModelLeafVar).Value()->IsReadOnly()) || trainerModelLeafVar.IsParameter())
            {
                auto trainerModelVarValue = trainerModelLeafVar.IsConstant() ? Constant(trainerModelLeafVar).Value() : Parameter(trainerModelLeafVar).Value();
                auto loadedModelVarValue = correspondingLoadedModelVar.IsConstant() ? Constant(correspondingLoadedModelVar).Value() : Parameter(correspondingLoadedModelVar).Value();
                trainerModelVarValue->CopyFrom(*loadedModelVarValue);
            }
        }
    }

    static Variable GetCorrespondingOutputVariableFromClone(const Variable& cloneeOutput, const FunctionPtr& cloneeFunction, const FunctionPtr& clonedFunction)
    {
        size_t outputVarIndex = 0;
        for (auto output : cloneeFunction->Outputs())
        {
            if (output == cloneeOutput)
                break;

            outputVarIndex++;
        }

        return clonedFunction->Outputs()[outputVarIndex];
    }

    FunctionPtr Function::ReplacePlaceholder(const Variable& placeholderReplacement)
    {
        auto placeholders = Placeholders();
        if (placeholders.size() != 1)
            InvalidArgument("Function::ReplacePlaceholders called with a single replacement variable but this Function has %d placeholders", (int)placeholders.size());

        return ReplacePlaceholders({ { *(placeholders.begin()), placeholderReplacement } });
    }

    FunctionPtr Function::ReplacePlaceholders(const std::unordered_map<Variable, Variable>& placeholderReplacements)
    {
        std::unordered_set<const Function*> visitedFunctions;
        std::unordered_set<Variable> replacedPlaceholders;
        ReplacePlaceholdersInPlace(placeholderReplacements, visitedFunctions, replacedPlaceholders);

        for (auto replacementPair : placeholderReplacements)
        {
            if (replacedPlaceholders.find(replacementPair.first) == replacedPlaceholders.end())
                InvalidArgument("At least one of the placeholders specified for replacement was not found in the function");
        }

        return this->shared_from_this();
    }

    FunctionPtr Function::Clone(const FunctionPtr& clonee,
                                ParameterCloningMethod parameterCloneMethod,
                                const std::unordered_map<Variable, Variable>& replacements,
                                std::unordered_map<const Function*, FunctionPtr>& cloneMap,
                                std::unordered_map<Variable, Variable>& leafVariablesCloneMap,
                                std::unordered_map<Variable, Variable>& placeholderReplacements)
    {
        const PrimitiveFunction* primitiveFunction = dynamic_cast<const PrimitiveFunction*>(clonee.get());
        if (primitiveFunction == nullptr)
            LogicError("Currently cloning of user defined Functions is unsupported");

        if (cloneMap.find(clonee.get()) != cloneMap.end())
            LogicError("Cloning an already visited Function");

        cloneMap[clonee.get()] = nullptr;

        std::vector<Variable> inputs;
        auto cloneeInputs = clonee->Inputs();
        for (auto cloneeInput : cloneeInputs)
        {
            Variable clonedInput;
            if (replacements.find(cloneeInput) != replacements.end())
            {
                clonedInput = PlaceholderVariable(cloneeInput.Shape(), cloneeInput.DynamicAxes());
                placeholderReplacements[clonedInput] = replacements.at(cloneeInput);
            }
            else
                {
                // This is not a replacement. Lets create a fresh clone

                // Is it a leaf
                if (cloneeInput.IsInput() || cloneeInput.IsConstant() || cloneeInput.IsPlaceholder() || cloneeInput.IsParameter())
                {
                    if (leafVariablesCloneMap.find(cloneeInput) != leafVariablesCloneMap.end())
                        clonedInput = leafVariablesCloneMap.at(cloneeInput);
                    else
                    {
                        if (cloneeInput.IsParameter() || cloneeInput.IsConstant())
                        {
                            switch (parameterCloneMethod)
                            {
                            case ParameterCloningMethod::Clone:
                                clonedInput = cloneeInput.Clone();
                                leafVariablesCloneMap[cloneeInput] = clonedInput;
                                break;
                            case ParameterCloningMethod::Share:
                                clonedInput = cloneeInput;
                                break;
                            case ParameterCloningMethod::Freeze:
                                if (cloneeInput.IsParameter())
                                    clonedInput = Constant(Parameter(cloneeInput).Value(), cloneeInput.Name());
                                else
                                    clonedInput = Constant(Constant(cloneeInput).Value(), cloneeInput.Name());

                                leafVariablesCloneMap[cloneeInput] = clonedInput;
                                break;
                            default:
                                LogicError("Unknown ParameterCloningMethod");
                            }
                        }
                        else
                        {
                            clonedInput = cloneeInput.Clone();
                            leafVariablesCloneMap[cloneeInput] = clonedInput;
                        }
                    }
                }
                else
                {
                    assert(cloneeInput.IsOutput());

                    // If this is an already visited Function's output then we use a placeholder
                    if (cloneMap.find(cloneeInput.Owner().get()) != cloneMap.end())
                    {
                        if (cloneMap.at(cloneeInput.Owner().get()) == nullptr)
                        {
                            // See if we already created a placeholder for this already visited Function's output
                            auto existingPlaceholderReplacement = std::find_if(placeholderReplacements.begin(), placeholderReplacements.end(), [cloneeInput](const std::pair<Variable, Variable>& placeholderReplacement) {
                                return (placeholderReplacement.second == cloneeInput);
                            });

                            if (existingPlaceholderReplacement == placeholderReplacements.end())
                            {
                                clonedInput = PlaceholderVariable(cloneeInput.Shape(), cloneeInput.DynamicAxes());
                                placeholderReplacements[clonedInput] = cloneeInput;
                            }
                            else
                                clonedInput = existingPlaceholderReplacement->first;
                        }
                        else
                            clonedInput = GetCorrespondingOutputVariableFromClone(cloneeInput, cloneeInput.Owner(), cloneMap.at(cloneeInput.Owner().get()));
                    }
                    else
                    {
                        auto clonedFunction = Clone(cloneeInput.Owner(), parameterCloneMethod, replacements, cloneMap, leafVariablesCloneMap, placeholderReplacements);
                        clonedInput = GetCorrespondingOutputVariableFromClone(cloneeInput, cloneeInput.Owner(), clonedFunction);
                    }
                }
            }

            inputs.push_back(clonedInput);
        }

        Dictionary attributesCopy(primitiveFunction->Attributes());
        auto clonedFunction = MakeSharedObject<PrimitiveFunction>(primitiveFunction->OpType(), inputs, std::move(attributesCopy), primitiveFunction->Name());
        cloneMap[primitiveFunction] = clonedFunction;

        return clonedFunction;
    }

    FunctionPtr Function::Clone(ParameterCloningMethod parameterCloneMethod, const std::unordered_map<Variable, Variable>& replacements) const
    {
        const CompositeFunction* compositeFunction = dynamic_cast<const CompositeFunction*>(this);
        if (compositeFunction == nullptr)
            LogicError("Currently only cloning of composite functions is supported");

        std::unordered_map<const Function*, FunctionPtr> cloneMap;
        std::unordered_map<Variable, Variable> leafVariablesCloneMap;
        std::unordered_map<Variable, Variable> placeholderReplacements;
        auto clonedRootFunction = Function::Clone(compositeFunction->RootFunction(), parameterCloneMethod, replacements, cloneMap, leafVariablesCloneMap, placeholderReplacements);

        // Patch the values in the placeholderReplacements map with newly cloned Variables where applicable
        std::unordered_set<FunctionPtr> replacementClones;
        for (auto& varPair : placeholderReplacements)
        {
            if (varPair.second.IsOutput())
            {
                if (cloneMap.find(varPair.second.Owner().get()) != cloneMap.end())
                    placeholderReplacements[varPair.first] = GetCorrespondingOutputVariableFromClone(varPair.second, varPair.second.Owner(), cloneMap.at(varPair.second.Owner().get()));
                else
                {
                    // Check if any of the inputs or intermediate functions in the graph underneath the replacement
                    // are one of the cloned Functions or inputs; if so then we should clone the graph underneath
                    // this replacement too
                    std::unordered_set<FunctionPtr> visitedFunctions;
                    auto visitedLeaves = CompositeFunction::DetermineInputs(varPair.second.Owner(), visitedFunctions);
                    std::unordered_map<Variable, Variable> cloningReplacementsForPlaceholderReplacement;
                    for (auto visitedLeaf : visitedLeaves)
                    {
                        if (leafVariablesCloneMap.find(visitedLeaf) != leafVariablesCloneMap.end())
                            cloningReplacementsForPlaceholderReplacement[visitedLeaf] = leafVariablesCloneMap[visitedLeaf];
                    }

                    for (auto visitedFunction : visitedFunctions)
                    {
                        if (cloneMap.find(visitedFunction.get()) != cloneMap.end())
                        {
                            auto visitedFunctionOutputs = visitedFunction->Outputs();
                            for (auto visitedFunctionOutput : visitedFunctionOutputs)
                                cloningReplacementsForPlaceholderReplacement[visitedFunctionOutput] = GetCorrespondingOutputVariableFromClone(visitedFunctionOutput, visitedFunction, cloneMap.at(visitedFunction.get()));
                        }
                    }

                    if (!cloningReplacementsForPlaceholderReplacement.empty())
                    {
                        auto replacementToClone = CompositeFunction::Create(varPair.second.Owner());
                        auto replacementClone = replacementToClone->Clone(parameterCloneMethod, cloningReplacementsForPlaceholderReplacement);
                        replacementClones.insert(replacementClone);
                        placeholderReplacements[varPair.first] = GetCorrespondingOutputVariableFromClone(varPair.second, varPair.second.Owner(), replacementClone->RootFunction());
                    }
                }
            }
            else
            {
                if (leafVariablesCloneMap.find(varPair.second) != leafVariablesCloneMap.end())
                    placeholderReplacements[varPair.first] = leafVariablesCloneMap.at(varPair.second);
            }
        }

        auto clonedComposite = CompositeFunction::Create(clonedRootFunction, compositeFunction->Name());
        clonedComposite->ReplacePlaceholders(placeholderReplacements);
        return clonedComposite;
    }


    /*virtual*/ void Function::RestoreFromCheckpoint(const Dictionary& modelDictionary)
    {
        CompositeFunction* compositeFunction = dynamic_cast<CompositeFunction*>(this);
        if (compositeFunction == nullptr)
            InvalidArgument("Primitive (aka non-composite) Function instances cannot be restored from a checkpoint.");

        auto restoredFunction = Function::Deserialize(modelDictionary, DeviceDescriptor::CPUDevice());

        if (!Internal::AreEquivalent(shared_from_this(), restoredFunction))
            InvalidArgument("'This' function is not equivalent (isomorphic) to the function restored from a checkpoint.");

        auto parameters = Parameters();
        auto restoredParameters = restoredFunction->Parameters();

        assert(parameters.size() == restoredParameters.size());

        for (int i = 0; i < parameters.size(); i++)
        {
            assert(Internal::AreEquivalent(parameters[i], restoredParameters[i]));

            // Additionally, to be super-safe, compare parameter UIDs.
            if (parameters[i].Uid() != restoredParameters[i].Uid())
            {
                 InvalidArgument("'This' function parameters and restored function parameters do not have identical UIDs.");
            }

            parameters[i].Value()->CopyFrom(*(restoredParameters[i].Value().get()));
        }
    }

    /*static*/ FunctionPtr Function::Deserialize(const Dictionary& modelDictionary, const CNTK::DeviceDescriptor& device)
    {
        return CompositeFunction::Deserialize(modelDictionary, device);
    }

    void Function::PrintGraph() const
    {
        CompositeFunction::Traverse(RootFunction(), [](const FunctionPtr& function) {
        });
    }

<<<<<<< HEAD
    // Names for the reduction operations as used by the CNTK ReduceElementsNode
    /*static*/ const std::wstring PrimitiveFunction::InternalSumReductionOpName = L"Sum";
    /*static*/ const std::wstring PrimitiveFunction::InternalLogSumReductionOpName = L"LogSum";
    /*static*/ const std::wstring PrimitiveFunction::InternalMeanReductionOpName = L"Mean";
    /*static*/ const std::wstring PrimitiveFunction::InternalMaxReductionOpName = L"Max";
    /*static*/ const std::wstring PrimitiveFunction::InternalMinReductionOpName = L"Min";
    /*static*/ const std::wstring PrimitiveFunction::InternalAllReductionOpName = L"All";
    /*static*/ const std::wstring PrimitiveFunction::InternalAnyReductionOpName = L"Any";

    // Names of the various attributes of CNTK primitive Functions
    /*static*/ const std::wstring PrimitiveFunction::AttributeNameAxis = L"axis";
    /*static*/ const std::wstring PrimitiveFunction::AttributeNameAxis1 = L"axis1";
    /*static*/ const std::wstring PrimitiveFunction::AttributeNameAxis2 = L"axis2";
    /*static*/ const std::wstring PrimitiveFunction::AttributeNameAllowDuplicates = L"allowDuplicates";
    /*static*/ const std::wstring PrimitiveFunction::AttributeNameNumSamples = L"numSamples";
    /*static*/ const std::wstring PrimitiveFunction::AttributeNameDropoutRate = L"dropoutRate";
    /*static*/ const std::wstring PrimitiveFunction::AttributeNameNewShape = L"newShape";
    /*static*/ const std::wstring PrimitiveFunction::AttributeNameOutputRank = L"outputRank";
    /*static*/ const std::wstring PrimitiveFunction::AttributeNameInferInputRankToMap = L"inferInputRankToMap";
    /*static*/ const std::wstring PrimitiveFunction::AttributeNameOffset = L"offset";
    /*static*/ const std::wstring PrimitiveFunction::AttributeNameStrides = L"strides";
    /*static*/ const std::wstring PrimitiveFunction::AttributeNameSharing = L"sharing";
    /*static*/ const std::wstring PrimitiveFunction::AttributeNameAutoPadding = L"autoPadding";
    /*static*/ const std::wstring PrimitiveFunction::AttributeNameLowerPad = L"lowerPad";
    /*static*/ const std::wstring PrimitiveFunction::AttributeNameUpperPad = L"upperPad";
    /*static*/ const std::wstring PrimitiveFunction::AttributeNameTranspose = L"transpose";
    /*static*/ const std::wstring PrimitiveFunction::AttributeNameMaxTempMemSizeInSamples = L"maxTempMemSizeInSamples";
    /*static*/ const std::wstring PrimitiveFunction::AttributeNameROIOutputShape = L"roiOutputShape";
    /*static*/ const std::wstring PrimitiveFunction::AttributeNamePoolingType = L"poolingType";
    /*static*/ const std::wstring PrimitiveFunction::AttributeNamePoolingWindowShape = L"poolingWindowShape";
    /*static*/ const std::wstring PrimitiveFunction::AttributeNameSpatial = L"spatial";
    /*static*/ const std::wstring PrimitiveFunction::AttributeNameNormalizationTimeConstant = L"normalizationTimeConstant";
    /*static*/ const std::wstring PrimitiveFunction::AttributeNameBlendTimeConstant = L"blendTimeConstant";
    /*static*/ const std::wstring PrimitiveFunction::AttributeNameEpsilon = L"epsilon";
    /*static*/ const std::wstring PrimitiveFunction::AttributeNameUseCuDNNEngine = L"useCuDNNEngine";
    /*static*/ const std::wstring PrimitiveFunction::AttributeNameNewDynamicAxes = L"newDynamicAxes";
    /*static*/ const std::wstring PrimitiveFunction::AttributeNameNewSequenceAxisLengthScalingFactor = L"newSequenceAxisLengthScalingFactor";
    /*static*/ const std::wstring PrimitiveFunction::AttributeNameNewSequenceAxisLengthAdditiveFactor = L"newSequenceAxisLengthAdditiveFactor";
    /*static*/ const std::wstring PrimitiveFunction::AttributeNameBeginIndex = L"beginIndex";
    /*static*/ const std::wstring PrimitiveFunction::AttributeNameEndIndex = L"endIndex";
    /*static*/ const std::wstring PrimitiveFunction::AttributeNameReductionOpName = L"reductionOpName";
    /*static*/ const std::wstring PrimitiveFunction::AttributeNameBidirectional = L"bidirectional";
    /*static*/ const std::wstring PrimitiveFunction::AttributeNameNumLayers = L"numLayers";
    /*static*/ const std::wstring PrimitiveFunction::AttributeNameHiddenSize = L"hiddenSize";
    /*static*/ const std::wstring PrimitiveFunction::AttributeNameRecurrentOp = L"recurrentOp";

    /*static*/ std::vector<Variable> PrimitiveFunction::GetOutputVariables(PrimitiveOpType op,
                                                                           std::vector<Variable>& inputs,
                                                                           Function* owner,
                                                                           Dictionary& functionConfig,
                                                                           bool inferDimensions,
                                                                           const std::wstring& functionName)
    {
        if (op == PrimitiveOpType::Combine)
            return inputs;

        // We use the first non-constant input operand's DataType as the output DataType
        // In case there are no non-constant known DataTypes, we just pick the first known operand DataType
        // Also, all the known DataTypes of operands should match except for constants where coercion is allowed
        DataType firstKnownInputDataType = DataType::Unknown;
        DataType outputDataType = DataType::Unknown;
        size_t i = 0;
        while (i < inputs.size())
        {
            auto input = inputs[i++];
            auto inputDataType = input.GetDataType();
            if (inputDataType != DataType::Unknown)
            {
                if (firstKnownInputDataType == DataType::Unknown)
                    firstKnownInputDataType = inputDataType;

                if (outputDataType == DataType::Unknown)
                {
                    if (!input.IsConstant())
                        outputDataType = inputDataType;
                }
                else
                {
                    // The DataType of all operands should match except for Constants where we allow coercion
                    if ((inputDataType != DataType::Unknown) && (inputDataType != outputDataType) && !input.IsConstant())
                        InvalidArgument("Primitive function with op type %S has operands with different DataTypes %s and %s", PrimitiveOpTypeName(op).c_str(), DataTypeName(outputDataType), DataTypeName(inputDataType));
                }
            }
        }

        if (outputDataType == DataType::Unknown)
            outputDataType = firstKnownInputDataType;

        // We currently require that the inputs' dynamic axes, if any, match
        std::vector<Axis> outputDynamicAxes;
        if ((op == PrimitiveOpType::SumAll) ||
            (op == PrimitiveOpType::SquaredError) ||
            (op == PrimitiveOpType::CrossEntropyWithSoftmax) ||
            (op == PrimitiveOpType::ClassificationError) ||
            (op == PrimitiveOpType::Logistic))
        {
            outputDynamicAxes = std::vector<Axis>({});
        }
        else if (op == PrimitiveOpType::Where)
        {
            if (functionConfig.Contains(PrimitiveFunction::AttributeNameNewDynamicAxes))
                outputDynamicAxes = AsVector<Axis>(functionConfig[PrimitiveFunction::AttributeNameNewDynamicAxes].Value<std::vector<DictionaryValue>>());
            else
            {
                if (inputs[0].DynamicAxes() == Axis::UnknownDynamicAxes())
                    outputDynamicAxes = Axis::UnknownDynamicAxes();
                else
                {
                    if (functionConfig.Contains(PrimitiveFunction::AttributeNameNewSequenceAxisLengthScalingFactor) &&
                        functionConfig.Contains(PrimitiveFunction::AttributeNameNewSequenceAxisLengthAdditiveFactor))
                    {
                        size_t newSequenceAxisLengthScalingFactor = functionConfig[PrimitiveFunction::AttributeNameNewSequenceAxisLengthScalingFactor].Value<size_t>();
                        int newSequenceAxisLengthAdditiveFactor = functionConfig[PrimitiveFunction::AttributeNameNewSequenceAxisLengthAdditiveFactor].Value<int>();

                        auto derivedDynamicAxes = GetDerivedDynamicAxes(inputs[0].DynamicAxes()[0], newSequenceAxisLengthScalingFactor, newSequenceAxisLengthAdditiveFactor);
                        std::copy(derivedDynamicAxes.begin(), derivedDynamicAxes.end(), std::back_inserter(outputDynamicAxes));
                    }
                    else
                    {
                        outputDynamicAxes.push_back(Axis::NewUniqueDynamicAxis(L"whereNodeDynamicAxis"));
                    }

                    for (size_t i = 1; i < inputs[0].DynamicAxes().size(); ++i)
                        outputDynamicAxes.push_back(inputs[0].DynamicAxes()[i]);

                    functionConfig[PrimitiveFunction::AttributeNameNewDynamicAxes] = AsDictionaryValueVector(outputDynamicAxes);
                }
            }
        }
        else if (op == PrimitiveOpType::ScatterPacked)
            outputDynamicAxes = inputs[2].DynamicAxes();
        else if ((op == PrimitiveOpType::PackedIndex) || (op == PrimitiveOpType::GatherPacked))
            outputDynamicAxes = inputs[1].DynamicAxes();
        else if (op == PrimitiveOpType::ReconcileDynamicAxis)
            outputDynamicAxes = inputs[1].DynamicAxes();
        else
        {
            auto allInputDynamicAxesEmpty = std::find_if(inputs.begin(), inputs.end(), [](const Variable& input) { return !input.DynamicAxes().empty(); }) == inputs.end();
            if (!allInputDynamicAxesEmpty)
            {
                outputDynamicAxes = Axis::UnknownDynamicAxes();
                for (auto inputVar : inputs)
                {
                    auto currentInputDynamicAxes = inputVar.DynamicAxes();
                    if (!currentInputDynamicAxes.empty() && (currentInputDynamicAxes != Axis::UnknownDynamicAxes()))
                    {
                        if (outputDynamicAxes == Axis::UnknownDynamicAxes())
                            outputDynamicAxes = currentInputDynamicAxes;
                        else
                        {
                            if (currentInputDynamicAxes != outputDynamicAxes)
                                LogicError("Currently if an operand of a elementwise operation has any dynamic axes, those must match the dynamic axes of the other operands");
                        }
                    }
                }
            }
        }

        NDShape outputShape;
        bool areAnyInputShapesUnknown = (std::find_if(inputs.begin(), inputs.end(), [](const Variable& input) { return input.Shape().IsUnknown(); }) != inputs.end());
        if (areAnyInputShapesUnknown)
            outputShape = NDShape::Unknown;
        else
        {
            switch (op)
            {
            case PrimitiveOpType::Negate:
            case PrimitiveOpType::Sigmoid:
            case PrimitiveOpType::Tanh:
            case PrimitiveOpType::ReLU:
            case PrimitiveOpType::Exp:
            case PrimitiveOpType::Log:
            case PrimitiveOpType::Sqrt:
            case PrimitiveOpType::Floor:
            case PrimitiveOpType::Abs:
            case PrimitiveOpType::Reciprocal:
            case PrimitiveOpType::Softmax:
            case PrimitiveOpType::Hardmax:
            case PrimitiveOpType::Dropout:
            case PrimitiveOpType::Where:
            case PrimitiveOpType::LogSoftmax:
            {
                assert(inputs.size() == 1);
                outputShape = UnaryElementwiseOpOutputShape(inputs[0].Shape());
                break;
            }
            case PrimitiveOpType::TransposeAxes:
            {
                assert(inputs.size() == 1);

                auto axis1 = NormalizeStaticAxis(functionConfig[PrimitiveFunction::AttributeNameAxis1].Value<Axis>(), inputs[0].Shape());
                auto axis2 = NormalizeStaticAxis(functionConfig[PrimitiveFunction::AttributeNameAxis2].Value<Axis>(), inputs[0].Shape());

                if (!axis1.IsStaticAxis() || !axis2.IsStaticAxis())
                    LogicError("TransposeAxes operation currently does not support transposing dynamic axes");

                VerifyStaticAxis(axis1, inputs[0].Shape());
                VerifyStaticAxis(axis2, inputs[0].Shape());

                outputShape = inputs[0].Shape();
                std::swap(outputShape[axis1.StaticAxisIndex()], outputShape[axis2.StaticAxisIndex()]);
                break;
            }
            case PrimitiveOpType::Slice:
            {
                assert(inputs.size() == 1);
                auto axis = NormalizeStaticAxis(functionConfig[PrimitiveFunction::AttributeNameAxis].Value<Axis>(), inputs[0].Shape());

                auto beginIndex = functionConfig[PrimitiveFunction::AttributeNameBeginIndex].Value<int>();
                auto endIndex = functionConfig[PrimitiveFunction::AttributeNameEndIndex].Value<int>();
                if (!axis.IsStaticAxis())
                    LogicError("Built-in Slice operation currently does not support slicing along dynamic axis");

                VerifyStaticAxis(axis, inputs[0].Shape());

                size_t sliceAxisDim = inputs[0].Shape()[axis.StaticAxisIndex()];
                int realBeginIndex = (beginIndex >= 0) ? beginIndex : beginIndex + sliceAxisDim;
                int realEndIndex = (endIndex > 0) ? endIndex : endIndex + sliceAxisDim;
                if ((sliceAxisDim < realEndIndex) || (realEndIndex < realBeginIndex) || (realBeginIndex < 0))
                    RuntimeError("Slice operation: Index range [%d,%d), interpreted as [%d,%d), is invalid for input's shape ([%S]).",
                    beginIndex,
                    endIndex,
                    realBeginIndex,
                    realEndIndex,
                    AsStringForErrorReporting(inputs[0].Shape()).c_str());

                auto outputTensorShape = AsTensorShape(inputs[0].Shape());

                // propagate as much as we can
                if ((axis.StaticAxisIndex() < (int)outputTensorShape.GetRank()) && (0 <= realBeginIndex) && (realBeginIndex <= realEndIndex) && (realEndIndex <= sliceAxisDim))
                    outputTensorShape.NarrowTo(axis.StaticAxisIndex(), realBeginIndex, realEndIndex);

                outputShape = AsNDShape(outputTensorShape, /*allowNonFlattenableTensorShapes = */ true);
                break;
            }
            case PrimitiveOpType::Reshape:
            {
                auto newShape = functionConfig[PrimitiveFunction::AttributeNameNewShape].Value<NDShape>();
                outputShape = ReshapeOutputShape(inputs[0].Shape(), newShape);
                break;
            }
            case PrimitiveOpType::ROIPooling:
            {
                assert(inputs.size() == 2);
                auto convMapShape = inputs[0].Shape();
                auto roisShape = inputs[1].Shape();
                auto roiOutputShape = functionConfig[PrimitiveFunction::AttributeNameROIOutputShape].Value<NDShape>();

                auto outW = roiOutputShape[0];
                auto outH = roiOutputShape[1];
                auto numChannels = convMapShape[2];
                auto roisPerImage = roisShape[1];

                if (roiOutputShape.Rank() != 2)
                    InvalidArgument("ROIPoolingNode: roi output shape must have two dimensions ([W x H]).");

                if (convMapShape[0] < outW || convMapShape[1] < outH)
                    InvalidArgument("ROIPoolingNode: inputWidth must >= windowWidth and inputHeight must >= windowHeight.");

                if (convMapShape[2] < 1)
                    InvalidArgument("ROIPoolingNode: input must have at least one channel ([W x H x C]).");

                if (roisShape[0] != 4)
                    InvalidArgument("ROIPoolingNode: ROI input must have the following shape: [4 x roisPerImage].");

                if (roisPerImage < 1)
                    InvalidArgument("ROIPoolingNode: ROI input must contain at least one ROI ([4 x roisPerImage]).");

                outputShape = { outW, outH, numChannels, roisPerImage };
                break;
            }
            case PrimitiveOpType::Pooling:
            {
                assert(inputs.size() == 1);
                auto poolingWindowsShape = functionConfig[PrimitiveFunction::AttributeNamePoolingWindowShape].Value<NDShape>();
                auto strides = functionConfig[PrimitiveFunction::AttributeNameStrides].Value<NDShape>();
                auto lowerPad = functionConfig[PrimitiveFunction::AttributeNameLowerPad].Value<NDShape>();
                auto upperPad = functionConfig[PrimitiveFunction::AttributeNameUpperPad].Value<NDShape>();
                auto autoPadding = AsVector<bool>(functionConfig[PrimitiveFunction::AttributeNameAutoPadding].Value<std::vector<DictionaryValue>>());
                NDShape outputMapCount = { 1 };
                std::vector<bool> sharing = { true };
                auto inputShape = inputs[0].Shape();

                // In case of pooling if the kernel shape is unknown, then treat it as global pooling.
                if (poolingWindowsShape == NDShape::Unknown)
                {
                    if ((std::find(autoPadding.begin(), autoPadding.end(), true) != autoPadding.end()) ||
                        (lowerPad.TotalSize() > 0) || (upperPad.TotalSize() > 0))
                        RuntimeError("Padding isn't allowed for Unknown shape!");

                    poolingWindowsShape = inputShape.SubShape(0, inputShape.Rank()-1);
                    functionConfig[PrimitiveFunction::AttributeNamePoolingWindowShape] = poolingWindowsShape;
                }

                outputShape = ConvolutionOpOutputShape(op, inputShape, poolingWindowsShape, outputMapCount, strides, sharing, autoPadding, lowerPad, upperPad, false, inferDimensions);
                break;
            }
            case PrimitiveOpType::SumAll:
                assert(inputs.size() == 1);
                outputShape = {1};
                break;
            case PrimitiveOpType::Plus:
            case PrimitiveOpType::LogPlus:
            case PrimitiveOpType::Minus:
            case PrimitiveOpType::ElementTimes:
            case PrimitiveOpType::Equal:
            case PrimitiveOpType::NotEqual:
            case PrimitiveOpType::Less:
            case PrimitiveOpType::LessEqual:
            case PrimitiveOpType::Greater:
            case PrimitiveOpType::GreaterEqual:
            case PrimitiveOpType::PastValue:
            case PrimitiveOpType::FutureValue:
            {
                assert(inputs.size() == 2);
                if ((op == PrimitiveOpType::PastValue) || (op == PrimitiveOpType::FutureValue))
                {
                    Variable inputOperandVar = inputs[0];
                    Variable initialStateVar = inputs[1];

                    // TODO: We currently only support input operand with 1 dynamic axis for PastValue/FutureValue
                    if ((inputOperandVar.DynamicAxes() != Axis::UnknownDynamicAxes()) && (inputOperandVar.DynamicAxes().size() != 2))
                        LogicError("Currently PastValue/FutureValue Function only supports input operand with 2 dynamic axis (1 sequence-axis and 1 batch-axis)");

                    if (!initialStateVar.DynamicAxes().empty())
                        LogicError("Currently PastValue/FutureValue Function does not support initial state operand with dynamic axes!");
                }

                outputShape = BinaryElementwiseOpOutputShape(op, inputs[0], inputs[1], true, inferDimensions);
                break;
            }
            case PrimitiveOpType::Times:
            {
                assert(inputs.size() == 2);
                auto outputRank = functionConfig[PrimitiveFunction::AttributeNameOutputRank].Value<size_t>();
                auto inferInputRankToMap = functionConfig[PrimitiveFunction::AttributeNameInferInputRankToMap].Value<int>();
                outputShape = TimesOpOutputShape(inputs[0], inputs[1], outputRank, inferInputRankToMap, inferDimensions);
                break;
            }
            case PrimitiveOpType::TransposeTimes:
            {
                assert(inputs.size() == 2);

                    auto transposeShapeFunc = [](const NDShape& shape) {
                        NDShape transposedShape(std::max<size_t>(2, shape.Rank()), 1);
                        for (size_t i = 0; i < shape.Rank(); ++i)
                            transposedShape[transposedShape.Rank() - i - 1] = shape[i];

                        return transposedShape;
                    };

                    if (inputs[0].Shape().Rank() > 2)
                    LogicError("TransposeTimes operation currently only supports %s operands of rank 1 or 2", Internal::IsReversingTensorShapesInErrorMessagesEnabled() ? "right" : "left");

                    NDShape transposedLeftOperandShape = transposeShapeFunc(inputs[0].Shape());
                    Variable dummyLeftOperand = PlaceholderVariable(transposedLeftOperandShape);
                    size_t outputRank = functionConfig[PrimitiveFunction::AttributeNameOutputRank].Value<size_t>();
                    outputShape = TimesOpOutputShape(dummyLeftOperand, inputs[1], outputRank, -1, inferDimensions);
                    if (dummyLeftOperand.Shape() != transposedLeftOperandShape)
                        inputs[0].m_dataFields->m_shape = transposeShapeFunc(dummyLeftOperand.Shape());

                break;
            }
            case PrimitiveOpType::Convolution:
            {
                assert(inputs.size() == 2);
                auto& strides = functionConfig[PrimitiveFunction::AttributeNameStrides].Value<NDShape>();
                auto& lowerPad = functionConfig[PrimitiveFunction::AttributeNameLowerPad].Value<NDShape>();
                auto& upperPad = functionConfig[PrimitiveFunction::AttributeNameUpperPad].Value<NDShape>();
                auto sharing = AsVector<bool>(functionConfig[PrimitiveFunction::AttributeNameSharing].Value<std::vector<DictionaryValue>>());
                auto autoPadding = AsVector<bool>(functionConfig[PrimitiveFunction::AttributeNameAutoPadding].Value<std::vector<DictionaryValue>>());
                bool transpose = functionConfig[PrimitiveFunction::AttributeNameTranspose].Value<bool>();
                if (inputs[0].Shape().Rank() < inputs[1].Shape().Rank())
                    InvalidArgument("The convolution map should have at least as many axes as the shape of the input it operates on!");

                NDShape outputMapCount, kernelShape;
                std::tie(outputMapCount, kernelShape) = GetConvolutionOutputMapCountAndKernelShape(inputs[0].Shape(), inputs[1].Shape());
                auto originalKernelShape = kernelShape;
                outputShape = ConvolutionOpOutputShape(op, inputs[1].Shape(), kernelShape, outputMapCount, strides, sharing, autoPadding, lowerPad, upperPad, transpose, inferDimensions);
                if (originalKernelShape != kernelShape)
                {
                    for (size_t i = 0; i < kernelShape.Rank(); ++i)
                        inputs[0].m_dataFields->m_shape[i] = kernelShape[i];
                }

                functionConfig[PrimitiveFunction::AttributeNameSharing] = AsDictionaryValueVector(sharing);
                functionConfig[PrimitiveFunction::AttributeNameAutoPadding] = AsDictionaryValueVector(autoPadding);
                break;
            }
            case PrimitiveOpType::Logistic:
            case PrimitiveOpType::SquaredError:
            case PrimitiveOpType::CrossEntropyWithSoftmax:
            case PrimitiveOpType::ClassificationError:
            {
                if ((op == PrimitiveOpType::ClassificationError) || (op == PrimitiveOpType::Logistic))
                    assert(inputs.size() >= 2);
                else
                    assert(inputs.size() == 2);

                if ((inputs[0].Shape().Rank() > 2) || ((inputs[0].Shape().Rank() > 1) && (inputs[0].Shape()[1] != 1)))
                    InvalidArgument("The shape of input operands for the %S operation should have at most one axis", PrimitiveOpTypeName(op).c_str());

                auto predictionShape = inputs[0].Shape();
                auto labelsShape = inputs[1].Shape();
                if (predictionShape != labelsShape)
                    RuntimeError("Prediction output operand's shape %S is incompatible with label operand's shape %S for the %S operation", AsStringForErrorReporting(predictionShape).c_str(), AsStringForErrorReporting(labelsShape).c_str(), PrimitiveOpTypeName(op).c_str());

                std::vector<int> reductionAxes;
                for (int i = 0; i < (int)inputs[0].Shape().Rank(); ++i)
                reductionAxes.push_back(i);

                outputShape = ReductionOpOutputShape(op, predictionShape, reductionAxes, /*preserveReductionAxes =*/ false);
                break;
            }
            case PrimitiveOpType::ReduceElements:
            {
                assert(inputs.size() == 1);
                    auto reductionAxis = NormalizeStaticAxis(functionConfig[PrimitiveFunction::AttributeNameAxis].Value<Axis>(), inputs[0].Shape());
                if (reductionAxis == Axis::AllStaticAxes())
                    outputShape = {};
                else
                {
                        std::vector<int> reductionAxes = { reductionAxis.StaticAxisIndex() };
                    outputShape = ReductionOpOutputShape(op, inputs[0].Shape(), reductionAxes, /*preserveReductionAxes =*/ true);
                }
                break;
            }
            case PrimitiveOpType::BatchNormalization:
            {
                assert(inputs.size() == 5);
                auto spatial = functionConfig[PrimitiveFunction::AttributeNameSpatial].Value<bool>();
                outputShape = BatchNormalizationOutputShape(inputs, spatial, inferDimensions);
                break;
            }
            case PrimitiveOpType::PackedIndex:
                outputShape = UnaryElementwiseOpOutputShape(inputs[1].Shape());
                break;
            case PrimitiveOpType::GatherPacked:
            {
                bool sourceHasDynamicAxis = !inputs[0].DynamicAxes().empty();

                // inherit tensor dimension from sourceData, minus the last (column or time) dimension. TODO this needs to become simpler...
                if (sourceHasDynamicAxis)
                    outputShape = inputs[0].Shape();
                else
                {
                    if (inputs[0].Shape().Rank() > 1)
                        outputShape = outputShape.SubShape(0, outputShape.Rank() - 1);
                    else
                        outputShape = {};
                }

                break;
            }
            case PrimitiveOpType::ScatterPacked:
            {
                if (inputs[0].DynamicAxes().empty() || inputs[1].DynamicAxes().empty() || inputs[2].DynamicAxes().empty())
                    InvalidArgument("ScatterPacked requires all its operands to have dynamic axes");

                outputShape = inputs[0].Shape();
                break;
            }
            case PrimitiveOpType::Clip:
                assert(inputs.size() == 3);
                outputShape = UnaryElementwiseOpOutputShape(inputs[0].Shape());
                break;
            case PrimitiveOpType::Select:
                assert(inputs.size() == 3);
                    outputShape = NaryElementwiseOpOutputShape(op, inputs, true);
                break;
            case PrimitiveOpType::Splice:
            {
                assert(inputs.size() >= 2);
                    auto maxInputRank = MaxInputRank(inputs);
                    auto spliceAxis = NormalizeStaticAxis(functionConfig[PrimitiveFunction::AttributeNameAxis].Value<Axis>(), NDShape(maxInputRank));

                    if (!spliceAxis.IsStaticAxis())
                        LogicError("Splice operation currently does not support splicing along dynamic axis");

                    if (spliceAxis.StaticAxisIndex() < 0)
                        InvalidArgument("Splice: The axis argument's static axis index must be >= 0!");

                outputShape = SpliceOutputShape(inputs, spliceAxis.StaticAxisIndex());
                break;
            }
            case PrimitiveOpType::RandomSample:
            case PrimitiveOpType::RandomSampleInclusionFrequency:
            {
                auto numSamples = functionConfig[PrimitiveFunction::AttributeNameNumSamples].Value<size_t>();
                auto allowDuplicates = functionConfig[PrimitiveFunction::AttributeNameAllowDuplicates].Value<bool>();

                if (numSamples == 0)
                    InvalidArgument("Number of requested samples is zero.");

                let& shape = inputs[0].Shape();
                size_t numClasses = shape.Dimensions()[0];

                if (numClasses != NDShape::InferredDimension && !allowDuplicates && numClasses <= numSamples)
                    InvalidArgument("For sampling without duplicates the number of requested samples (%lu) needs to be less than the number of classes (%lu).", numSamples, numClasses);
            
                // within this block we handle RandomSample and RandomSampleInclusionFrequency
                if (op == PrimitiveOpType::RandomSampleInclusionFrequency)
                    outputShape = shape;
                else
                {
                    vector<size_t> dimensions{ numSamples, numClasses };
                    outputShape = NDShape(dimensions);
                }

                break;
            }
            case PrimitiveOpType::OptimizedRNNStack:
            {
                assert(inputs.size() == 2);
                auto operand = inputs[0];
                auto parameter = inputs[1];
                if (operand.Shape().Rank() != 1)
                    InvalidArgument("OptimizedRNNStack: input must have rank 1; actual input rank is %lu", operand.Shape().Rank());
                if (operand.DynamicAxes().empty())
                    InvalidArgument("OptimizedRNNStack: input must have at least one dynamic axis");
                auto numLayers = functionConfig[PrimitiveFunction::AttributeNameNumLayers].Value<size_t>();
                if (numLayers == 0)
                    InvalidArgument("Number of layers in OptimizedRNNStack operation should be positive");
                auto bidirectional = functionConfig[PrimitiveFunction::AttributeNameBidirectional].Value<bool>();
                auto hiddenSize = functionConfig[PrimitiveFunction::AttributeNameHiddenSize].Value<size_t>();

                // output dims
                outputShape = operand.Shape();
                outputShape[0] = (bidirectional ? 2 : 1) * hiddenSize;
                // infer input size
                // Note: Output dim is second axis, so say initOutputRank=-1.
                if (parameter.Shape().Rank() == 2)
                {
                    const auto recurrentOp = functionConfig[PrimitiveFunction::AttributeNameRecurrentOp].Value<std::wstring>();
                    const auto attributes = RnnAttributes(bidirectional, numLayers, hiddenSize, recurrentOp, -1);
                    const auto numParameters = attributes.GetNumParameters(operand.Shape().TotalSize());
                    std::vector<std::pair<Variable, NDShape>> newOperandShapes = { { parameter, std::move(NDShape({ numParameters.first, numParameters.second })) } };
                    UpdateOperandShapes(newOperandShapes);
                }
                break;
            }
            case PrimitiveOpType::ReconcileDynamicAxis:
            {
                assert(inputs.size() == 2);
                auto operand = inputs[0];
                auto layout  = inputs[1];
                if (operand.DynamicAxes().empty())
                    InvalidArgument("ReconcileDynamicAxis: input must have at least one dynamic axis");
                if (layout.DynamicAxes().empty())
                    InvalidArgument("ReconcileDynamicAxis: layout must have at least one dynamic axis");
                outputShape = operand.Shape();
                break;
            }
            default:
                LogicError("Specified op %S not yet supported", PrimitiveOpTypeName(op).c_str());
                break;
            }
        }

        return{ OutputVariable(outputShape, outputDataType, owner, outputDynamicAxes, functionName.empty() ? L"" : functionName + L"_output") };
    }

    /*static*/ const std::wstring CompositeFunction::CompositeFunctionOpName = L"CompositeFunctionOpName";
    /*static*/ std::atomic<unsigned int> CompositeFunction::s_nextAutoGeneratedDynamicAxis(0);

    static const std::wstring s_primitiveFunctionTypeValue = L"PrimitiveFunction";

    /*virtual*/ Dictionary PrimitiveFunction::Serialize() const 
    {
        Dictionary dict;

        dict[versionKey] = CurrentVersion();
        dict[typeKey] = s_primitiveFunctionTypeValue;
        dict[opKey] = static_cast<size_t>(m_op);
        dict[attributesKey] = Attributes();
        dict[uidKey] = Uid();
        dict[nameKey] = Name();
        
        auto inputs = Inputs();
        vector<DictionaryValue> inputUids;
        inputUids.reserve(inputs.size());
        for (auto& input : inputs)
        {
            inputUids.push_back(input.Uid());
        }

        dict[inputsKey] = std::move(inputUids);

        return dict;
    }

    /*static*/ FunctionPtr PrimitiveFunction::Deserialize(const Dictionary& dict, 
                                                          const std::unordered_map<std::wstring, Variable>& uidToVariableMap,
                                                          const CNTK::DeviceDescriptor& device)
    {
        static const vector<std::wstring> s_requiredDictionaryKeys = { typeKey, opKey, uidKey, attributesKey, inputsKey, nameKey };
       
        size_t version = ValidateDictionary<PrimitiveFunction>(dict, s_requiredDictionaryKeys, s_primitiveFunctionTypeValue, s_serializationVersion);

        PrimitiveOpType op = PrimitiveOpType(dict[opKey].Value<std::size_t>());

        // The hard requirement that the serialization depends on is that
        // new op type values are only added to the end of the list, after Combine.
        // This also applies to other enums (DataType, VariableKind, etc.)
        if (op > PrimitiveOpType::Combine)
        {
            LogicError("Unexpected variable '%ls':'%u' (%s).", 
                        opKey.c_str(), 
                        static_cast<std::underlying_type<CNTK::PrimitiveOpType>::type>(op),
                        GetVersionsString<PrimitiveFunction>(s_serializationVersion, version).c_str());
        }

        const auto& uid = dict[uidKey].Value<std::wstring>();
        const auto& name = dict[nameKey].Value<std::wstring>();
        auto attributes = dict[attributesKey].Value<Dictionary>();
        const auto& inputUids = dict[inputsKey].Value<vector<DictionaryValue>>();

        std::vector<Variable> inputs;
        inputs.reserve(inputUids.size());

        for (const auto& dictionaryValue : inputUids)
        {
            const auto& inputUid = dictionaryValue.Value<std::wstring>();
            if (uidToVariableMap.find(inputUid) == uidToVariableMap.end())
            {
                LogicError("There are no inputs corresponging to input uid = '%ls' "
                        "(%s).", inputUid.c_str(), GetVersionsString<PrimitiveFunction>(s_serializationVersion, version).c_str());
            }
            inputs.push_back(uidToVariableMap.at(inputUid));
        }

        return std::shared_ptr<PrimitiveFunction>(new PrimitiveFunction(op, inputs, std::move(attributes), name, uid), 
                                                  [](PrimitiveFunction* ptr) { delete ptr; });
    }

    static const std::wstring s_compositeFunctionTypeValue = L"CompositeFunction";

    /*virtual*/ Dictionary CompositeFunction::Serialize() const
    {
        Dictionary dict;

        dict[versionKey] = CurrentVersion();
        dict[typeKey] = s_compositeFunctionTypeValue;
        dict[rootKey] = RootFunction()->Uid();
        dict[nameKey] = Name();
        dict[uidKey] = Uid();

       
        // Find cycles in the graph and "break" them by inserting placeholders.
        // This needs to be done on Save, since here we have easy access to the shape and 
        // dynamic axis info.
        std::unordered_set<FunctionPtr> visitedFunctions;
        std::vector<FunctionPtr> topoSortedPrimitiveFunctions;
        std::vector<Variable> inputs;
        std::unordered_set<std::wstring> inputUids;
        Traverse(RootFunction(), [&visitedFunctions, &inputs, &topoSortedPrimitiveFunctions, &inputUids](const FunctionPtr& function) {
                    std::vector<Variable> functionInputs = function->Inputs();
                    for (const auto& input : functionInputs)
                    {
                        auto& uid = input.Uid();
                        if (inputUids.find(uid) != inputUids.end())
                        {
                            continue;
                        }

                        // check if this input corresponds to a cyclic edge in the graph.
                        bool mustBeReplaced = input.IsOutput() && visitedFunctions.find(input.Owner()) != visitedFunctions.end();

                        if (mustBeReplaced)
                        {
                            auto varKind = VariableKind::Placeholder;
                                Variable var(input.Shape(), varKind, input.GetDataType(), nullptr, 
                                             input.IsSparse(), input.DynamicAxes(), input.Name(), uid);
                                inputs.push_back(var);
                                inputUids.insert(uid);
                        }
                        else if (!input.IsOutput())
                        {
                            // leave the input as is.
                            inputs.push_back(input);
                            inputUids.insert(uid);
                        }
                    }
                    visitedFunctions.insert(function);
                    topoSortedPrimitiveFunctions.push_back(function);
                });

        std::reverse(std::begin(topoSortedPrimitiveFunctions), std::end(topoSortedPrimitiveFunctions));

        assert(topoSortedPrimitiveFunctions.size() == m_allPrimitiveFunctions.size());
        assert(topoSortedPrimitiveFunctions.back()->Uid() == RootFunction()->Uid());
        
        std::vector<DictionaryValue> inputDictionaries;
        inputDictionaries.reserve(inputs.size());
        inputUids.clear();
        for (const auto& input : inputs)
        {
            if (inputUids.find(input.Uid()) != inputUids.end())
            {
                LogicError("Input uids must be unique");
            }
            inputUids.insert(input.Uid());
            inputDictionaries.push_back(input.Serialize());
        }

        dict[inputsKey] = std::move(inputDictionaries);
       
        std::vector<DictionaryValue>  functionDictionaries;
        std::unordered_set<std::wstring> outputUids;
        for (const auto& primitiveFunciton : topoSortedPrimitiveFunctions)
        {
            for (const auto& output : primitiveFunciton->Outputs())
            {
                if (outputUids.find(output.Uid()) != outputUids.end())
                {
                    LogicError("Output uids of all primitive functions in a function graph must be unique");
                }
                outputUids.insert(primitiveFunciton->Uid());
            }
            functionDictionaries.push_back(primitiveFunciton->Serialize());
        }

        dict[functionsKey] = std::move(functionDictionaries);
        
        return dict;
    }

    /*static*/ FunctionPtr CompositeFunction::Deserialize(const Dictionary& dict, const CNTK::DeviceDescriptor& device)
    {
        static const vector<std::wstring> s_requiredDictionaryKeys = { typeKey, rootKey, nameKey, uidKey, inputsKey, functionsKey };
       
        size_t version = ValidateDictionary<CompositeFunction>(dict, s_requiredDictionaryKeys, s_compositeFunctionTypeValue, s_serializationVersion);

        const auto& rootUid = dict[rootKey].Value<std::wstring>();
        const auto& name = dict[nameKey].Value<std::wstring>();
        const auto& uid = dict[uidKey].Value<std::wstring>();
        const auto& inputs = dict[inputsKey].Value<vector<DictionaryValue>>();

        std::unordered_map<std::wstring, Variable> uidToInputMap(inputs.size());

        for (const auto& dictionaryValue : inputs)
        {
            const auto& dictionary = dictionaryValue.Value<Dictionary>();
            const auto& inputVar = Variable::Deserialize(dictionary, device);

            if (uidToInputMap.find(inputVar.Uid()) != uidToInputMap.end())
            {
                LogicError("Input uids are not unique (several inputs share '%ls' uid) "
                        "(%s).", inputVar.Uid().c_str(), GetVersionsString<CompositeFunction>(s_serializationVersion, version).c_str());
            }
            uidToInputMap[inputVar.Uid()] = inputVar;
        }

        const auto& functions = dict[functionsKey].Value<vector<DictionaryValue>>();

        FunctionPtr root;
        std::unordered_map<Variable, Variable> placeholderReplacements;
        std::unordered_set<FunctionPtr> allPrimitiveFunctions; // this keeps all primitive functions alive until a composite function is created.
        for (const auto& dictionaryValue : functions)
        {
            root = PrimitiveFunction::Deserialize(dictionaryValue.Value<Dictionary>(), uidToInputMap, device);
            allPrimitiveFunctions.insert(root);

            auto primitiveFunction = dynamic_cast<const PrimitiveFunction*>(root.get());
            // Since Combine simply forwards other functions' outputs, all of its outputs
            // should already be in the uidToInputMap.
            if (primitiveFunction->OpType() == PrimitiveOpType::Combine)
            {
                continue;
            }

            for (const auto& output : root->Outputs())
            {
                const auto& it = uidToInputMap.find(output.Uid());
                if (it != uidToInputMap.end())
                {
                    if (!it->second.IsPlaceholder())
                    {
                        LogicError("Unexpected variable type %ls instead of a Placeholder for input %ls variable (uid = %ls)"
                        "(%s).", VariableKindName(it->second.Kind()), it->second.Name().c_str(), it->second.Uid().c_str(),
                        GetVersionsString<CompositeFunction>(s_serializationVersion, version).c_str());
                    }
                    placeholderReplacements[it->second] = output;
                }
                else
                {
                    uidToInputMap[output.Uid()] = output;
                }
            }
        }

        if (root->Uid() != rootUid)
        {
            LogicError("Root UID '%ls' is different from the expected value '%ls'.", root->Uid().c_str(), rootUid.c_str());
        }

        if (placeholderReplacements.size() > 0)
        {
           return CompositeFunction::Create(root->ReplacePlaceholders(placeholderReplacements), name, uid);
        }

        return CompositeFunction::Create(root, name, uid);
    }

    // Names of the dynamic axes in the CNTK engine for some special sets of dynamic axes values
    // Note: The no sequence axis corresponds to a special case where there is no sequence axis (i.e. has been reduced over)
    // and the special name is used to identify this when loading back a model saved in CNTK v1 format. This will not really be needed
    // when the new CNTK v2 model serialization format is ready.
    /*static*/ const std::wstring CompositeFunction::InternalDefaultDynamicAxisName = L"*";
    /*static*/ const std::wstring CompositeFunction::InternalNoSequenceAxisName = L"__noSequenceAxis";

    // Replace any PlaceHolder Variables in the graph of Functions underlying 'this' CompositeFunction. All PlaceHolder variables
    // should have been replaced before performing any Forward compute of 'this' Function.
    /*virtual*/ void CompositeFunction::ReplacePlaceholdersInPlace(const std::unordered_map<Variable, Variable>& placeholderReplacements,
                                                                   std::unordered_set<const Function*>& visitedFunctions,
                                                                   std::unordered_set<Variable>& replacedPlaceholders)
    {
        RootFunction()->ReplacePlaceholdersInPlace(placeholderReplacements, visitedFunctions, replacedPlaceholders);

        // If any of the placeholders were replaced with Output variables, let's add the graph of function underneath each of those to 'm_allPrimitiveFunctions' set
        for (auto replacedPlaceholder : replacedPlaceholders)
        {
            auto replacingVariable = placeholderReplacements.at(replacedPlaceholder);
            if (replacingVariable.IsOutput())
            {
                auto ownerFunc = replacingVariable.Owner();
                std::unordered_set<FunctionPtr> visitedFunctions2;
                Collect(ownerFunc, visitedFunctions2);

                // Add the newly visited functions to 'm_allPrimitiveFunctions' set
                m_allPrimitiveFunctions.insert(visitedFunctions2.begin(), visitedFunctions2.end());
            }
        }
        std::unordered_map<const Function*, size_t> functionVisitCounts;

        // An arbitrary cap on changing output shape of recurrent nodes, to detect infinite inference loops
        const size_t maxNumValidationPassesAllowed = 25;
        bool recurrentNodeOutputModified = false;
        size_t numValidationPasses = 0;
        do
        {
            recurrentNodeOutputModified = false;
            functionVisitCounts.clear();
            RootFunction()->ValidateOrUpdateOutputs(functionVisitCounts, recurrentNodeOutputModified);
            numValidationPasses++;
        } while (recurrentNodeOutputModified && (numValidationPasses < maxNumValidationPassesAllowed));

        if (numValidationPasses >= maxNumValidationPassesAllowed)
            LogicError("A recurrent node output shape change happened in successive %d validation passes indicating a potential infinite inference loop!", (int)numValidationPasses);
    }

    // Recursively create a sub-network of ComputationNode instances corresponding to the graph of Functions 
    // underlying the specified 'variable' and return the ComputationNode instance that corresponds to the 
    // top level 'variable'
    template <typename ElementType>
    /*static*/ ComputationNodeBasePtr CompositeFunction::GetNode(const Variable& variable,
                                                                 Microsoft::MSR::CNTK::ComputationNetworkPtr& network,
                                                                 ComputationNetworkBuilder<ElementType>& builder,
                                                                 std::unordered_map<Variable, ComputationNodeBasePtr>& variableToNodeMap,
                                                                 std::unordered_map<Variable, bool>& isVariableRootMap)
    {
        auto iter = variableToNodeMap.find(variable);
        if (iter != variableToNodeMap.end())
        {
            isVariableRootMap[variable] = false;
            return iter->second;
        }

        // The DataType, Shape and DynamicAxes of the variable must be known by now
        if (variable.GetDataType() == DataType::Unknown)
            InvalidArgument("Variable%S with unknown DataType detected when compiling the Function graph!", ParanthesizedName(variable.Name()).c_str());

        if (variable.Shape().IsUnknown())
            InvalidArgument("Variable%S with unknown shape detected when compiling the Function graph!", ParanthesizedName(variable.Name()).c_str());

        if (variable.Shape().HasInferredDimension())
            InvalidArgument("Variable%S with InferredDimension for at least one axis in its shape, detected when compiling the Function graph!", ParanthesizedName(variable.Name()).c_str());

        if (variable.DynamicAxes() == Axis::UnknownDynamicAxes())
            InvalidArgument("Variable%S with unknown dynamic axes detected when compiling the Function graph!", ParanthesizedName(variable.Name()).c_str());

        // Lets add a null entry in the map for this variable, to break infinite recursion when processing recurrent graphs
        variableToNodeMap[variable] = nullptr;

        std::shared_ptr<ComputationNode<ElementType>> computationNodePtr;
        if (variable.IsParameter() || variable.IsConstant())
        {
            auto internalNodeName = CNTKInternalNodeNameFromUidAndName(variable.Uid(), variable.Name());
            computationNodePtr = builder.CreateLearnableParameter(internalNodeName, AsTensorShape(variable.Shape()));
            network->InitLearnableParameters(computationNodePtr, L"fixedValue", 0); // must call this to follow protocol; can overwrite later
            if (!variable.NeedsGradient())
                computationNodePtr->SetLearningRateMultiplier(0.0);

            NDArrayViewPtr value = variable.IsConstant() ? Constant(variable).Value() : Parameter(variable).Value();
            std::shared_ptr<const Matrix<ElementType>> valueMatrix = variable.IsConstant() ? value->GetMatrix<ElementType>() : value->GetWritableMatrix<ElementType>();

            if (variable.IsParameter() || (valueMatrix->GetDeviceId() == network->GetDeviceId()))
                computationNodePtr->Value() = valueMatrix->AsReference();
            else
            {
                Matrix<ElementType> clonedMatrix(valueMatrix->GetNumRows(), valueMatrix->GetNumCols(), network->GetDeviceId(), valueMatrix->GetMatrixType(), valueMatrix->GetFormat());
                clonedMatrix.AssignValuesOf(*valueMatrix);
                computationNodePtr->Value() = std::move(clonedMatrix);
            }
        }
        else if (variable.IsInput())
        {
            auto internalNodeName = CNTKInternalNodeNameFromUidAndName(variable.Uid(), variable.Name());

            // TODO: Input variables currently are required to have the default batch axis
            auto dynamicAxes = variable.DynamicAxes();
            auto foundDefaultBatchAxis = std::find(dynamicAxes.begin(), dynamicAxes.end(), Axis::DefaultBatchAxis());
            if (foundDefaultBatchAxis == dynamicAxes.end())
                LogicError("Currently Input Variables are required to have the DefaultBatchAxis as one of their dynamic axes");

            if (dynamicAxes.back() != Axis::DefaultBatchAxis())
                LogicError("Currently Input Variables are required to have the DefaultBatchAxis as their last dynamic axes");

            // TODO: Support inputs with > 1 dynamic axes
            if ((dynamicAxes.size() < 1) || (dynamicAxes.size() > 2))
                LogicError("Currently only Input variables with 1 or 2 dynamic axis are supported");

            // Construct the dynamic axis name to be used internally for the CNTK InputNodes
            std::wstring internalDynamicAxisName = InternalDynamicAxisNameFromDynamicAxes(dynamicAxes);

            if (!internalDynamicAxisName.empty() && !network->NodeNameExists(internalDynamicAxisName))
                network->AddNodeToNetAndAttachInputs(New<DynamicAxisNode<ElementType>>(network->GetDeviceId(), internalDynamicAxisName), {});

            if (IsSparseInput(variable))
                computationNodePtr = builder.CreateSparseInputNode(internalNodeName, AsTensorShape(variable.Shape()), internalDynamicAxisName);
            else
                computationNodePtr = builder.CreateInputNode(internalNodeName, AsTensorShape(variable.Shape()), internalDynamicAxisName);

            if (variable.NeedsGradient())
            {
                // Set a dummy learning rate multiplier to force gradient computation for the input computation node since by default
                // gradients are not computed for Input nodes
                computationNodePtr->SetLearningRateMultiplier(0.00001f);
            }
        }
        else
        {
            assert(variable.IsOutput());
            computationNodePtr = GetOutputVariableNode(variable, network, builder, variableToNodeMap, isVariableRootMap)->template As<ComputationNode<ElementType>>()->shared_from_this();
        }

        variableToNodeMap[variable] = computationNodePtr;
        if (isVariableRootMap.find(variable) == isVariableRootMap.end())
        isVariableRootMap[variable] = variable.IsOutput();

        return computationNodePtr;
    }

    template <typename ElementType>
    /*static*/ ComputationNodeBasePtr CompositeFunction::CreateComputationNode(const Variable& variable,
                                                                               PrimitiveFunction* primitiveFunction,
                                                                               const std::vector<std::shared_ptr<ComputationNode<ElementType>>>& inputNodes,
                                                                               Microsoft::MSR::CNTK::ComputationNetworkPtr& network,
                                                                               std::unordered_map<Variable, ComputationNodeBasePtr>& variableToNodeMap)
    {
        ComputationNodeBasePtr computationNodePtr;

        auto internalNodeName = CNTKInternalNodeNameFromUidAndName(primitiveFunction->Uid(), primitiveFunction->Name());

        auto& functionConfig = primitiveFunction->Attributes();
        auto functionInputs = primitiveFunction->Inputs();
        PrimitiveOpType op = primitiveFunction->OpType();

        switch (op)
        {
        case PrimitiveOpType::Negate:
            computationNodePtr = New<NegateNode<ElementType>>(network->GetDeviceId(), internalNodeName);
            break;
        case PrimitiveOpType::Sigmoid:
            computationNodePtr = New<SigmoidNode<ElementType>>(network->GetDeviceId(), internalNodeName);
            break;
        case PrimitiveOpType::Tanh:
            computationNodePtr = New<TanhNode<ElementType>>(network->GetDeviceId(), internalNodeName);
            break;
        case PrimitiveOpType::ReLU:
            computationNodePtr = New<RectifiedLinearNode<ElementType>>(network->GetDeviceId(), internalNodeName);
            break;
        case PrimitiveOpType::Exp:
            computationNodePtr = New<ExpNode<ElementType>>(network->GetDeviceId(), internalNodeName);
            break;
        case PrimitiveOpType::Log:
            computationNodePtr = New<LogNode<ElementType>>(network->GetDeviceId(), internalNodeName);
            break;
        case PrimitiveOpType::Sqrt:
            computationNodePtr = New<SqrtNode<ElementType>>(network->GetDeviceId(), internalNodeName);
            break;
        case PrimitiveOpType::Floor:
            computationNodePtr = New<FloorNode<ElementType>>(network->GetDeviceId(), internalNodeName);
            break;
        case PrimitiveOpType::Abs:
            computationNodePtr = New<AbsNode<ElementType>>(network->GetDeviceId(), internalNodeName);
            break;
        case PrimitiveOpType::Reciprocal:
            computationNodePtr = New<ReciprocalNode<ElementType>>(network->GetDeviceId(), internalNodeName);
            break;
        case PrimitiveOpType::Softmax:
            computationNodePtr = New<SoftmaxNode<ElementType>>(network->GetDeviceId(), internalNodeName);
            break;
        case PrimitiveOpType::Hardmax:
            computationNodePtr = New<HardmaxNode<ElementType>>(network->GetDeviceId(), internalNodeName);
            break;
        case PrimitiveOpType::TransposeAxes:
        {
            auto axis1 = functionConfig[PrimitiveFunction::AttributeNameAxis1].Value<Axis>();
            auto axis2 = functionConfig[PrimitiveFunction::AttributeNameAxis2].Value<Axis>();

            // The axis ids passed to the internal CNTK TransposeDimensionsNode are 1 based instead of 0 based
            computationNodePtr = New<TransposeDimensionsNode<ElementType>>(network->GetDeviceId(), internalNodeName, AsCNTKInternalAxisIdx(axis1), AsCNTKInternalAxisIdx(axis2));
            break;
        }
        case PrimitiveOpType::Where:
        {
            auto dynamicAxes = variable.DynamicAxes();
            auto internalCNTKWhereNodeDynamicAxisName = InternalDynamicAxisNameFromDynamicAxes(dynamicAxes);
            computationNodePtr = New<WhereNode<ElementType>>(network->GetDeviceId(), internalNodeName, internalCNTKWhereNodeDynamicAxisName);
            break;
        }
        case PrimitiveOpType::Slice:
        {
            auto axis = functionConfig[PrimitiveFunction::AttributeNameAxis].Value<Axis>();
            auto beginIndex = functionConfig[PrimitiveFunction::AttributeNameBeginIndex].Value<int>();
            auto endIndex = functionConfig[PrimitiveFunction::AttributeNameEndIndex].Value<int>();

            // Internal CNTK SliceNode takes 1 based axis indices instead of 0 based
            computationNodePtr = New<SliceNode<ElementType>>(network->GetDeviceId(), internalNodeName, beginIndex, endIndex, AsCNTKInternalAxisIdx(axis));
            break;
        }
        case PrimitiveOpType::RandomSample:
        {
            auto numSamples = functionConfig[PrimitiveFunction::AttributeNameNumSamples].Value<size_t>();
            auto allowDuplicates = functionConfig[PrimitiveFunction::AttributeNameAllowDuplicates].Value<bool>();
            computationNodePtr = New<RandomSampleNode<ElementType>>(network->GetDeviceId(), internalNodeName, numSamples, allowDuplicates);
            break;
        }
        case PrimitiveOpType::RandomSampleInclusionFrequency:
        {
            auto numSamples = functionConfig[PrimitiveFunction::AttributeNameNumSamples].Value<size_t>();
            auto allowDuplicates = functionConfig[PrimitiveFunction::AttributeNameAllowDuplicates].Value<bool>();
            computationNodePtr = New<RandomSampleInclusionFrequencyNode<ElementType>>(network->GetDeviceId(), internalNodeName, numSamples, allowDuplicates);
            break;
        }
        case PrimitiveOpType::Dropout:
        {
            auto dropoutRate = functionConfig[PrimitiveFunction::AttributeNameDropoutRate].Value<double>();
            computationNodePtr = New<DropoutNode<ElementType>>(network->GetDeviceId(), internalNodeName);
            computationNodePtr->As<DropoutNode<ElementType>>()->SetDropoutRate(dropoutRate);
            break;
        }
        case PrimitiveOpType::Reshape:
        {
            auto newShape = functionConfig[PrimitiveFunction::AttributeNameNewShape].Value<NDShape>();
            computationNodePtr = New<ReshapeNode<ElementType>>(network->GetDeviceId(), internalNodeName, AsTensorShape(newShape));
            break;
        }
        case PrimitiveOpType::ROIPooling:
        {
            auto roiOutputShape = functionConfig[PrimitiveFunction::AttributeNameROIOutputShape].Value<NDShape>();
            computationNodePtr = New<ROIPoolingNode<ElementType>>(network->GetDeviceId(), internalNodeName, AsTensorShape(roiOutputShape));
            break;
        }
        case PrimitiveOpType::Pooling:
        {
            PoolingType poolingType = (PoolingType)(functionConfig[PrimitiveFunction::AttributeNamePoolingType].Value<size_t>());
            auto poolingWindowsShape = functionConfig[PrimitiveFunction::AttributeNamePoolingWindowShape].Value<NDShape>();
            auto strides = functionConfig[PrimitiveFunction::AttributeNameStrides].Value<NDShape>();
            auto lowerPad = functionConfig[PrimitiveFunction::AttributeNameLowerPad].Value<NDShape>();
            auto upperPad = functionConfig[PrimitiveFunction::AttributeNameUpperPad].Value<NDShape>();
            auto autoPadding = AsVector<bool>(functionConfig[PrimitiveFunction::AttributeNameAutoPadding].Value<std::vector<DictionaryValue>>());
            computationNodePtr = New<PoolingNode<ElementType>>(network->GetDeviceId(), internalNodeName, AsCNTKPoolKind(poolingType), AsTensorShape(poolingWindowsShape), AsTensorShape(strides), autoPadding, AsTensorShape(lowerPad), AsTensorShape(upperPad), ImageLayoutKind::CHW);
            break;
        }
        case PrimitiveOpType::SumAll:
            computationNodePtr = New<SumElementsNode<ElementType>>(network->GetDeviceId(), internalNodeName);
            break;
        case PrimitiveOpType::Plus:
            computationNodePtr = New<PlusNode<ElementType>>(network->GetDeviceId(), internalNodeName);
            break;
        case PrimitiveOpType::LogPlus:
            computationNodePtr = New<LogPlusNode<ElementType>>(network->GetDeviceId(), internalNodeName);
            break;
        case PrimitiveOpType::Minus:
            computationNodePtr = New<MinusNode<ElementType>>(network->GetDeviceId(), internalNodeName);
            break;
        case PrimitiveOpType::ElementTimes:
            computationNodePtr = New<ElementTimesNode<ElementType>>(network->GetDeviceId(), internalNodeName);
            break;
        case PrimitiveOpType::Equal:
            computationNodePtr = New<EqualNode<ElementType>>(network->GetDeviceId(), internalNodeName);
            break;
        case PrimitiveOpType::NotEqual:
            computationNodePtr = New<NotEqualNode<ElementType>>(network->GetDeviceId(), internalNodeName);
            break;
        case PrimitiveOpType::Less:
            computationNodePtr = New<LessNode<ElementType>>(network->GetDeviceId(), internalNodeName);
            break;
        case PrimitiveOpType::LessEqual:
            computationNodePtr = New<LessEqualNode<ElementType>>(network->GetDeviceId(), internalNodeName);
            break;
        case PrimitiveOpType::Greater:
            computationNodePtr = New<GreaterNode<ElementType>>(network->GetDeviceId(), internalNodeName);
            break;
        case PrimitiveOpType::GreaterEqual:
            computationNodePtr = New<GreaterEqualNode<ElementType>>(network->GetDeviceId(), internalNodeName);
            break;
        case PrimitiveOpType::Times:
        {
            size_t outputRank = functionConfig[PrimitiveFunction::AttributeNameOutputRank].Value<size_t>();
            auto inferInputRankToMap = functionConfig[PrimitiveFunction::AttributeNameInferInputRankToMap].Value<int>();
            computationNodePtr = New<TimesNode<ElementType>>(network->GetDeviceId(), internalNodeName, outputRank, inferInputRankToMap);
            break;
        }
        case PrimitiveOpType::TransposeTimes:
        {
            size_t outputRank = functionConfig[PrimitiveFunction::AttributeNameOutputRank].Value<size_t>();
            computationNodePtr = New<TransposeTimesNode<ElementType>>(network->GetDeviceId(), internalNodeName, outputRank);
            break;
        }
        case PrimitiveOpType::Convolution:
        {
            NDShape outputMapCount, kernelShape;
            std::tie(outputMapCount, kernelShape) = GetConvolutionOutputMapCountAndKernelShape(functionInputs[0].Shape(), functionInputs[1].Shape());
            auto strides = functionConfig[PrimitiveFunction::AttributeNameStrides].Value<NDShape>();
            auto lowerPad = functionConfig[PrimitiveFunction::AttributeNameLowerPad].Value<NDShape>();
            auto upperPad = functionConfig[PrimitiveFunction::AttributeNameUpperPad].Value<NDShape>();
            auto sharing = AsVector<bool>(functionConfig[PrimitiveFunction::AttributeNameSharing].Value<std::vector<DictionaryValue>>());
            auto autoPadding = AsVector<bool>(functionConfig[PrimitiveFunction::AttributeNameAutoPadding].Value<std::vector<DictionaryValue>>());
            auto transpose = functionConfig[PrimitiveFunction::AttributeNameTranspose].Value<bool>();
            auto maxTempMemSizeInSamples = functionConfig[PrimitiveFunction::AttributeNameMaxTempMemSizeInSamples].Value<size_t>();
            computationNodePtr = New<ConvolutionNode<ElementType>>(network->GetDeviceId(), internalNodeName, AsTensorShape(kernelShape), AsTensorShape(outputMapCount), AsTensorShape(strides), sharing, autoPadding, AsTensorShape(lowerPad), AsTensorShape(upperPad), transpose, ImageLayoutKind::CHW, maxTempMemSizeInSamples);
            break;
        }
        case PrimitiveOpType::Logistic:
            computationNodePtr = New<LogisticNode<ElementType>>(network->GetDeviceId(), internalNodeName);
            break;
        case PrimitiveOpType::SquaredError:
            computationNodePtr = New<SquareErrorNode<ElementType>>(network->GetDeviceId(), internalNodeName);
            break;
        case PrimitiveOpType::CrossEntropyWithSoftmax:
            computationNodePtr = New<CrossEntropyWithSoftmaxNode<ElementType>>(network->GetDeviceId(), internalNodeName);
            break;
        case PrimitiveOpType::ClassificationError:
            computationNodePtr = New<ClassificationErrorNode<ElementType>>(network->GetDeviceId(), internalNodeName);
            break;
        case PrimitiveOpType::PastValue:
        case PrimitiveOpType::FutureValue:
        {
            Variable inputOperandVar = functionInputs[0];
            Variable initialStateVar = functionInputs[1];

            size_t offset = primitiveFunction->Attributes()[PrimitiveFunction::AttributeNameOffset].Value<size_t>();
            if (op == PrimitiveOpType::PastValue)
                computationNodePtr = New<PastValueNode<ElementType>>(network->GetDeviceId(), internalNodeName, AsTensorShape(inputOperandVar.Shape()), offset);
            else
                computationNodePtr = New<FutureValueNode<ElementType>>(network->GetDeviceId(), internalNodeName, AsTensorShape(inputOperandVar.Shape()), offset);

            break;
        }
        case PrimitiveOpType::ReduceElements:
        {
            auto reductionAxis = functionConfig[PrimitiveFunction::AttributeNameAxis].Value<Axis>();
            auto reductionOpName = functionConfig[PrimitiveFunction::AttributeNameReductionOpName].Value<std::wstring>();
            computationNodePtr = New<ReduceElementsNode<ElementType>>(network->GetDeviceId(), internalNodeName, reductionOpName, AsCNTKInternalAxisIdx(reductionAxis));
            break;
        }
        case PrimitiveOpType::BatchNormalization:
        {
            auto spatial = functionConfig[PrimitiveFunction::AttributeNameSpatial].Value<bool>();
            auto normalizationTimeConstant = functionConfig[PrimitiveFunction::AttributeNameNormalizationTimeConstant].Value<double>();
            auto blendTimeConstant = functionConfig[PrimitiveFunction::AttributeNameBlendTimeConstant].Value<double>();
            auto epsilon = functionConfig[PrimitiveFunction::AttributeNameEpsilon].Value<double>();
            auto useCuDNNEngine = functionConfig[PrimitiveFunction::AttributeNameUseCuDNNEngine].Value<bool>();

            computationNodePtr = New<BatchNormalizationNode<ElementType>>(network->GetDeviceId(), internalNodeName, spatial, normalizationTimeConstant, blendTimeConstant, epsilon, !useCuDNNEngine, ImageLayoutKind::CHW);
            break;
        }
        case PrimitiveOpType::Combine:
            // This operation is just a no-op and is a means to combine multiple functions to create a single Function
            // whose outputs are a union of the outputs of the Functions being combined.
            computationNodePtr = variableToNodeMap[variable];
            break;
        case PrimitiveOpType::PackedIndex:
            computationNodePtr = New<PackedIndexNode<ElementType>>(network->GetDeviceId(), internalNodeName);
            break;
        case PrimitiveOpType::GatherPacked:
            computationNodePtr = New<GatherPackedNode<ElementType>>(network->GetDeviceId(), internalNodeName);
            break;
        case PrimitiveOpType::ScatterPacked:
            computationNodePtr = New<ScatterPackedNode<ElementType>>(network->GetDeviceId(), internalNodeName);
            break;
        case PrimitiveOpType::Clip:
            computationNodePtr = New<ClipNode<ElementType>>(network->GetDeviceId(), internalNodeName);
            break;
        case PrimitiveOpType::Select:
            computationNodePtr = New<IfNode<ElementType>>(network->GetDeviceId(), internalNodeName);
            break;
        case PrimitiveOpType::Splice:
        {
            Axis spliceAxis = functionConfig[PrimitiveFunction::AttributeNameAxis].Value<Axis>();
            computationNodePtr = New<RowStackNode<ElementType>>(network->GetDeviceId(), internalNodeName, AsCNTKInternalAxisIdx(spliceAxis));
            break;
        }
        case PrimitiveOpType::OptimizedRNNStack:
        {
            auto bidirectional = functionConfig[PrimitiveFunction::AttributeNameBidirectional].Value<bool>();
            auto numLayers = functionConfig[PrimitiveFunction::AttributeNameNumLayers].Value<size_t>();
            auto hiddenSize = functionConfig[PrimitiveFunction::AttributeNameHiddenSize].Value<size_t>();
            auto recurrentOp = functionConfig[PrimitiveFunction::AttributeNameRecurrentOp].Value<std::wstring>();

            computationNodePtr = New<OptimizedRNNStackNode<ElementType>>(network->GetDeviceId(), internalNodeName, bidirectional, numLayers, hiddenSize, recurrentOp);
            break;
        }
        case PrimitiveOpType::ReconcileDynamicAxis:
        {
            computationNodePtr = New<ReconcileDynamicAxisNode<ElementType>>(network->GetDeviceId(), internalNodeName);
            break;
        }
        case PrimitiveOpType::LogSoftmax:
        {
            //This can be implemented as x => x - ReduceLogSum(x). How to do this here?
            computationNodePtr = New<LogSoftmaxNode<ElementType>>(network->GetDeviceId(), internalNodeName);
            break;
        }
        default:
            LogicError("Specified op %S not yet supported", PrimitiveOpTypeName(op).c_str());
            break;
        }

        std::vector<ComputationNodeBasePtr> inputNodesBasePtrs;
        for (auto inputNode : inputNodes)
            inputNodesBasePtrs.push_back(inputNode);

        // Let's reorder inputNodesBasePtrs properly since the ordering of inputs of CNTK internal ComputationNode may be different from the PrimitiveFunction inputs ordering
        ReorderAsCNTKComputationNodeInputs(op, inputNodesBasePtrs);
        if (computationNodePtr->Is<INumInputs>())
        {
            auto computationNodeExpectedInputCount = computationNodePtr->As<INumInputs>()->GetExpectedNumInputs();
            if (computationNodeExpectedInputCount != inputNodesBasePtrs.size())
                LogicError("Input count mismatch: The Primitive function for op %S has %d inputs while the corresponding ComputationNode has %d inputs",
                           PrimitiveOpTypeName(op).c_str(),
                           (int)inputNodesBasePtrs.size(),
                           (int)computationNodeExpectedInputCount);
        }

        network->AddNodeToNetAndAttachInputs(computationNodePtr, inputNodesBasePtrs);

        return computationNodePtr;
    }

    template <typename ElementType>
    /*static*/ ComputationNodeBasePtr CompositeFunction::GetOutputVariableNode(const Variable& variable,
                                                                               Microsoft::MSR::CNTK::ComputationNetworkPtr& network,
                                                                               ComputationNetworkBuilder<ElementType>& builder,
                                                                               std::unordered_map<Variable, ComputationNodeBasePtr>& variableToNodeMap,
                                                                               std::unordered_map<Variable, bool>& isVariableRootMap)
    {
        assert(variable.IsOutput());

        Function* function = variable.Owner().get();
        ComputationNodeBasePtr computationNodePtr;
        if (dynamic_cast<PrimitiveFunction*>(function))
        {
            PrimitiveFunction* primitiveFunction = dynamic_cast<PrimitiveFunction*>(function);
            PrimitiveOpType op = primitiveFunction->OpType();
            auto& functionInputs = primitiveFunction->m_inputs;

            DataType nonConstInputDataType = DataType::Unknown;
            for (auto& inputVar : functionInputs)
            {
                if (!inputVar.IsConstant() && (inputVar.GetDataType() != DataType::Unknown))
                {
                    nonConstInputDataType = inputVar.GetDataType();
                    break;
                }
            }
            
            // Create the nodes corresponding to the inputs
            std::vector<std::shared_ptr<ComputationNode<ElementType>>> inputNodes;
            for (auto& inputVar : functionInputs)
            {
                // If the inputVar is a constant and not the right DataType let's coerce it to the right type
                if (inputVar.IsConstant() && (nonConstInputDataType != DataType::Unknown) && (inputVar.GetDataType() != nonConstInputDataType))
                {
                    auto originalConstantValue = Constant(inputVar).Value();
                    auto constantValueCPU = originalConstantValue->DeepClone(DeviceDescriptor::CPUDevice(), true);
                    NDArrayViewPtr newConstantValue = CloneAsDataType(constantValueCPU, nonConstInputDataType, true);
                    inputVar = Constant(newConstantValue->DeepClone(originalConstantValue->Device(), originalConstantValue->IsReadOnly()), inputVar.Name());
                }

                auto baseNodePtr = GetNode(inputVar, network, builder, variableToNodeMap, isVariableRootMap);
                inputNodes.push_back((baseNodePtr != nullptr) ? baseNodePtr->template As<ComputationNode<ElementType>>()->shared_from_this() : nullptr);
            }

            computationNodePtr = CreateComputationNode(variable, primitiveFunction, inputNodes, network, variableToNodeMap);
            if (op != PrimitiveOpType::Combine)
            {
                for (auto inputVar : functionInputs)
                    isVariableRootMap[inputVar] = false;
            }
        }
        else
            LogicError("User defined Functions are currently unsupported!");

        return computationNodePtr;
    }

    template <typename ElementType>
    ComputationNetworkPtr CompositeFunction::GetComputationNetwork(const DeviceDescriptor& device, const std::unordered_set<Variable>& backpropRoots, bool allocateNetworkMatrices)
    {
        if (m_computationNetwork != nullptr)
        {
            // TODO: We should either invalidate and readapt the network if he backpropRoots change compared to what was specified when the network
            // was last constructed, to just recreate a new network.
            // For now just disallow changing the backpropRoots after the network is created
            if (!backpropRoots.empty() && (m_currentBackpropRoots != backpropRoots))
                LogicError("Changing backprop roots across different Forward calls on a CNTK composite Function is currently unsupported");

            // TODO: Support changing the device across different invocations of the forward method on a Function instance
            if (AsDeviceDescriptor(m_computationNetwork->GetDeviceId()) != device)
                LogicError("Changing device across different Forward calls on a CNTK composite Function is currently unsupported");

        }
        else
        {
            m_computationNetwork = std::make_shared<ComputationNetwork>(AsCNTKImplDeviceId(device));

            ComputationNetworkBuilder<ElementType> builder(*m_computationNetwork);

            // TODO: We currently only support one backprop root
            if (backpropRoots.size() > 1)
                LogicError("More than one backprop roots is currently unsupported");

            auto placeholders = Placeholders();
            if (!placeholders.empty())
                InvalidArgument("All placeholders of a Function must be bound before performing a Forward computation on the Function!");

            // Now recursively create the network in a top-down fashion
            auto rootFunction = RootFunction();
            auto rootFunctionOutputs = rootFunction->Outputs();
            for (auto rootOutput : rootFunctionOutputs)
                GetNode(rootOutput, m_computationNetwork, builder, m_variableToNodeMap, m_isVariableRootMap);

            // If any of the function outputs is not a root node, we need to explicitly add it to the 'output' group of the ComputationNetwork
            for (auto rootOutput : rootFunctionOutputs)
            {
                if (!m_isVariableRootMap[rootOutput])
                    m_computationNetwork->AddToNodeGroup(L"output", m_variableToNodeMap[rootOutput]);
            }

            m_currentBackpropRoots = backpropRoots;

            // In case of recurrence, the inputs of some of the ComputationNodes are not attached due to cycles.
            // Now attach those after we have created all ComputationNodes in the network
            for (auto varNodePair : m_variableToNodeMap)
            {
                auto& currentComputationNode = varNodePair.second;
                auto& currentComputationNodeInputs = currentComputationNode->GetInputs();
                auto& currentVar = varNodePair.first;

                if (std::find(currentComputationNodeInputs.begin(), currentComputationNodeInputs.end(), nullptr) != currentComputationNodeInputs.end())
                {
                    // This ComputationNode has at least one null input which now needs to be properly attached

                    const PrimitiveFunction* primitiveFunc = dynamic_cast<const PrimitiveFunction*>(currentVar.Owner().get());

                    // Let's reorder properly since the ordering of inputs of CNTK internal ComputationNode may be different from the PrimitiveFunction inputs ordering
                    auto inputVars = primitiveFunc->Inputs();
                    ReorderAsCNTKComputationNodeInputs(primitiveFunc->OpType(), inputVars);
                    inputVars.resize(currentComputationNode->GetNumInputs());

                    std::vector<ComputationNodeBasePtr> inputNodesBasePtrs;
                    for (auto inputVar : inputVars)
                        inputNodesBasePtrs.push_back(m_variableToNodeMap[inputVar]);

                    currentComputationNode->AttachInputs(inputNodesBasePtrs);
                }
            }

            m_computationNetwork->SetTraceLevel(Internal::GetComputationNetworkTraceLevel());
            m_computationNetwork->CompileNetwork();

            // Verify that the shapes of the output Variables that we computed match the corresponding nodes in the ComputationNetwork
            for (auto varNodePair : m_variableToNodeMap)
            {
                if (varNodePair.first.IsOutput())
                {
                    auto outputVar = varNodePair.first;
                    auto computationNodePtr = m_variableToNodeMap[outputVar];
                    auto outputShape = outputVar.Shape();
                    auto computationNodeSampleLayout = computationNodePtr->GetSampleLayout();
                    if (((outputShape.Rank() == 0) && (computationNodeSampleLayout[0] != 1)) ||
                        ((outputShape.Rank() != 0) && (computationNodeSampleLayout != AsTensorViewShape(outputShape)) && (computationNodeSampleLayout != AsTensorShape(outputShape))))
                    {
                        LogicError("The output Variable shape %S does not match the SampleLayout shape %s of the corresponding ComputationNode in the network", outputShape.AsString().c_str(), ((std::string)computationNodeSampleLayout).c_str());
                    }
                }
            }

            // Record the timestamps of Parameter values
            assert(m_lastRecordedParameterValueTimeStamps.empty());
            auto functionParameters = Parameters();
            for (auto parameter : functionParameters)
                m_lastRecordedParameterValueTimeStamps.insert({ parameter, parameter.CurrentValueTimeStamp() });
        }


        if (!m_networkMatricesAllocated && allocateNetworkMatrices)
        {
            ComputationNodeBasePtr backpropRootNode;

            // Now recursively traverse the network in a top-down fashion
            auto rootFunction = RootFunction();
            auto rootFunctionOutputs = rootFunction->Outputs();
            std::vector<ComputationNodeBasePtr> forwardRootNodes;
            for (auto rootOutput : rootFunctionOutputs)
            {
                auto currentRootNode = m_variableToNodeMap[rootOutput];
                forwardRootNodes.push_back(currentRootNode);

                if (m_currentBackpropRoots.find(rootOutput) != m_currentBackpropRoots.end())
                    backpropRootNode = currentRootNode;
            }

            m_computationNetwork->AllocateAllMatrices(forwardRootNodes, {}, backpropRootNode);
            m_networkMatricesAllocated = allocateNetworkMatrices;
        }

        return m_computationNetwork;
    }

    template <typename ElementType>
    /*static*/ std::pair<std::shared_ptr<const Matrix<ElementType>>, MBLayoutPtr> CompositeFunction::GetCNTKImplMatrixAndMBLayoutFromValueObject(Variable var, const ValuePtr& value)
    {
        if (var.GetDataType() != value->GetDataType())
            LogicError("The Variable's DataType %s does not match the corresponding Value's DataType %s", DataTypeName(var.GetDataType()), DataTypeName(value->GetDataType()));

        if (AsDataType<ElementType>() != value->GetDataType())
            LogicError("The specified ElementType %s does not match the DataType %s", typeid(ElementType).name(), DataTypeName(value->GetDataType()));

        // TODO: Is supplying dense data for an Input variable tagged as sparse, a fatal error?
        if (IsSparseInput(var) && !value->IsSparse())
            InvalidArgument("Dense input data supplied for a sparse input Variable");

        if (IsSparseInput(var) && (value->GetStorageFormat() != StorageFormat::SparseCSC))
            InvalidArgument("Sparse Input data must be in SparseCSC format");

        auto varShape = var.Shape();
        auto valueShape = value->Shape();
        if (valueShape.Rank() < varShape.Rank())
            InvalidArgument("Value's rank should be >= the Variable's rank");

        size_t maxAddionalValueAxes = std::max<size_t>(2, var.DynamicAxes().size());
        if (valueShape.Rank() > (varShape.Rank() + maxAddionalValueAxes))
            InvalidArgument("Value rank should be larger than the Variable%S rank at most by number of dynamic axes", ParanthesizedName(var.Name()).c_str());

        if (valueShape.SubShape(0, varShape.Rank()) != varShape)
        {
            InvalidArgument("The %s dimensions of the Value shape %S do not match the shape of the variable %S that it corresponds to!",
                            Internal::IsReversingTensorShapesInErrorMessagesEnabled() ? "trailing" : "leading",
                            AsStringForErrorReporting(valueShape).c_str(),
                            AsStringForErrorReporting(varShape).c_str());
        }

        if (var.DynamicAxes().empty())
            return{ value->Data()->GetMatrix<ElementType>(), nullptr };

        if (var.DynamicAxes().size() > 2)
            LogicError("More than 2 dynamic axis for a variable is currently unsupported");

        auto mask = value->Mask();
        if ((mask != nullptr) && ((varShape.Rank() + mask->Shape().Rank()) != valueShape.Rank()))
            InvalidArgument("Invalid Value object; the sum of the rank of the mask and data does not equal the Variable's rank + number of dynamic axes");

        auto getNumTimeStepsAndSequencesFunc = [](const NDShape& maskShape) {
            size_t maxNumTimeSteps = 1;
            size_t numSequences = 1;
            if (maskShape.Rank() > 0)
                maxNumTimeSteps = maskShape[0];

            if (maskShape.Rank() > 1)
                numSequences = maskShape[1];

            return std::pair<size_t, size_t>(maxNumTimeSteps, numSequences);
        };

        size_t maxNumTimeSteps, numSequences;
        std::tie(maxNumTimeSteps, numSequences) = getNumTimeStepsAndSequencesFunc(valueShape.SubShape(varShape.Rank()));

        auto getSequenceStartsAndLengthsFunc = [&getNumTimeStepsAndSequencesFunc](const NDMaskPtr& mask, std::vector<ptrdiff_t>& sequenceBeginIndices, std::vector<size_t>& sequenceLengths) {
            auto cpuMask = mask;
            if (mask->Device() != DeviceDescriptor::CPUDevice())
                cpuMask = mask->DeepClone(DeviceDescriptor::CPUDevice());

            const MaskKind* maskBuffer = cpuMask->DataBuffer();
            size_t maxNumTimeSteps, numSequences;
            std::tie(maxNumTimeSteps, numSequences) = getNumTimeStepsAndSequencesFunc(mask->Shape());

            for (size_t i = 0; i < numSequences; ++i)
            {
                MaskKind firstMaskEntry = maskBuffer[i * maxNumTimeSteps];
                if (firstMaskEntry == MaskKind::SequenceBegin)
                    sequenceBeginIndices[i] = 0;
                else if (firstMaskEntry == MaskKind::Valid)
                    sequenceBeginIndices[i] = Microsoft::MSR::CNTK::SentinelValueIndicatingUnspecifedSequenceBeginIdx;
                else
                    LogicError("The first entry of a mask should be Valid or SequenceBegin");

                size_t currentSequenceLength = 1;
                bool currentSequenceEndAlreadyFound = false;
                for (size_t j = 1; j < maxNumTimeSteps; ++j)
                {
                    if (maskBuffer[(i * maxNumTimeSteps) + j] == MaskKind::Invalid)
                        currentSequenceEndAlreadyFound = true;
                    else
                    {
                        if (currentSequenceEndAlreadyFound)
                            InvalidArgument("Invalid Value object; only trailing steps of a sequence can be masked");

                        currentSequenceLength++;
                    }
                }

                sequenceLengths[i] = currentSequenceLength;
            }
        };

        if ((numSequences == 1) || (maxNumTimeSteps == 1))
        {
            // The data need not be shuffled
            std::shared_ptr<const Matrix<ElementType>> matrixData = value->Data()->GetMatrix<ElementType>(varShape.Rank());
            auto layout = std::make_shared<MBLayout>();
            if (!mask)
            {
                if (maxNumTimeSteps == 1)
                    layout->InitAsFrameMode(numSequences);
                else
                {
                    layout->Init(numSequences, maxNumTimeSteps);
                    layout->AddSequence(0, 0, 0, maxNumTimeSteps);
                }
            }
            else
            {
                layout->Init(numSequences, maxNumTimeSteps);

                std::vector<ptrdiff_t> sequenceBeginIndices(numSequences, 0);
                std::vector<size_t> sequenceLengths(numSequences, maxNumTimeSteps);
                getSequenceStartsAndLengthsFunc(mask, sequenceBeginIndices, sequenceLengths);

                for (size_t i = 0; i < numSequences; ++i)
                    layout->AddSequence(i, i, sequenceBeginIndices[i], sequenceLengths[i]);
            }

            return{ matrixData , layout};
        }
        else
        {
            std::vector<ptrdiff_t> sequenceBeginIndices(numSequences, 0);
            std::vector<size_t> sequenceLengths(numSequences, maxNumTimeSteps);
            if (mask != nullptr)
                getSequenceStartsAndLengthsFunc(mask, sequenceBeginIndices, sequenceLengths);

            bool hasTruncatedSequences = std::find_if(sequenceBeginIndices.begin(), sequenceBeginIndices.end(), [](const int& val) { return (val < 0); }) != sequenceBeginIndices.end();

            auto layout = std::make_shared<MBLayout>();
            std::vector<std::pair<size_t, size_t>> placement;
            if (!hasTruncatedSequences)
            {
                std::vector<MBLayout::SequenceInfo> sequences;
                for (size_t i = 0; i < numSequences; ++i)
                    sequences.push_back({ i, SIZE_MAX, sequenceBeginIndices[i], sequenceLengths[i] });

                std::vector<size_t> rowAllocations;
                layout->InitAsPackedSequences(sequences, placement, rowAllocations);
            }
            else
            {
                layout->Init(numSequences, maxNumTimeSteps);

                // We cannot pack as some of the sequences are truncated and thus all sequences have to be
                // kept in their original parallel streams
                placement.resize(numSequences);
                for (size_t i = 0; i < numSequences; ++i)
                {
                    layout->AddSequence(i, i, sequenceBeginIndices[i], sequenceLengths[i]);

                    // Add the gap if there is one
                    if (sequenceLengths[i] < maxNumTimeSteps)
                        layout->AddSequence(GAP_SEQUENCE_ID, i, sequenceLengths[i], maxNumTimeSteps);

                    placement[i] = std::make_pair(i, 0);
                }
            }

            if (maxNumTimeSteps != layout->GetNumTimeSteps())
                LogicError("The number of time steps in the packed MBLayout does not match the longest sequence's length in the Value object");

            if (numSequences != layout->GetNumSequences())
                LogicError("The number of sequences in the packed MBLayout does not match the sequence count in the Value object");

            // The data needs to be rearranged since CNTK requires sequences to be interleaved across timesteps
            // Now generate the gather indices
            auto matrixData = std::make_shared<Matrix<ElementType>>(varShape.TotalSize(),
                                                                    layout->GetNumCols(),
                                                                    AsCNTKImplDeviceId(value->Device()),
                                                                    value->IsSparse() ? MatrixType::SPARSE : MatrixType::DENSE,
                                                                    AsCNTKImplMatrixFormat(value->GetStorageFormat()));

            std::vector<size_t> sequencesShorterThanLongestSequence;
            for (size_t i = 0; i < numSequences; ++i)
                if (sequenceLengths[i] != maxNumTimeSteps)
                    sequencesShorterThanLongestSequence.push_back(i);

            // Set the source location for all gaps to be the last step of the first sequence that is shorter than the longest sequence in the batch
            size_t sourceColIdxForInvalidColumns = sequencesShorterThanLongestSequence.empty() ? 0 : (((sequencesShorterThanLongestSequence[0] + 1) * maxNumTimeSteps) - 1);
            std::vector<ElementType> gatherIndicesVector(layout->GetNumCols(), (ElementType)sourceColIdxForInvalidColumns);
            for (size_t i = 0; i < numSequences; ++i)
            {
                size_t targetParallelStreamIdx = placement[i].first;
                size_t targetStartIdxInParallelStream = placement[i].second;
                for (size_t j = 0; j < sequenceLengths[i]; ++j)
                    gatherIndicesVector[((targetStartIdxInParallelStream + j) * layout->GetNumParallelSequences()) + targetParallelStreamIdx] = (ElementType)((i * maxNumTimeSteps) + j);
            }

            auto gatherIdxMatrix = std::make_shared<Matrix<ElementType>>(1, layout->GetNumCols(), gatherIndicesVector.data(), AsCNTKImplDeviceId(value->Device()));
            matrixData->DoGatherColumnsOf(0, *gatherIdxMatrix, *(value->Data()->GetMatrix<ElementType>(varShape.Rank())), 1);
            return{ matrixData, layout };
        }
    }

    template <typename ElementType>
    /*static*/ ValuePtr CompositeFunction::GetValueObjectFromCNTKImplMatrixAndMBLayout(const NDShape& sampleShape, const Matrix<ElementType>& matrix, const MBLayoutPtr& layout, bool readOnly /*= true*/)
    {
        NDShape valueDataShape = sampleShape;

        size_t maxNumTimeSteps = 1;
        size_t numSequences = 1;
        if (layout != nullptr)
        {
            maxNumTimeSteps = layout->GetNumTimeSteps();
            numSequences = layout->GetNumSequences();
            valueDataShape = valueDataShape.AppendShape({ maxNumTimeSteps, numSequences });
        }

        auto createMaskFunc = [](const MBLayoutPtr& layout, const DeviceDescriptor& device, std::vector<size_t>& sequencesShorterThanLongestSequence) {
            std::vector<bool> sequenceBeginFlags;
            std::vector<size_t> sequenceLengths;
            sequencesShorterThanLongestSequence.clear();

            size_t maxNumTimeSteps = layout->GetNumTimeSteps();
            size_t numSequences = layout->GetNumSequences();
            auto& layoutSequences = layout->GetAllSequences();

            size_t sequenceIdx = 0;
            bool allSequencesStartInThisMB = true;
            bool allSequencesSameLength = true;
            for (auto sequenceInfo : layoutSequences)
            {
                if (sequenceInfo.seqId != GAP_SEQUENCE_ID)
                {
                    auto currentSequenceBeginIdx = std::max<ptrdiff_t>(0, sequenceInfo.tBegin);
                    auto currentSequenceEndIdx = std::min(maxNumTimeSteps, sequenceInfo.tEnd);
                    auto currentSequenceLength = (currentSequenceEndIdx - currentSequenceBeginIdx);
                    auto isCurrentSequenceBeginningInsideThisMB = sequenceInfo.tBegin >= 0;

                    allSequencesStartInThisMB = allSequencesStartInThisMB && isCurrentSequenceBeginningInsideThisMB;
                    allSequencesSameLength = allSequencesSameLength && (currentSequenceLength == maxNumTimeSteps);

                    sequenceBeginFlags.push_back(isCurrentSequenceBeginningInsideThisMB);
                    sequenceLengths.push_back(currentSequenceLength);

                    if (currentSequenceLength != maxNumTimeSteps)
                        sequencesShorterThanLongestSequence.push_back(sequenceIdx);

                    sequenceIdx++;
                }
            }

            if (!allSequencesStartInThisMB && (numSequences != layout->GetNumParallelSequences()))
                LogicError("Cannot create an unpacked Value object from packed data where one or more sequences are truncated");

            bool maskNeeded = !allSequencesSameLength || !allSequencesStartInThisMB;

            NDMaskPtr mask;
            if (maskNeeded)
            {
                mask = MakeSharedObject<NDMask>(NDShape({ maxNumTimeSteps, numSequences }), DeviceDescriptor::CPUDevice());
                for (size_t i = 0; i < numSequences; ++i)
                    if (sequenceBeginFlags[i])
                        mask->MarkSequenceBegin({0, i});

                for (auto shortSequenceIdx : sequencesShorterThanLongestSequence)
                    mask->InvalidateSection({ sequenceLengths[shortSequenceIdx], shortSequenceIdx }, { NDShape::InferredDimension, 1 });
            }

            return mask;
        };

        // No data shuffling needed if no layout or the layout has just one time-step or just one sequence
        std::vector<size_t> sequencesShorterThanLongestSequence;
        if ((maxNumTimeSteps == 1) || (numSequences == 1))
        {
            // Just create a view over the existing matrix itself
            auto tensorView = new TensorView<ElementType>(std::make_shared<Matrix<ElementType>>(matrix.AsReference()), AsTensorViewShape(valueDataShape));
            auto data = MakeSharedObject<NDArrayView>(AsDataType<ElementType>(), AsDeviceDescriptor(matrix.GetDeviceId()), AsStorageFormat(matrix.GetFormat()), valueDataShape, readOnly, tensorView);
            if (layout == nullptr)
                return MakeSharedObject<Value>(data);
            else
            {
                auto mask = createMaskFunc(layout, AsDeviceDescriptor(matrix.GetDeviceId()), sequencesShorterThanLongestSequence);
                return MakeSharedObject<Value>(data, mask);
            }
        }

        if (layout->GetNumCols() != matrix.GetNumCols())
            LogicError("Bad MBLayout: The number of columns in the MBLayout does not match the number of columns in the data matrix!");

        // Reshuffle to data to unpack and uninterleave the CNTK form packed data
        // Now generate the scatter indices
        auto shuffledMatrixData = std::make_shared<Matrix<ElementType>>(matrix.GetNumRows(), maxNumTimeSteps * numSequences, matrix.GetDeviceId(), matrix.GetMatrixType(), matrix.GetFormat());
        auto mask = createMaskFunc(layout, AsDeviceDescriptor(matrix.GetDeviceId()), sequencesShorterThanLongestSequence);

        // Set the target location of all gaps to be the last step of the first sequence that is shorter than the longest sequence in the batch
        size_t targetColIdxForInvalidColumns = sequencesShorterThanLongestSequence.empty() ? 0 : (((sequencesShorterThanLongestSequence[0] + 1) * maxNumTimeSteps) - 1);
        std::vector<ElementType> scatterIndicesVector(layout->GetNumCols(), (ElementType)targetColIdxForInvalidColumns);

        size_t i = 0;
        auto& layoutSequences = layout->GetAllSequences();
        for (auto sequenceInfo : layoutSequences)
        {
            if (sequenceInfo.seqId != GAP_SEQUENCE_ID)
            {
                size_t targetParallelStreamIdx = sequenceInfo.s;
                auto currentSequenceBeginIdx = std::max<ptrdiff_t>(0, sequenceInfo.tBegin);
                auto currentSequenceEndIdx = std::min(maxNumTimeSteps, sequenceInfo.tEnd);
                size_t currentSequenceLength = (currentSequenceEndIdx - currentSequenceBeginIdx);

                for (size_t j = 0; j < currentSequenceLength; ++j)
                    scatterIndicesVector[((currentSequenceBeginIdx + j) * layout->GetNumParallelSequences()) + targetParallelStreamIdx] = (ElementType)((i * maxNumTimeSteps) + j);

                i++;
            }
        }

        auto scatterIdxMatrix = std::make_shared<Matrix<ElementType>>(1, layout->GetNumCols(), scatterIndicesVector.data(), matrix.GetDeviceId());
        shuffledMatrixData->DoScatterColumnsOf(0, *scatterIdxMatrix, matrix, 1);

        auto tensorView = new TensorView<ElementType>(shuffledMatrixData, AsTensorViewShape(valueDataShape));
        auto data = MakeSharedObject<NDArrayView>(AsDataType<ElementType>(), AsDeviceDescriptor(matrix.GetDeviceId()), AsStorageFormat(shuffledMatrixData->GetFormat()), valueDataShape, readOnly, tensorView);
        return MakeSharedObject<Value>(data, mask);
    }

    template <typename ElementType>
    /*static*/ ValuePtr CompositeFunction::GetValueObjectFromCNTKImplMatrixAndMBLayout(Variable var, const Matrix<ElementType>& matrix, const MBLayoutPtr& layout, bool readOnly /*= true*/)
    {
        if (var.DynamicAxes().size() > 2)
            LogicError("More than 2 dynamic axis for a variable is currently unsupported");

        if (AsDataType<ElementType>() != var.GetDataType())
            LogicError("The specified ElementType %s does not match the DataType %s", typeid(ElementType).name(), DataTypeName(var.GetDataType()));

        if ((layout != nullptr) && (matrix.GetNumRows() != var.Shape().TotalSize()))
            LogicError("Unexpected matrix layout: The number of rows in the matrix does not match the sample size of the Variable");

        return GetValueObjectFromCNTKImplMatrixAndMBLayout(var.Shape(), matrix, layout, readOnly);
    }

    template <typename ElementType>
    /*static*/ void CompositeFunction::PopulateComputationNodeValue(const std::pair<Variable, ValuePtr>& variableValue, ComputationNodeBasePtr& computationNode)
    {
        std::pair<std::shared_ptr<const Matrix<ElementType>>, MBLayoutPtr> CNTKMatrixAndMBLayout;
        auto packedValue = dynamic_cast<PackedValue*>(variableValue.second.get());
        if (packedValue)
            CNTKMatrixAndMBLayout = packedValue->PackedData<ElementType>();
        else
            CNTKMatrixAndMBLayout = GetCNTKImplMatrixAndMBLayoutFromValueObject<ElementType>(variableValue.first, variableValue.second);

        MBLayoutPtr layout = CNTKMatrixAndMBLayout.second;

        auto& nodeData = computationNode->As<ComputationNode<ElementType>>()->Value();

        // Switch the node matrix to the right matrix type
        nodeData.AssignValuesOf(*CNTKMatrixAndMBLayout.first);
        computationNode->GetMBLayout()->CopyFrom(layout);
    }

    void CompositeFunction::PopulateNetworkInputs(const std::unordered_map<Variable, ValuePtr>& arguments)
    {
        std::vector<ComputationNodeBasePtr> inputNodes;
        for (auto argumentValuePair : arguments)
        {
            auto argument = argumentValuePair.first;
            auto argumentComputationNode = m_variableToNodeMap[argument];
            assert(argumentComputationNode);
            inputNodes.push_back(argumentComputationNode);

            ValuePtr argumentValue = arguments.at(argument);

            MBLayoutPtr layout;
            switch (argumentValue->GetDataType())
            {
            case DataType::Float:
                PopulateComputationNodeValue<float>({ argument, argumentValue }, argumentComputationNode);
                break;
            case DataType::Double:
                PopulateComputationNodeValue<double>({ argument, argumentValue }, argumentComputationNode);
                break;
            default:
                LogicError("Unsupported DataType %s", DataTypeName(argumentValue->GetDataType()));
                break;
            }
        }

        m_computationNetwork->BumpEvalTimeStamp(inputNodes);
    }

    template <typename ElementType>
    /*static*/ void CompositeFunction::PopulateComputationNodeGradient(const std::pair<Variable, ValuePtr>& variableGradient, Microsoft::MSR::CNTK::ComputationNodeBasePtr& computationNode)
    {
        std::pair<std::shared_ptr<const Matrix<ElementType>>, MBLayoutPtr> CNTKMatrixAndMBLayout;
        auto packedValue = dynamic_cast<PackedValue*>(variableGradient.second.get());
        if (packedValue)
            CNTKMatrixAndMBLayout = packedValue->PackedData<ElementType>();
        else
            CNTKMatrixAndMBLayout = GetCNTKImplMatrixAndMBLayoutFromValueObject<ElementType>(variableGradient.first, variableGradient.second);

        MBLayoutPtr layout = CNTKMatrixAndMBLayout.second;
        auto nodeLayout = computationNode->GetMBLayout();
        if (((layout == nullptr) != (nodeLayout == nullptr)) || ((layout != nullptr) && (*layout != *nodeLayout)))
            InvalidArgument("The layout of the specified gradient Value is incompatible with the layout of the corresponding Variable computed during Forward call");
        computationNode->As<ComputationNode<ElementType>>()->AssignGradient(*CNTKMatrixAndMBLayout.first);
    }

    // Assign the supplied gradients corresponding to the root(s) of the network to be backpropagated through the graph
    void CompositeFunction::PopulateNetworkGradients(const std::unordered_map<Variable, ValuePtr>& gradients)
    {
        auto functionOutputs = this->Outputs();
        for (auto gradientVarValuePair : gradients)
        {
            // Only gradients for roots of the function can be specified
            if (std::find(functionOutputs.begin(), functionOutputs.end(), gradientVarValuePair.first) == functionOutputs.end())
                InvalidArgument("Gradients cannot be specified for a Variable that is not an Output of the Function");

            auto outputComputationNode = m_variableToNodeMap[gradientVarValuePair.first];
            ValuePtr gradientValue = gradientVarValuePair.second;

            switch (gradientValue->GetDataType())
            {
            case DataType::Float:
                PopulateComputationNodeGradient<float>(gradientVarValuePair, outputComputationNode);
                break;
            case DataType::Double:
                PopulateComputationNodeGradient<double>(gradientVarValuePair, outputComputationNode);
                break;
            default:
                LogicError("Unsupported DataType %s", DataTypeName(gradientValue->GetDataType()));
                break;
            }
        }
    }

    static NDShape GetValueShape(const Variable& var, const ComputationNodeBasePtr& computationNodePtr)
    {
        size_t outputValueNumAxes = var.Shape().Rank();

        // Add the batch and dynamic axes if needed
        if (computationNodePtr->GetMBLayout() != nullptr)
            outputValueNumAxes += 2;

        std::vector<size_t> outputShapeDims(outputValueNumAxes);
        for (size_t i = 0; i < var.Shape().Rank(); ++i)
            outputShapeDims[i] = computationNodePtr->GetSampleLayout().GetDim(i);

        if (computationNodePtr->GetMBLayout() != nullptr)
        {
            outputShapeDims[var.Shape().Rank()] = computationNodePtr->GetMBLayout()->GetNumTimeSteps();
            outputShapeDims[var.Shape().Rank() + 1] = computationNodePtr->GetMBLayout()->GetNumSequences();
        }

        return NDShape(outputShapeDims);
    }

    /*static*/ void CompositeFunction::GetNodeOutputOrGradient(Variable var, ValuePtr& varValue, Microsoft::MSR::CNTK::ComputationNodeBasePtr& computationNode, bool getGradient)
    {
        auto valueShape = GetValueShape(var, computationNode);
        if (varValue != nullptr)
        {
            // TODO: The shape of the specified output Value object must match the actual output shape
            if ((varValue->Shape() != valueShape) && (AsTensorShape(varValue->Shape()) != AsTensorShape(valueShape)))
                InvalidArgument("The shape %S of the specified Value object for %s does not match the actual shape %S", AsStringForErrorReporting(varValue->Shape()).c_str(), getGradient ? "gradient" : "output", AsStringForErrorReporting(valueShape).c_str());
        }

        ValuePtr nodeValue;
        auto layout = computationNode->GetMBLayout();
        switch (var.GetDataType())
        {
        case DataType::Float:
        {
            auto& matrix = getGradient ? computationNode->As<ComputationNode<float>>()->Gradient() : computationNode->As<ComputationNode<float>>()->Value();
            if (varValue == nullptr)
                nodeValue = MakeSharedObject<PackedValue>(var.Shape(), std::make_shared<Matrix<float>>(matrix.AsReference()), layout, /*readOnly =*/ false);
            else
                nodeValue = GetValueObjectFromCNTKImplMatrixAndMBLayout<float>(var, matrix, layout);
            break;
        }
        case DataType::Double:
        {
            auto& matrix = getGradient ? computationNode->As<ComputationNode<double>>()->Gradient() : computationNode->As<ComputationNode<double>>()->Value();
            if (varValue == nullptr)
                nodeValue = MakeSharedObject<PackedValue>(var.Shape(), std::make_shared<Matrix<double>>(matrix.AsReference()), layout, /*readOnly =*/ false);
            else
                nodeValue = GetValueObjectFromCNTKImplMatrixAndMBLayout<double>(var, matrix, layout);
            break;
        }
        default:
            LogicError("Unsupported DataType %s", DataTypeName(var.GetDataType()));
            break;
        }

        if (varValue == nullptr)
            varValue = nodeValue;
        else
            varValue->CopyFrom(*nodeValue);
    }

    void CompositeFunction::GetNetworkOutputs(std::unordered_map<Variable, ValuePtr>& outputs)
    {
        // Now copy the Forward values of output nodes from the network to outputs' Value objects
        for (auto outputVarValuePair : outputs)
            GetNodeOutputOrGradient(outputVarValuePair.first, outputs[outputVarValuePair.first], m_variableToNodeMap[outputVarValuePair.first], false /*getGradient*/);
    }

    void CompositeFunction::GetNetworkGradients(std::unordered_map<Variable, ValuePtr>& gradients)
    {
        auto networkInputs = this->Inputs();
        // Now copy the gradient values of input nodes of the network to gradients' Value objects
        for (auto gradientVarValuePair : gradients)
        {
            // Only gradients corresponding to inputs of the network can be obtained
            if (std::find(networkInputs.begin(), networkInputs.end(), gradientVarValuePair.first) == networkInputs.end())
                InvalidArgument("Backpropagated gradient values can only be obtained for inputs of a Function");

            // Gradients can only be obtained for parameter variables or input variables that NeedsGradient
            if (!gradientVarValuePair.first.NeedsGradient())
                InvalidArgument("Gradient value incorrectly requested for an Output or Constant Variable, or an Input Variable with NeedsGradient setting of false");

            auto computationNodePtr = m_variableToNodeMap[gradientVarValuePair.first];

            if (!computationNodePtr->NeedsGradient())
                LogicError("Backpropagated gradient value cannot be read from a ComputationNode that has NeedsGradient set to false");

            GetNodeOutputOrGradient(gradientVarValuePair.first, gradients[gradientVarValuePair.first], computationNodePtr, true /*getGradient*/);
        }
    }

    const std::vector<Variable>& CompositeFunction::GetArgumentDependencies(const Variable& output)
    {
        assert(output.IsOutput());

        auto iter = m_perOutputVarArgumentDependencies.find(output);
        if (iter != m_perOutputVarArgumentDependencies.end())
            return iter->second;

        auto wrappedComposite = CompositeFunction::Create(output.Owner());
        m_perOutputVarArgumentDependencies[output] = wrappedComposite->Arguments();

        return m_perOutputVarArgumentDependencies[output];
    }

    /*virtual*/ BackPropStatePtr CompositeFunction::Forward(const std::unordered_map<Variable, ValuePtr>& arguments,
                                                            std::unordered_map<Variable, ValuePtr>& outputs,
                                                            const DeviceDescriptor& computeDevice,
                                                            const std::unordered_set<Variable>& outputsToRetainBackwardStateFor)
    {
        // Validate arguments and outputs
        if (outputs.empty())
            InvalidArgument("CompositeFunction::Forward: At least one output has to be specified!");

        // Make sure that the DataType of the variables and corresponding values match
        // TODO: We need a better way to determine the ElementType for the network
        auto dataType = DataType::Unknown;
        for (auto variableValuePair : arguments)
        {
            if (dataType == DataType::Unknown)
                dataType = variableValuePair.first.GetDataType();
            else if (dataType != variableValuePair.first.GetDataType())
                LogicError("CompositeFunction::Forward: The DataType of all arguments of the Function must be same");
        }

        if (dataType == DataType::Unknown)
        {
            for (auto variableValuePair : outputs)
            {
                if (dataType == DataType::Unknown)
                    dataType = variableValuePair.first.GetDataType();
            }
        }

        if (dataType == DataType::Float)
            GetComputationNetwork<float>(computeDevice, outputsToRetainBackwardStateFor, true);
        else if (dataType == DataType::Double)
            GetComputationNetwork<double>(computeDevice, outputsToRetainBackwardStateFor, true);
        else
            InvalidArgument("Unsupported DataType %s", DataTypeName(dataType));

        std::unordered_set<Variable> functionOutputs(this->Outputs().begin(), this->Outputs().end());
        std::vector<ComputationNodeBasePtr> outputsToEvaluate;
        std::unordered_set<Variable> requiredArguments;
        for (auto outputVarValuePair : outputs)
        {
            // Ensure that only a subset of this function's outputs are being asked to be evaluated
            if (functionOutputs.find(outputVarValuePair.first) == functionOutputs.end())
                InvalidArgument("Requested output is not an Ouptut of the Function");

            auto& requiredArgumentsForCurrentOutput = GetArgumentDependencies(outputVarValuePair.first);
            requiredArguments.insert(requiredArgumentsForCurrentOutput.begin(), requiredArgumentsForCurrentOutput.end());

            auto outputComputationNode = m_variableToNodeMap[outputVarValuePair.first];
            outputsToEvaluate.push_back(outputComputationNode);
        }

        // TODO: Avoid copying the data when possible

        // We should have argument values supplied for all required argument dependencies for the requested outputs
        for (auto requiredArgument : requiredArguments)
        {
            if (arguments.find(requiredArgument) == arguments.end())
                InvalidArgument("Function::Forward: Required argument's (%S) value that the requested output(s) depend on has not been provided", requiredArgument.Name().c_str());
        }

        // Feed data into the arguments of the network
        PopulateNetworkInputs(arguments);

        // Dropout nodes have an implicit input in the form of the random mask that is applied to its explicit input
        // This mask is regerated every minibatch and hence dropout nodes with a non-zero dropout rate must me marked outdated
        // w.r.t. inputs to force evaluation in each minibatch
        list<ComputationNodeBasePtr> dropoutNodes = m_computationNetwork->GetNodesWithType(OperationNameOf(DropoutNode));
        for (auto& nodeIter : dropoutNodes)
            nodeIter->SetEvalTimeStampOutdatedWrtAll();
        
        // Bump the timestamp of the parameter nodes whose values have changed
        for (auto& paramTimeStampRecord : m_lastRecordedParameterValueTimeStamps)
        {
            auto parameter = paramTimeStampRecord.first;
            auto prevTimeStamp = paramTimeStampRecord.second;
            auto newTimeStamp = parameter.CurrentValueTimeStamp();
            if (newTimeStamp > prevTimeStamp)
            {
                paramTimeStampRecord.second = newTimeStamp;
                m_variableToNodeMap[parameter]->BumpEvalTimeStamp();
            }
        }

        // The 'outputsToRetainBackwardStateFor' nodes also need to be evaluated if not already specified in 'outputs'
        for (auto rootVarForBackprop : outputsToRetainBackwardStateFor)
        {
            if (functionOutputs.find(rootVarForBackprop) == functionOutputs.end())
                InvalidArgument("Requested outputs to retain backward state for is not an Ouptut of the Function");

            if (outputs.find(rootVarForBackprop) == outputs.end())
                outputsToEvaluate.push_back(m_variableToNodeMap[rootVarForBackprop]);
        }

        // TODO: Verify that values were supplied for all inputs that requested outputs depend on

        ScopedNetworkOperationMode modeGuard(m_computationNetwork, outputsToRetainBackwardStateFor.empty() ? NetworkOperationMode::inferring : NetworkOperationMode::training);

        m_computationNetwork->ForwardProp(outputsToEvaluate);

        GetNetworkOutputs(outputs);

        // TODO: How to deal with the specified 'computeDevice'
        Variable evalTimeStampVariable;
        if (arguments.empty())
            evalTimeStampVariable = Inputs()[0];
        else
            evalTimeStampVariable = arguments.begin()->first;

        return (outputsToRetainBackwardStateFor.size() > 0) ? MakeSharedObject<CNTKBackPropState>(this->shared_from_this(), std::make_pair(evalTimeStampVariable, m_variableToNodeMap[evalTimeStampVariable]->GetEvalTimeStamp())) : nullptr;
    }

    /*virtual*/ void CompositeFunction::Backward(const BackPropStatePtr& state,
                                                 const std::unordered_map<Variable, ValuePtr>& rootGradientValues,
                                                 std::unordered_map<Variable, ValuePtr>& backPropagatedGradientValuesForInputs)
    {
        auto backpropState = dynamic_cast<const CNTKBackPropState*>(state.get());
        if (backpropState == nullptr)
            InvalidArgument("Invalid backprop state specified");

        // TODO: Support multiple concurrent backprop states
        if (backpropState->EvalTimeStamp().second != m_variableToNodeMap[backpropState->EvalTimeStamp().first]->GetEvalTimeStamp())
            LogicError("The specified backprop state specified cannot be used for backpropagation as the Function's internal state was modified by subsequent Forward calls to the function."
                       "This is not a user error but a shortcoming of the current implementation where multiple independent backprop states are not simultaneously supported");

        if (rootGradientValues.size() > 1)
            LogicError("Currently gradient backprop from only one of the Function Outputs is supported");

        // TODO: Avoid copying the data when possible

        // Zero all gradients of nodes below the root nodes
        for (auto rootGradientVarValuePair : rootGradientValues)
            m_computationNetwork->ZeroInputGradients(m_variableToNodeMap[rootGradientVarValuePair.first]);

        // Feed data into the arguments of the network
        PopulateNetworkGradients(rootGradientValues);

        // Backpropagate through the network
        ScopedNetworkOperationMode modeGuard(m_computationNetwork, NetworkOperationMode::training);

        auto rootComputationNodePtr = m_variableToNodeMap[rootGradientValues.begin()->first];
        m_computationNetwork->GetNestedNetwork(rootComputationNodePtr)->Backprop(FrameRange(nullptr), true, true);

        GetNetworkGradients(backPropagatedGradientValuesForInputs);

        // TODO: How to deal with the specified 'computeDevice'
    }

=======
>>>>>>> e358215d
    FunctionPtr UnaryOp(PrimitiveOpType op, const Variable& operand, Dictionary&& opConfig, const std::wstring& name)
    {
        std::vector<Variable> operands = { operand };
        return CompositeFunction::Create(MakeSharedObject<PrimitiveFunction>(op, operands, std::move(opConfig), name), name);
    }

    FunctionPtr Negate(const Variable& operand, const std::wstring& name)
    {
        return UnaryOp(PrimitiveOpType::Negate, operand, Dictionary(), name);
    }

    FunctionPtr Sigmoid(const Variable& operand, const std::wstring& name)
    {
        return UnaryOp(PrimitiveOpType::Sigmoid, operand, Dictionary(), name);
    }

    FunctionPtr Tanh(const Variable& operand, const std::wstring& name)
    {
        return UnaryOp(PrimitiveOpType::Tanh, operand, Dictionary(), name);
    }

    FunctionPtr ReLU(const Variable& operand, const std::wstring& name)
    {
        return UnaryOp(PrimitiveOpType::ReLU, operand, Dictionary(), name);
    }

    FunctionPtr Exp(const Variable& operand, const std::wstring& name)
        {
        return UnaryOp(PrimitiveOpType::Exp, operand, Dictionary(), name);
    }

    FunctionPtr Log(const Variable& operand, const std::wstring& name)
    {
        return UnaryOp(PrimitiveOpType::Log, operand, Dictionary(), name);
        }

    FunctionPtr Square(const Variable& operand, const std::wstring& name)
    {
        return ElementTimes(operand, operand, name);
    }

    FunctionPtr Sqrt(const Variable& operand, const std::wstring& name)
    {
        return UnaryOp(PrimitiveOpType::Sqrt, operand, Dictionary(), name);
    }

    FunctionPtr Round(const Variable& operand, const std::wstring& name)
    {
        return Floor(Plus(operand, Constant::Scalar(0.5f)), name);
    }

    FunctionPtr Floor(const Variable& operand, const std::wstring& name)
    {
        return UnaryOp(PrimitiveOpType::Floor, operand, Dictionary(), name);
    }

    FunctionPtr Ceil(const Variable& operand, const std::wstring& name)
    {
        return Negate(Floor(Negate(operand)), name);
    }

    FunctionPtr Abs(const Variable& operand, const std::wstring& name)
    {
        return UnaryOp(PrimitiveOpType::Abs, operand, Dictionary(), name);
    }

    FunctionPtr Reciprocal(const Variable& operand, const std::wstring& name)
    {
        return UnaryOp(PrimitiveOpType::Reciprocal, operand, Dictionary(), name);
    }

    FunctionPtr Softmax(const Variable& operand, const std::wstring& name)
    {
        return UnaryOp(PrimitiveOpType::Softmax, operand, Dictionary(), name);
    }

    FunctionPtr Hardmax(const Variable& operand, const std::wstring& name)
    {
        return UnaryOp(PrimitiveOpType::Hardmax, operand, Dictionary(), name);
    }

    FunctionPtr TransposeAxes(const Variable& operand, const Axis& axis1, const Axis& axis2, const std::wstring& name)
    {
        auto additionalProperties = Dictionary();
        additionalProperties[PrimitiveFunction::AttributeNameAxis1] = axis1;
        additionalProperties[PrimitiveFunction::AttributeNameAxis2] = axis2;
        return UnaryOp(PrimitiveOpType::TransposeAxes, operand, std::move(additionalProperties), name);
    }

    FunctionPtr Transpose(const Variable& operand, const std::wstring& name)
    {
        if (operand.Shape().Rank() <= 2)
            InvalidArgument("Transpose can already be called for 1D or 2D operands");

        return TransposeAxes(operand, Axis(0), Axis(1), name);
    }

    FunctionPtr Slice(const Variable& operand, const Axis& axis, int beginIndex, int endIndex, const std::wstring& name)
    {
        if (axis.IsStaticAxis())
        {
            if ((endIndex - beginIndex) <= 0)
                InvalidArgument("CNTK::Slice: endIndex (%d) - beginIndex (%d) must be a positive number", endIndex, beginIndex);

            return Internal::Slice(operand, axis, beginIndex, endIndex, name);
        }

        if (axis == Axis::DefaultBatchAxis())
            LogicError("Slice is currently unsupported along the batch axis");

        LogicError("CNTK::Slice: Invalid axis argument provided. To slice a sequence along its ordered dynamic axis use Sequence::Slice.");
    }

    FunctionPtr RandomSample(const Variable& operand, size_t numSamples, bool allowDuplicates, const std::wstring& name)
    {
        auto additionalProperties = Dictionary();
        additionalProperties[PrimitiveFunction::AttributeNameNumSamples] = numSamples;
        additionalProperties[PrimitiveFunction::AttributeNameAllowDuplicates] = allowDuplicates;

        return UnaryOp(PrimitiveOpType::RandomSample, operand, std::move(additionalProperties), name);
    }

    FunctionPtr RandomSampleInclusionFrequency(const Variable& operand, size_t numSamples, bool allowDuplicates, const std::wstring& name)
    {
        auto additionalProperties = Dictionary();
        additionalProperties[PrimitiveFunction::AttributeNameNumSamples] = numSamples;
        additionalProperties[PrimitiveFunction::AttributeNameAllowDuplicates] = allowDuplicates;

        return UnaryOp(PrimitiveOpType::RandomSampleInclusionFrequency, operand, std::move(additionalProperties), name);
    }

    FunctionPtr Dropout(const Variable& operand, double dropoutRate, const std::wstring& name)
    {
        auto additionalProperties = Dictionary();
        additionalProperties[PrimitiveFunction::AttributeNameDropoutRate] = dropoutRate;

        return UnaryOp(PrimitiveOpType::Dropout, operand, std::move(additionalProperties), name);
    }

    FunctionPtr Reshape(const Variable& operand, const NDShape& newShape, const std::wstring& name)
    {
        auto additionalProperties = Dictionary();
        additionalProperties[PrimitiveFunction::AttributeNameNewShape] = newShape;

        return UnaryOp(PrimitiveOpType::Reshape, operand, std::move(additionalProperties), name);
    }

    FunctionPtr BinaryOp(PrimitiveOpType op, const Variable& leftOperand, const Variable& rightOperand, Dictionary&& opConfig, const std::wstring& name)
    {
        std::vector<Variable> operands = { leftOperand, rightOperand };
        return CompositeFunction::Create(MakeSharedObject<PrimitiveFunction>(op, operands, std::move(opConfig), name), name);
    }

    FunctionPtr Plus(const Variable& leftOperand, const Variable& rightOperand, const std::wstring& name)
    {
        return BinaryOp(PrimitiveOpType::Plus, leftOperand, rightOperand, Dictionary(), name);
    }

    FunctionPtr LogAddExp(const Variable& leftOperand, const Variable& rightOperand, const std::wstring& name)
    {
        return BinaryOp(PrimitiveOpType::LogPlus, leftOperand, rightOperand, Dictionary(), name);
    }

    FunctionPtr Minus(const Variable& leftOperand, const Variable& rightOperand, const std::wstring& name)
    {
        return BinaryOp(PrimitiveOpType::Minus, leftOperand, rightOperand, Dictionary(), name);
    }

    FunctionPtr ElementTimes(const Variable& leftOperand, const Variable& rightOperand, const std::wstring& name)
    {
        return BinaryOp(PrimitiveOpType::ElementTimes, leftOperand, rightOperand, Dictionary(), name);
    }

    FunctionPtr ElementDivide(const Variable& leftOperand, const Variable& rightOperand, const std::wstring& name)
    {
        return ElementTimes(leftOperand, Reciprocal(rightOperand), name);
    }

    FunctionPtr Equal(const Variable& leftOperand, const Variable& rightOperand, const std::wstring& name)
    {
        return BinaryOp(PrimitiveOpType::Equal, leftOperand, rightOperand, Dictionary(), name);
    }

    FunctionPtr NotEqual(const Variable& leftOperand, const Variable& rightOperand, const std::wstring& name)
    {
        return BinaryOp(PrimitiveOpType::NotEqual, leftOperand, rightOperand, Dictionary(), name);
    }

    FunctionPtr Less(const Variable& leftOperand, const Variable& rightOperand, const std::wstring& name)
    {
        return BinaryOp(PrimitiveOpType::Less, leftOperand, rightOperand, Dictionary(), name);
    }

    FunctionPtr LessEqual(const Variable& leftOperand, const Variable& rightOperand, const std::wstring& name)
    {
        return BinaryOp(PrimitiveOpType::LessEqual, leftOperand, rightOperand, Dictionary(), name);
    }

    FunctionPtr Greater(const Variable& leftOperand, const Variable& rightOperand, const std::wstring& name)
    {
        return BinaryOp(PrimitiveOpType::Greater, leftOperand, rightOperand, Dictionary(), name);
    }

    FunctionPtr GreaterEqual(const Variable& leftOperand, const Variable& rightOperand, const std::wstring& name)
    {
        return BinaryOp(PrimitiveOpType::GreaterEqual, leftOperand, rightOperand, Dictionary(), name);
    }

    FunctionPtr Times(const Variable& leftOperand, const Variable& rightOperand, size_t outputRank, int inferInputRankToMap, const std::wstring& name)
    {
        auto additionalProperties = Dictionary();
        additionalProperties[PrimitiveFunction::AttributeNameOutputRank] = outputRank;
        additionalProperties[PrimitiveFunction::AttributeNameInferInputRankToMap] = inferInputRankToMap;
        return BinaryOp(PrimitiveOpType::Times, leftOperand, rightOperand, std::move(additionalProperties), name);
    }

    FunctionPtr TransposeTimes(const Variable& leftOperand, const Variable& rightOperand, size_t outputRank /*= 1*/, const std::wstring& name)
    {
        auto additionalProperties = Dictionary();
        additionalProperties[PrimitiveFunction::AttributeNameOutputRank] = outputRank;
        return BinaryOp(PrimitiveOpType::TransposeTimes, leftOperand, rightOperand, std::move(additionalProperties), name);
    }

    FunctionPtr BinaryCrossEntropy(const Variable& prediction, const Variable& targets, const std::wstring& name)
    {
        std::vector<Variable> operands = { prediction, targets };
        return CompositeFunction::Create(MakeSharedObject<PrimitiveFunction>(PrimitiveOpType::Logistic, operands, Dictionary(), name), name);
    }

    FunctionPtr WeightedBinaryCrossEntropy(const Variable& prediction, const Variable& targets, const Variable& weights, const std::wstring& name)
    {
        std::vector<Variable> operands = { prediction, targets, weights };
        return CompositeFunction::Create(MakeSharedObject<PrimitiveFunction>(PrimitiveOpType::Logistic, operands, Dictionary(), name), name);
    }

    FunctionPtr SquaredError(const Variable& prediction, const Variable& targets, const std::wstring& name)
    {
        auto difference = Minus(prediction, targets);
        auto squaredDifference = ElementTimes(difference, difference);
        return Internal::ReduceElements(squaredDifference, PrimitiveFunction::InternalSumReductionOpName, Axis::AllStaticAxes(), name);
    }

    FunctionPtr CrossEntropyWithSoftmax(const Variable& prediction, const Variable& labels, const Axis& axis, const std::wstring& name)
    {
        if (axis == Axis(0))
            return Minus(ReduceLogSum(prediction, axis), TransposeTimes(labels, prediction), name);
        else
            return Minus(ReduceLogSum(prediction, axis), ReduceSum(ElementTimes(labels, prediction), axis), name);
    }

    FunctionPtr ClassificationError(const Variable& prediction, const Variable& labels, size_t topN, const Axis& axis, const std::wstring& name)
    {
        if (topN == 0)
            InvalidArgument("ClassificationError: The topN argument must be > 0!");

        if (topN == 1)
        {
            if (axis == Axis(0))
                return Minus(Constant::Scalar(1.0f), TransposeTimes(labels, Hardmax(prediction)), name);
            else
            {
                auto axMax = ReduceMax(prediction, axis);
                auto pred = Equal(prediction, axMax);
                auto wrongPred = NotEqual(labels, pred);
                auto axErr = ReduceSum(wrongPred, axis);
                auto capErr = GreaterEqual(axErr, Constant::Scalar(1.0f));
                return ReduceMean(capErr, Axis::AllStaticAxes(), name);
            }
        }
        else
        {
            if (axis != Axis(0))
                LogicError("ClassificationError along a specific axis does not support topN!");

            std::vector<Variable> operands = { prediction, labels, Constant::Scalar((float)topN) };
            return CompositeFunction::Create(MakeSharedObject<PrimitiveFunction>(PrimitiveOpType::ClassificationError, operands, Dictionary(), name), name);
        }
    }

    FunctionPtr PastValue(const Variable& operand, const Variable& initialState, size_t offset, const std::wstring& name)
    {
        auto additionalProperties = Dictionary();
        additionalProperties[PrimitiveFunction::AttributeNameOffset] = DictionaryValue(offset);
        return BinaryOp(PrimitiveOpType::PastValue, operand, initialState, std::move(additionalProperties), name);
    }

    FunctionPtr FutureValue(const Variable& operand, const Variable& initialState, size_t offset, const std::wstring& name)
    {
        auto additionalProperties = Dictionary();
        additionalProperties[PrimitiveFunction::AttributeNameOffset] = DictionaryValue(offset);
        return BinaryOp(PrimitiveOpType::FutureValue, operand, initialState, std::move(additionalProperties), name);
    }

    FunctionPtr ReduceSum(const Variable& operand, const std::wstring& name)
    {
        return UnaryOp(PrimitiveOpType::SumAll, operand, Dictionary(), name);
    }

    FunctionPtr ReduceSum(const Variable& operand, const Axis& axis, const std::wstring& name)
    {
        return Internal::ReduceElements(operand, PrimitiveFunction::InternalSumReductionOpName, axis, name);
    }

    FunctionPtr ReduceLogSum(const Variable& operand, const Axis& axis, const std::wstring& name)
    {
        return Internal::ReduceElements(operand, PrimitiveFunction::InternalLogSumReductionOpName, axis, name);
    }

    FunctionPtr ReduceMean(const Variable& operand, const Axis& axis, const std::wstring& name)
    {
        return Internal::ReduceElements(operand, PrimitiveFunction::InternalMeanReductionOpName, axis, name);
    }

    FunctionPtr ReduceMax(const Variable& operand, const Axis& axis, const std::wstring& name)
    {
        return Internal::ReduceElements(operand, PrimitiveFunction::InternalMaxReductionOpName, axis, name);
    }

    FunctionPtr ReduceMin(const Variable& operand, const Axis& axis, const std::wstring& name)
    {
        return Internal::ReduceElements(operand, PrimitiveFunction::InternalMinReductionOpName, axis, name);
    }
    FunctionPtr PerDimMeanVarianceNormalize(const Variable& operand, const NDArrayViewPtr& mean, const NDArrayViewPtr& invStdDev, const std::wstring& name)
    {
        Constant meanVar(mean);
        Constant invStdDevVar(invStdDev);

        return ElementTimes(Minus(operand, meanVar), invStdDevVar, name);
    }

    FunctionPtr Convolution(const Variable& convolutionMap,
                            const Variable& operand,
                            const NDShape& strides,
                            const std::vector<bool>& sharing,
                            const std::vector<bool>& autoPadding,
                            const NDShape& lowerPad,
                            const NDShape& upperPad,
                            bool transpose,
                            size_t maxTempMemSizeInSamples,
                            const std::wstring& name)
    {
        // Currently we require that the Convolution function's operand have a dynamic axis since otherwise
        // the internal implementation incorrectly infers the batch axis dimension by picking up the first axis as 
        // the sample shape and considering the rest to be part of the batch axis
        if (operand.DynamicAxes().empty())
            LogicError("Convolution currently requires the main operand to have dynamic axes");

        auto additionalProperties = Dictionary();
        additionalProperties[PrimitiveFunction::AttributeNameStrides] = strides;
        additionalProperties[PrimitiveFunction::AttributeNameSharing] = AsDictionaryValueVector(sharing);
        additionalProperties[PrimitiveFunction::AttributeNameAutoPadding] = AsDictionaryValueVector(autoPadding);
        additionalProperties[PrimitiveFunction::AttributeNameLowerPad] = lowerPad;
        additionalProperties[PrimitiveFunction::AttributeNameUpperPad] = upperPad;
        additionalProperties[PrimitiveFunction::AttributeNameTranspose] = transpose;
        additionalProperties[PrimitiveFunction::AttributeNameMaxTempMemSizeInSamples] = maxTempMemSizeInSamples;

        return BinaryOp(PrimitiveOpType::Convolution, convolutionMap, operand, std::move(additionalProperties), name);
    }

    FunctionPtr ROIPooling(const Variable& convolutionMap, const Variable& rois, const NDShape& roiOutputShape, const std::wstring& name/* = L""*/)
    {
        auto additionalProperties = Dictionary();
        additionalProperties[PrimitiveFunction::AttributeNameROIOutputShape] = roiOutputShape;
        return BinaryOp(PrimitiveOpType::ROIPooling, convolutionMap, rois, std::move(additionalProperties), name);
    }

    FunctionPtr Pooling(const Variable& operand,
                        PoolingType poolingType,
                        const NDShape& poolingWindowShape,
                        const NDShape& strides,
                        const std::vector<bool>& autoPadding,
                        const NDShape& lowerPad,
                        const NDShape& upperPad,
                        const std::wstring& name)
    {
        auto additionalProperties = Dictionary();
        additionalProperties[PrimitiveFunction::AttributeNamePoolingType] = (size_t)poolingType;
        additionalProperties[PrimitiveFunction::AttributeNamePoolingWindowShape] = poolingWindowShape;
        additionalProperties[PrimitiveFunction::AttributeNameStrides] = strides;
        additionalProperties[PrimitiveFunction::AttributeNameAutoPadding] = AsDictionaryValueVector(autoPadding);
        additionalProperties[PrimitiveFunction::AttributeNameLowerPad] = lowerPad;
        additionalProperties[PrimitiveFunction::AttributeNameUpperPad] = upperPad;

        return UnaryOp(PrimitiveOpType::Pooling, operand, std::move(additionalProperties), name);
    }

    FunctionPtr BatchNormalization(const Variable& operand,
                                   const Variable& scale,
                                   const Variable& bias,
                                   const Variable& runningMean,
                                   const Variable& runningInvStd,
                                   bool spatial,
                                   double normalizationTimeConstant,
                                   double blendTimeConstant,
                                   double epsilon,
                                   bool useCuDNNEngine,
                                   const std::wstring& name)
    {
        auto additionalProperties = Dictionary();
        additionalProperties[PrimitiveFunction::AttributeNameSpatial] = spatial;
        additionalProperties[PrimitiveFunction::AttributeNameNormalizationTimeConstant] = normalizationTimeConstant;
        additionalProperties[PrimitiveFunction::AttributeNameBlendTimeConstant] = blendTimeConstant;
        additionalProperties[PrimitiveFunction::AttributeNameEpsilon] = epsilon;
        additionalProperties[PrimitiveFunction::AttributeNameUseCuDNNEngine] = useCuDNNEngine;

        std::vector<Variable> operands = { operand, scale, bias, runningMean, runningInvStd };
        return CompositeFunction::Create(MakeSharedObject<PrimitiveFunction>(PrimitiveOpType::BatchNormalization,
                                                                             operands,
                                                                             std::move(additionalProperties),
                                                                             name),
                                         name);
    }

    FunctionPtr Clip(const Variable& operand, const Variable& min, const Variable& max, const std::wstring& name)
    {
        std::vector<Variable> operands = { operand, min, max };
        return CompositeFunction::Create(MakeSharedObject<PrimitiveFunction>(PrimitiveOpType::Clip, operands, Dictionary(), name), name);
    }

    FunctionPtr ElementSelect(const Variable& condition, const Variable& leftOperand, const Variable& rightOperand, const std::wstring& name)
    {
        // TODO: If the condition is a scalar constant, we can just pass-through the appropriate operand
        std::vector<Variable> operands = { condition, leftOperand, rightOperand };
        return CompositeFunction::Create(MakeSharedObject<PrimitiveFunction>(PrimitiveOpType::Select, operands, Dictionary(), name), name);
    }

    FunctionPtr Splice(const std::vector<Variable>& operands, const Axis& axis, const std::wstring& name)
    {
        auto additionalProperties = Dictionary();
        additionalProperties[PrimitiveFunction::AttributeNameAxis] = axis;

        std::vector<Variable> operandsCopy = operands;
        return CompositeFunction::Create(MakeSharedObject<PrimitiveFunction>(PrimitiveOpType::Splice, operandsCopy, std::move(additionalProperties), name), name);
    }

    FunctionPtr Combine(const std::vector<Variable>& operands, const std::wstring& name)
    {
        std::unordered_set<Variable> uniqueOperands;
        for (auto operand : operands)
        {
            if (uniqueOperands.find(operand) != uniqueOperands.end())
                LogicError("All operands specified to Combine must be unique");

            uniqueOperands.insert(operand);
        }

        std::vector<Variable> operandsCopy = operands;
        return CompositeFunction::Create(MakeSharedObject<PrimitiveFunction>(PrimitiveOpType::Combine, operandsCopy, Dictionary(), name), name);
    }

    FunctionPtr Alias(const Variable& operand, const std::wstring& name)
    {
        // TODO: This is a temporary and expensive hack until we have a real alias implementation
        // that does not waste memory and compute cycles
        return Plus(operand, Constant::Scalar(0.0f), name);
    }

    FunctionPtr OptimizedRNNStack(const Variable& operand, const Variable& weights, size_t hiddenSize, size_t numLayers, bool bidirectional, const std::wstring& recurrentOp, const std::wstring& name)
    {
        auto additionalProperties = Dictionary();
        additionalProperties[PrimitiveFunction::AttributeNameHiddenSize] = hiddenSize;
        additionalProperties[PrimitiveFunction::AttributeNameNumLayers] = numLayers;
        additionalProperties[PrimitiveFunction::AttributeNameBidirectional] = bidirectional;
        additionalProperties[PrimitiveFunction::AttributeNameRecurrentOp] = recurrentOp;

        return BinaryOp(PrimitiveOpType::OptimizedRNNStack, operand, weights, std::move(additionalProperties), name);
    }

    namespace Sequence
    {
        void VerifyIsSequence(const Variable& operand)
        {
            // The operand must have at least one dynamic axis
            if (operand.DynamicAxes().empty())
                InvalidArgument("A sequence function can only be applied on operands with at least one dynamic axis and whose first dynamic axis is ordered");
        }

        FunctionPtr IsFirst(const Variable& operand, const std::wstring& name)
        {
            return Internal::IsWithin(operand, 1, name);
        }

        FunctionPtr IsLast(const Variable& operand, const std::wstring& name)
        {
            return Internal::IsWithin(operand, -1, name);
        }

        FunctionPtr Slice(const Variable& operand, int beginIndex, int endIndex, const std::wstring& name)
        {
            VerifyIsSequence(operand);

            if ((beginIndex == 0) && (endIndex == 0))
                return operand;

            auto beginFlagsLambda = [beginIndex, operand]() {
                return (beginIndex > 0) ? Minus(Constant::Scalar(1.0f), Internal::IsWithin(operand, beginIndex)) : Internal::IsWithin(operand, beginIndex);
            };

            auto endFlagsLambda = [endIndex, operand]() {
                return (endIndex > 0) ? Internal::IsWithin(operand, endIndex) : Minus(Constant::Scalar(1.0f), Internal::IsWithin(operand, endIndex));
            };

            FunctionPtr flags;
            if (beginIndex == 0)
                flags = endFlagsLambda();
            else if (endIndex == 0)
                flags = beginFlagsLambda();
            else
                flags = ElementTimes(beginFlagsLambda(), endFlagsLambda());

            int sliceLength = (endIndex - beginIndex);
            size_t multiplicativeFactor = (sliceLength > 0) ? 0 : 1;

            return Internal::Gather(operand, flags, { multiplicativeFactor, sliceLength }, name);
        }

        FunctionPtr First(const Variable& operand, const std::wstring& name)
        {
            return Sequence::Slice(operand, 0, 1, name);
        }

        FunctionPtr Last(const Variable& operand, const std::wstring& name)
        {
            return Sequence::Slice(operand, -1, 0, name);
        }

        FunctionPtr Where(const Variable& condition, const std::wstring& name)
        {
            return UnaryOp(PrimitiveOpType::Where, condition, Dictionary(), name);
        }

        FunctionPtr Gather(const Variable& operand, const Variable& condition, const std::wstring& name)
        {
            return Internal::Gather(operand, condition, name);
        }

        FunctionPtr Scatter(const Variable& operand, const Variable& condition, const std::wstring& name)
        {
            return Internal::Scatter(operand, condition, name);
        }

        FunctionPtr BroadcastAs(const Variable& operand, const Variable& broadcastAs, const std::wstring& name)
        {
            auto dataPadded = Internal::Scatter(operand, Sequence::IsFirst(broadcastAs), std::make_pair<size_t, int>(0, 1));
            auto placeHolderOutput = PlaceholderVariable(operand.Shape(), broadcastAs.DynamicAxes());
            auto output = ElementSelect(Sequence::IsFirst(broadcastAs), dataPadded, PastValue(placeHolderOutput), name);
            return output->ReplacePlaceholders({ { placeHolderOutput, output } });
        }

        FunctionPtr ReduceElements(const Variable& operand, const std::wstring& reductionOpName, const std::wstring& name)
        {
            using namespace std::placeholders;

            std::function<FunctionPtr(const Variable& leftOperand, const Variable& rightOperand)> reductionFunctor;
            if (reductionOpName == PrimitiveFunction::InternalSumReductionOpName)
                reductionFunctor = std::bind(Plus, _1, _2, L"");
            else
                LogicError("%S reduction along dynamic axis is currently unsupported", reductionOpName.c_str());

            // We are reducing over a dynamic axis which is currently implemented using recurrence
            auto cumulativeSumFunctionPlaceholder = PlaceholderVariable(operand.Shape());
            auto prevAccumulatedValuesFunction = PastValue(cumulativeSumFunctionPlaceholder);
            auto cumulativeSumFunction = reductionFunctor(prevAccumulatedValuesFunction, operand);
            cumulativeSumFunction->ReplacePlaceholders({ { cumulativeSumFunctionPlaceholder, cumulativeSumFunction } });

            return Sequence::Slice(cumulativeSumFunction, -1, 0, name);
        }

        FunctionPtr ReduceSum(const Variable& operand, const std::wstring& name)
        {
            return ReduceElements(operand, PrimitiveFunction::InternalSumReductionOpName, name);
        }
    }

    namespace Internal
    {
        FunctionPtr IsWithin(const Variable& operand, int offset, const std::wstring& name)
        {
            Sequence::VerifyIsSequence(operand);

            if (offset == 0)
                InvalidArgument("CNTK::Sequence::IsWithin: The offset must be positive");

            if (offset > 0)
                return PastValue(Internal::ZeroesWithDynamicAxesLike(operand), Constant::Scalar(1.0f), offset, name);
            else
                return FutureValue(Internal::ZeroesWithDynamicAxesLike(operand), Constant::Scalar(1.0f), -offset, name);
        }

        FunctionPtr PackedIndex(const Variable& operand, const Variable& index, const std::wstring& name)
        {
            return BinaryOp(PrimitiveOpType::PackedIndex, operand, index, Dictionary(), name);
        }

        FunctionPtr GatherPacked(const Variable& operand, const Variable& packedIndex, const std::wstring& name)
        {
            return BinaryOp(PrimitiveOpType::GatherPacked, operand, packedIndex, Dictionary(), name);
        }

        FunctionPtr ScatterPacked(const Variable& operand, const Variable& packedIndex, const Variable& condition, const std::wstring& name)
        {
            std::vector<Variable> operands = { operand, packedIndex, condition };
            return CompositeFunction::Create(MakeSharedObject<PrimitiveFunction>(PrimitiveOpType::ScatterPacked, operands, Dictionary(), name), name);
        }

        FunctionPtr ZeroesWithDynamicAxesLike(const Variable& operand)
        {
            if (operand.IsSparse())
            {
                if (operand.Shape().Rank() > 1)
                    LogicError("Internal::ZeroesWithDynamicAxesLike: Currently only 1D sparse inputs are supported!");

                // TODO: A matrix multiplication is too expensive for something like this
                // Replace this with a cheaper operation.
                return Times(Constant({ 1, operand.Shape()[0] }, operand.GetDataType(), 0.0), operand);
            }
            else
            {
                auto reduceAllStaticAxesFunc = Internal::ReduceElements(operand, PrimitiveFunction::InternalSumReductionOpName, Axis::AllStaticAxes());
                return Minus(reduceAllStaticAxesFunc, reduceAllStaticAxesFunc);
            }
        }

        FunctionPtr Where(const Variable& condition, const std::pair<size_t, int>& newDerivedSequenceAxisScalingAndAdditiveFactor, const std::wstring& name)
        {
            auto additionalProperties = Dictionary();
            additionalProperties[PrimitiveFunction::AttributeNameNewSequenceAxisLengthScalingFactor] = newDerivedSequenceAxisScalingAndAdditiveFactor.first;
            additionalProperties[PrimitiveFunction::AttributeNameNewSequenceAxisLengthAdditiveFactor] = newDerivedSequenceAxisScalingAndAdditiveFactor.second;
            return UnaryOp(PrimitiveOpType::Where, condition, std::move(additionalProperties), name);
        }

        FunctionPtr Gather(const Variable& operand, const Variable& condition, const std::wstring& name)
        {
            return Internal::GatherPacked(operand, Internal::PackedIndex(/*layout of*/ operand, Sequence::Where(condition)), name);
        }

        FunctionPtr Gather(const Variable& operand, const Variable& condition, const std::pair<size_t, int>& newDerivedSequenceAxisScalingAndAdditiveFactor, const std::wstring& name)
        {
            return Internal::GatherPacked(operand, Internal::PackedIndex(/*layout of*/ operand, Where(condition, newDerivedSequenceAxisScalingAndAdditiveFactor)), name);
        }

        FunctionPtr Scatter(const Variable& operand, const Variable& condition, const std::wstring& name)
        {
            return Internal::ScatterPacked(operand, Internal::PackedIndex(/*layout of*/ condition, Sequence::Where(condition)), /*layout of*/ condition, name);
        }

        FunctionPtr Scatter(const Variable& operand, const Variable& condition, const std::pair<size_t, int>& newDerivedSequenceAxisScalingAndAdditiveFactor, const std::wstring& name)
        {
            return Internal::ScatterPacked(operand, Internal::PackedIndex(/*layout of*/ condition, Where(condition, newDerivedSequenceAxisScalingAndAdditiveFactor)), /*layout of*/ condition, name);
        }

        FunctionPtr Slice(const Variable& operand, const Axis& axis, int beginIndex, int endIndex, const std::wstring& name)
        {
            auto additionalProperties = Dictionary();
            additionalProperties[PrimitiveFunction::AttributeNameAxis] = axis;
            additionalProperties[PrimitiveFunction::AttributeNameBeginIndex] = beginIndex;
            additionalProperties[PrimitiveFunction::AttributeNameEndIndex] = endIndex;

            return UnaryOp(PrimitiveOpType::Slice, operand, std::move(additionalProperties), name);
        }

        FunctionPtr ReduceElements(const Variable& operand, const std::wstring& reductionOpName, const Axis& axis, const std::wstring& name)
        {
            if (axis.IsStaticAxis() || (axis == Axis::AllStaticAxes()))
            {
                auto additionalProperties = Dictionary();
                additionalProperties[PrimitiveFunction::AttributeNameAxis] = axis;
                additionalProperties[PrimitiveFunction::AttributeNameReductionOpName] = reductionOpName;
                return UnaryOp(PrimitiveOpType::ReduceElements, operand, std::move(additionalProperties), name);
            }

            if (axis == Axis::DefaultBatchAxis())
                LogicError("Reduction is currently unsupported along the batch axis");

            LogicError("CNTK::ReduceElements: Invalid axis argument provided. To reduce a sequence along its ordered dynamic axis use Sequence::ReduceElements.");
        }
   }
}<|MERGE_RESOLUTION|>--- conflicted
+++ resolved
@@ -531,2130 +531,6 @@
         });
     }
 
-<<<<<<< HEAD
-    // Names for the reduction operations as used by the CNTK ReduceElementsNode
-    /*static*/ const std::wstring PrimitiveFunction::InternalSumReductionOpName = L"Sum";
-    /*static*/ const std::wstring PrimitiveFunction::InternalLogSumReductionOpName = L"LogSum";
-    /*static*/ const std::wstring PrimitiveFunction::InternalMeanReductionOpName = L"Mean";
-    /*static*/ const std::wstring PrimitiveFunction::InternalMaxReductionOpName = L"Max";
-    /*static*/ const std::wstring PrimitiveFunction::InternalMinReductionOpName = L"Min";
-    /*static*/ const std::wstring PrimitiveFunction::InternalAllReductionOpName = L"All";
-    /*static*/ const std::wstring PrimitiveFunction::InternalAnyReductionOpName = L"Any";
-
-    // Names of the various attributes of CNTK primitive Functions
-    /*static*/ const std::wstring PrimitiveFunction::AttributeNameAxis = L"axis";
-    /*static*/ const std::wstring PrimitiveFunction::AttributeNameAxis1 = L"axis1";
-    /*static*/ const std::wstring PrimitiveFunction::AttributeNameAxis2 = L"axis2";
-    /*static*/ const std::wstring PrimitiveFunction::AttributeNameAllowDuplicates = L"allowDuplicates";
-    /*static*/ const std::wstring PrimitiveFunction::AttributeNameNumSamples = L"numSamples";
-    /*static*/ const std::wstring PrimitiveFunction::AttributeNameDropoutRate = L"dropoutRate";
-    /*static*/ const std::wstring PrimitiveFunction::AttributeNameNewShape = L"newShape";
-    /*static*/ const std::wstring PrimitiveFunction::AttributeNameOutputRank = L"outputRank";
-    /*static*/ const std::wstring PrimitiveFunction::AttributeNameInferInputRankToMap = L"inferInputRankToMap";
-    /*static*/ const std::wstring PrimitiveFunction::AttributeNameOffset = L"offset";
-    /*static*/ const std::wstring PrimitiveFunction::AttributeNameStrides = L"strides";
-    /*static*/ const std::wstring PrimitiveFunction::AttributeNameSharing = L"sharing";
-    /*static*/ const std::wstring PrimitiveFunction::AttributeNameAutoPadding = L"autoPadding";
-    /*static*/ const std::wstring PrimitiveFunction::AttributeNameLowerPad = L"lowerPad";
-    /*static*/ const std::wstring PrimitiveFunction::AttributeNameUpperPad = L"upperPad";
-    /*static*/ const std::wstring PrimitiveFunction::AttributeNameTranspose = L"transpose";
-    /*static*/ const std::wstring PrimitiveFunction::AttributeNameMaxTempMemSizeInSamples = L"maxTempMemSizeInSamples";
-    /*static*/ const std::wstring PrimitiveFunction::AttributeNameROIOutputShape = L"roiOutputShape";
-    /*static*/ const std::wstring PrimitiveFunction::AttributeNamePoolingType = L"poolingType";
-    /*static*/ const std::wstring PrimitiveFunction::AttributeNamePoolingWindowShape = L"poolingWindowShape";
-    /*static*/ const std::wstring PrimitiveFunction::AttributeNameSpatial = L"spatial";
-    /*static*/ const std::wstring PrimitiveFunction::AttributeNameNormalizationTimeConstant = L"normalizationTimeConstant";
-    /*static*/ const std::wstring PrimitiveFunction::AttributeNameBlendTimeConstant = L"blendTimeConstant";
-    /*static*/ const std::wstring PrimitiveFunction::AttributeNameEpsilon = L"epsilon";
-    /*static*/ const std::wstring PrimitiveFunction::AttributeNameUseCuDNNEngine = L"useCuDNNEngine";
-    /*static*/ const std::wstring PrimitiveFunction::AttributeNameNewDynamicAxes = L"newDynamicAxes";
-    /*static*/ const std::wstring PrimitiveFunction::AttributeNameNewSequenceAxisLengthScalingFactor = L"newSequenceAxisLengthScalingFactor";
-    /*static*/ const std::wstring PrimitiveFunction::AttributeNameNewSequenceAxisLengthAdditiveFactor = L"newSequenceAxisLengthAdditiveFactor";
-    /*static*/ const std::wstring PrimitiveFunction::AttributeNameBeginIndex = L"beginIndex";
-    /*static*/ const std::wstring PrimitiveFunction::AttributeNameEndIndex = L"endIndex";
-    /*static*/ const std::wstring PrimitiveFunction::AttributeNameReductionOpName = L"reductionOpName";
-    /*static*/ const std::wstring PrimitiveFunction::AttributeNameBidirectional = L"bidirectional";
-    /*static*/ const std::wstring PrimitiveFunction::AttributeNameNumLayers = L"numLayers";
-    /*static*/ const std::wstring PrimitiveFunction::AttributeNameHiddenSize = L"hiddenSize";
-    /*static*/ const std::wstring PrimitiveFunction::AttributeNameRecurrentOp = L"recurrentOp";
-
-    /*static*/ std::vector<Variable> PrimitiveFunction::GetOutputVariables(PrimitiveOpType op,
-                                                                           std::vector<Variable>& inputs,
-                                                                           Function* owner,
-                                                                           Dictionary& functionConfig,
-                                                                           bool inferDimensions,
-                                                                           const std::wstring& functionName)
-    {
-        if (op == PrimitiveOpType::Combine)
-            return inputs;
-
-        // We use the first non-constant input operand's DataType as the output DataType
-        // In case there are no non-constant known DataTypes, we just pick the first known operand DataType
-        // Also, all the known DataTypes of operands should match except for constants where coercion is allowed
-        DataType firstKnownInputDataType = DataType::Unknown;
-        DataType outputDataType = DataType::Unknown;
-        size_t i = 0;
-        while (i < inputs.size())
-        {
-            auto input = inputs[i++];
-            auto inputDataType = input.GetDataType();
-            if (inputDataType != DataType::Unknown)
-            {
-                if (firstKnownInputDataType == DataType::Unknown)
-                    firstKnownInputDataType = inputDataType;
-
-                if (outputDataType == DataType::Unknown)
-                {
-                    if (!input.IsConstant())
-                        outputDataType = inputDataType;
-                }
-                else
-                {
-                    // The DataType of all operands should match except for Constants where we allow coercion
-                    if ((inputDataType != DataType::Unknown) && (inputDataType != outputDataType) && !input.IsConstant())
-                        InvalidArgument("Primitive function with op type %S has operands with different DataTypes %s and %s", PrimitiveOpTypeName(op).c_str(), DataTypeName(outputDataType), DataTypeName(inputDataType));
-                }
-            }
-        }
-
-        if (outputDataType == DataType::Unknown)
-            outputDataType = firstKnownInputDataType;
-
-        // We currently require that the inputs' dynamic axes, if any, match
-        std::vector<Axis> outputDynamicAxes;
-        if ((op == PrimitiveOpType::SumAll) ||
-            (op == PrimitiveOpType::SquaredError) ||
-            (op == PrimitiveOpType::CrossEntropyWithSoftmax) ||
-            (op == PrimitiveOpType::ClassificationError) ||
-            (op == PrimitiveOpType::Logistic))
-        {
-            outputDynamicAxes = std::vector<Axis>({});
-        }
-        else if (op == PrimitiveOpType::Where)
-        {
-            if (functionConfig.Contains(PrimitiveFunction::AttributeNameNewDynamicAxes))
-                outputDynamicAxes = AsVector<Axis>(functionConfig[PrimitiveFunction::AttributeNameNewDynamicAxes].Value<std::vector<DictionaryValue>>());
-            else
-            {
-                if (inputs[0].DynamicAxes() == Axis::UnknownDynamicAxes())
-                    outputDynamicAxes = Axis::UnknownDynamicAxes();
-                else
-                {
-                    if (functionConfig.Contains(PrimitiveFunction::AttributeNameNewSequenceAxisLengthScalingFactor) &&
-                        functionConfig.Contains(PrimitiveFunction::AttributeNameNewSequenceAxisLengthAdditiveFactor))
-                    {
-                        size_t newSequenceAxisLengthScalingFactor = functionConfig[PrimitiveFunction::AttributeNameNewSequenceAxisLengthScalingFactor].Value<size_t>();
-                        int newSequenceAxisLengthAdditiveFactor = functionConfig[PrimitiveFunction::AttributeNameNewSequenceAxisLengthAdditiveFactor].Value<int>();
-
-                        auto derivedDynamicAxes = GetDerivedDynamicAxes(inputs[0].DynamicAxes()[0], newSequenceAxisLengthScalingFactor, newSequenceAxisLengthAdditiveFactor);
-                        std::copy(derivedDynamicAxes.begin(), derivedDynamicAxes.end(), std::back_inserter(outputDynamicAxes));
-                    }
-                    else
-                    {
-                        outputDynamicAxes.push_back(Axis::NewUniqueDynamicAxis(L"whereNodeDynamicAxis"));
-                    }
-
-                    for (size_t i = 1; i < inputs[0].DynamicAxes().size(); ++i)
-                        outputDynamicAxes.push_back(inputs[0].DynamicAxes()[i]);
-
-                    functionConfig[PrimitiveFunction::AttributeNameNewDynamicAxes] = AsDictionaryValueVector(outputDynamicAxes);
-                }
-            }
-        }
-        else if (op == PrimitiveOpType::ScatterPacked)
-            outputDynamicAxes = inputs[2].DynamicAxes();
-        else if ((op == PrimitiveOpType::PackedIndex) || (op == PrimitiveOpType::GatherPacked))
-            outputDynamicAxes = inputs[1].DynamicAxes();
-        else if (op == PrimitiveOpType::ReconcileDynamicAxis)
-            outputDynamicAxes = inputs[1].DynamicAxes();
-        else
-        {
-            auto allInputDynamicAxesEmpty = std::find_if(inputs.begin(), inputs.end(), [](const Variable& input) { return !input.DynamicAxes().empty(); }) == inputs.end();
-            if (!allInputDynamicAxesEmpty)
-            {
-                outputDynamicAxes = Axis::UnknownDynamicAxes();
-                for (auto inputVar : inputs)
-                {
-                    auto currentInputDynamicAxes = inputVar.DynamicAxes();
-                    if (!currentInputDynamicAxes.empty() && (currentInputDynamicAxes != Axis::UnknownDynamicAxes()))
-                    {
-                        if (outputDynamicAxes == Axis::UnknownDynamicAxes())
-                            outputDynamicAxes = currentInputDynamicAxes;
-                        else
-                        {
-                            if (currentInputDynamicAxes != outputDynamicAxes)
-                                LogicError("Currently if an operand of a elementwise operation has any dynamic axes, those must match the dynamic axes of the other operands");
-                        }
-                    }
-                }
-            }
-        }
-
-        NDShape outputShape;
-        bool areAnyInputShapesUnknown = (std::find_if(inputs.begin(), inputs.end(), [](const Variable& input) { return input.Shape().IsUnknown(); }) != inputs.end());
-        if (areAnyInputShapesUnknown)
-            outputShape = NDShape::Unknown;
-        else
-        {
-            switch (op)
-            {
-            case PrimitiveOpType::Negate:
-            case PrimitiveOpType::Sigmoid:
-            case PrimitiveOpType::Tanh:
-            case PrimitiveOpType::ReLU:
-            case PrimitiveOpType::Exp:
-            case PrimitiveOpType::Log:
-            case PrimitiveOpType::Sqrt:
-            case PrimitiveOpType::Floor:
-            case PrimitiveOpType::Abs:
-            case PrimitiveOpType::Reciprocal:
-            case PrimitiveOpType::Softmax:
-            case PrimitiveOpType::Hardmax:
-            case PrimitiveOpType::Dropout:
-            case PrimitiveOpType::Where:
-            case PrimitiveOpType::LogSoftmax:
-            {
-                assert(inputs.size() == 1);
-                outputShape = UnaryElementwiseOpOutputShape(inputs[0].Shape());
-                break;
-            }
-            case PrimitiveOpType::TransposeAxes:
-            {
-                assert(inputs.size() == 1);
-
-                auto axis1 = NormalizeStaticAxis(functionConfig[PrimitiveFunction::AttributeNameAxis1].Value<Axis>(), inputs[0].Shape());
-                auto axis2 = NormalizeStaticAxis(functionConfig[PrimitiveFunction::AttributeNameAxis2].Value<Axis>(), inputs[0].Shape());
-
-                if (!axis1.IsStaticAxis() || !axis2.IsStaticAxis())
-                    LogicError("TransposeAxes operation currently does not support transposing dynamic axes");
-
-                VerifyStaticAxis(axis1, inputs[0].Shape());
-                VerifyStaticAxis(axis2, inputs[0].Shape());
-
-                outputShape = inputs[0].Shape();
-                std::swap(outputShape[axis1.StaticAxisIndex()], outputShape[axis2.StaticAxisIndex()]);
-                break;
-            }
-            case PrimitiveOpType::Slice:
-            {
-                assert(inputs.size() == 1);
-                auto axis = NormalizeStaticAxis(functionConfig[PrimitiveFunction::AttributeNameAxis].Value<Axis>(), inputs[0].Shape());
-
-                auto beginIndex = functionConfig[PrimitiveFunction::AttributeNameBeginIndex].Value<int>();
-                auto endIndex = functionConfig[PrimitiveFunction::AttributeNameEndIndex].Value<int>();
-                if (!axis.IsStaticAxis())
-                    LogicError("Built-in Slice operation currently does not support slicing along dynamic axis");
-
-                VerifyStaticAxis(axis, inputs[0].Shape());
-
-                size_t sliceAxisDim = inputs[0].Shape()[axis.StaticAxisIndex()];
-                int realBeginIndex = (beginIndex >= 0) ? beginIndex : beginIndex + sliceAxisDim;
-                int realEndIndex = (endIndex > 0) ? endIndex : endIndex + sliceAxisDim;
-                if ((sliceAxisDim < realEndIndex) || (realEndIndex < realBeginIndex) || (realBeginIndex < 0))
-                    RuntimeError("Slice operation: Index range [%d,%d), interpreted as [%d,%d), is invalid for input's shape ([%S]).",
-                    beginIndex,
-                    endIndex,
-                    realBeginIndex,
-                    realEndIndex,
-                    AsStringForErrorReporting(inputs[0].Shape()).c_str());
-
-                auto outputTensorShape = AsTensorShape(inputs[0].Shape());
-
-                // propagate as much as we can
-                if ((axis.StaticAxisIndex() < (int)outputTensorShape.GetRank()) && (0 <= realBeginIndex) && (realBeginIndex <= realEndIndex) && (realEndIndex <= sliceAxisDim))
-                    outputTensorShape.NarrowTo(axis.StaticAxisIndex(), realBeginIndex, realEndIndex);
-
-                outputShape = AsNDShape(outputTensorShape, /*allowNonFlattenableTensorShapes = */ true);
-                break;
-            }
-            case PrimitiveOpType::Reshape:
-            {
-                auto newShape = functionConfig[PrimitiveFunction::AttributeNameNewShape].Value<NDShape>();
-                outputShape = ReshapeOutputShape(inputs[0].Shape(), newShape);
-                break;
-            }
-            case PrimitiveOpType::ROIPooling:
-            {
-                assert(inputs.size() == 2);
-                auto convMapShape = inputs[0].Shape();
-                auto roisShape = inputs[1].Shape();
-                auto roiOutputShape = functionConfig[PrimitiveFunction::AttributeNameROIOutputShape].Value<NDShape>();
-
-                auto outW = roiOutputShape[0];
-                auto outH = roiOutputShape[1];
-                auto numChannels = convMapShape[2];
-                auto roisPerImage = roisShape[1];
-
-                if (roiOutputShape.Rank() != 2)
-                    InvalidArgument("ROIPoolingNode: roi output shape must have two dimensions ([W x H]).");
-
-                if (convMapShape[0] < outW || convMapShape[1] < outH)
-                    InvalidArgument("ROIPoolingNode: inputWidth must >= windowWidth and inputHeight must >= windowHeight.");
-
-                if (convMapShape[2] < 1)
-                    InvalidArgument("ROIPoolingNode: input must have at least one channel ([W x H x C]).");
-
-                if (roisShape[0] != 4)
-                    InvalidArgument("ROIPoolingNode: ROI input must have the following shape: [4 x roisPerImage].");
-
-                if (roisPerImage < 1)
-                    InvalidArgument("ROIPoolingNode: ROI input must contain at least one ROI ([4 x roisPerImage]).");
-
-                outputShape = { outW, outH, numChannels, roisPerImage };
-                break;
-            }
-            case PrimitiveOpType::Pooling:
-            {
-                assert(inputs.size() == 1);
-                auto poolingWindowsShape = functionConfig[PrimitiveFunction::AttributeNamePoolingWindowShape].Value<NDShape>();
-                auto strides = functionConfig[PrimitiveFunction::AttributeNameStrides].Value<NDShape>();
-                auto lowerPad = functionConfig[PrimitiveFunction::AttributeNameLowerPad].Value<NDShape>();
-                auto upperPad = functionConfig[PrimitiveFunction::AttributeNameUpperPad].Value<NDShape>();
-                auto autoPadding = AsVector<bool>(functionConfig[PrimitiveFunction::AttributeNameAutoPadding].Value<std::vector<DictionaryValue>>());
-                NDShape outputMapCount = { 1 };
-                std::vector<bool> sharing = { true };
-                auto inputShape = inputs[0].Shape();
-
-                // In case of pooling if the kernel shape is unknown, then treat it as global pooling.
-                if (poolingWindowsShape == NDShape::Unknown)
-                {
-                    if ((std::find(autoPadding.begin(), autoPadding.end(), true) != autoPadding.end()) ||
-                        (lowerPad.TotalSize() > 0) || (upperPad.TotalSize() > 0))
-                        RuntimeError("Padding isn't allowed for Unknown shape!");
-
-                    poolingWindowsShape = inputShape.SubShape(0, inputShape.Rank()-1);
-                    functionConfig[PrimitiveFunction::AttributeNamePoolingWindowShape] = poolingWindowsShape;
-                }
-
-                outputShape = ConvolutionOpOutputShape(op, inputShape, poolingWindowsShape, outputMapCount, strides, sharing, autoPadding, lowerPad, upperPad, false, inferDimensions);
-                break;
-            }
-            case PrimitiveOpType::SumAll:
-                assert(inputs.size() == 1);
-                outputShape = {1};
-                break;
-            case PrimitiveOpType::Plus:
-            case PrimitiveOpType::LogPlus:
-            case PrimitiveOpType::Minus:
-            case PrimitiveOpType::ElementTimes:
-            case PrimitiveOpType::Equal:
-            case PrimitiveOpType::NotEqual:
-            case PrimitiveOpType::Less:
-            case PrimitiveOpType::LessEqual:
-            case PrimitiveOpType::Greater:
-            case PrimitiveOpType::GreaterEqual:
-            case PrimitiveOpType::PastValue:
-            case PrimitiveOpType::FutureValue:
-            {
-                assert(inputs.size() == 2);
-                if ((op == PrimitiveOpType::PastValue) || (op == PrimitiveOpType::FutureValue))
-                {
-                    Variable inputOperandVar = inputs[0];
-                    Variable initialStateVar = inputs[1];
-
-                    // TODO: We currently only support input operand with 1 dynamic axis for PastValue/FutureValue
-                    if ((inputOperandVar.DynamicAxes() != Axis::UnknownDynamicAxes()) && (inputOperandVar.DynamicAxes().size() != 2))
-                        LogicError("Currently PastValue/FutureValue Function only supports input operand with 2 dynamic axis (1 sequence-axis and 1 batch-axis)");
-
-                    if (!initialStateVar.DynamicAxes().empty())
-                        LogicError("Currently PastValue/FutureValue Function does not support initial state operand with dynamic axes!");
-                }
-
-                outputShape = BinaryElementwiseOpOutputShape(op, inputs[0], inputs[1], true, inferDimensions);
-                break;
-            }
-            case PrimitiveOpType::Times:
-            {
-                assert(inputs.size() == 2);
-                auto outputRank = functionConfig[PrimitiveFunction::AttributeNameOutputRank].Value<size_t>();
-                auto inferInputRankToMap = functionConfig[PrimitiveFunction::AttributeNameInferInputRankToMap].Value<int>();
-                outputShape = TimesOpOutputShape(inputs[0], inputs[1], outputRank, inferInputRankToMap, inferDimensions);
-                break;
-            }
-            case PrimitiveOpType::TransposeTimes:
-            {
-                assert(inputs.size() == 2);
-
-                    auto transposeShapeFunc = [](const NDShape& shape) {
-                        NDShape transposedShape(std::max<size_t>(2, shape.Rank()), 1);
-                        for (size_t i = 0; i < shape.Rank(); ++i)
-                            transposedShape[transposedShape.Rank() - i - 1] = shape[i];
-
-                        return transposedShape;
-                    };
-
-                    if (inputs[0].Shape().Rank() > 2)
-                    LogicError("TransposeTimes operation currently only supports %s operands of rank 1 or 2", Internal::IsReversingTensorShapesInErrorMessagesEnabled() ? "right" : "left");
-
-                    NDShape transposedLeftOperandShape = transposeShapeFunc(inputs[0].Shape());
-                    Variable dummyLeftOperand = PlaceholderVariable(transposedLeftOperandShape);
-                    size_t outputRank = functionConfig[PrimitiveFunction::AttributeNameOutputRank].Value<size_t>();
-                    outputShape = TimesOpOutputShape(dummyLeftOperand, inputs[1], outputRank, -1, inferDimensions);
-                    if (dummyLeftOperand.Shape() != transposedLeftOperandShape)
-                        inputs[0].m_dataFields->m_shape = transposeShapeFunc(dummyLeftOperand.Shape());
-
-                break;
-            }
-            case PrimitiveOpType::Convolution:
-            {
-                assert(inputs.size() == 2);
-                auto& strides = functionConfig[PrimitiveFunction::AttributeNameStrides].Value<NDShape>();
-                auto& lowerPad = functionConfig[PrimitiveFunction::AttributeNameLowerPad].Value<NDShape>();
-                auto& upperPad = functionConfig[PrimitiveFunction::AttributeNameUpperPad].Value<NDShape>();
-                auto sharing = AsVector<bool>(functionConfig[PrimitiveFunction::AttributeNameSharing].Value<std::vector<DictionaryValue>>());
-                auto autoPadding = AsVector<bool>(functionConfig[PrimitiveFunction::AttributeNameAutoPadding].Value<std::vector<DictionaryValue>>());
-                bool transpose = functionConfig[PrimitiveFunction::AttributeNameTranspose].Value<bool>();
-                if (inputs[0].Shape().Rank() < inputs[1].Shape().Rank())
-                    InvalidArgument("The convolution map should have at least as many axes as the shape of the input it operates on!");
-
-                NDShape outputMapCount, kernelShape;
-                std::tie(outputMapCount, kernelShape) = GetConvolutionOutputMapCountAndKernelShape(inputs[0].Shape(), inputs[1].Shape());
-                auto originalKernelShape = kernelShape;
-                outputShape = ConvolutionOpOutputShape(op, inputs[1].Shape(), kernelShape, outputMapCount, strides, sharing, autoPadding, lowerPad, upperPad, transpose, inferDimensions);
-                if (originalKernelShape != kernelShape)
-                {
-                    for (size_t i = 0; i < kernelShape.Rank(); ++i)
-                        inputs[0].m_dataFields->m_shape[i] = kernelShape[i];
-                }
-
-                functionConfig[PrimitiveFunction::AttributeNameSharing] = AsDictionaryValueVector(sharing);
-                functionConfig[PrimitiveFunction::AttributeNameAutoPadding] = AsDictionaryValueVector(autoPadding);
-                break;
-            }
-            case PrimitiveOpType::Logistic:
-            case PrimitiveOpType::SquaredError:
-            case PrimitiveOpType::CrossEntropyWithSoftmax:
-            case PrimitiveOpType::ClassificationError:
-            {
-                if ((op == PrimitiveOpType::ClassificationError) || (op == PrimitiveOpType::Logistic))
-                    assert(inputs.size() >= 2);
-                else
-                    assert(inputs.size() == 2);
-
-                if ((inputs[0].Shape().Rank() > 2) || ((inputs[0].Shape().Rank() > 1) && (inputs[0].Shape()[1] != 1)))
-                    InvalidArgument("The shape of input operands for the %S operation should have at most one axis", PrimitiveOpTypeName(op).c_str());
-
-                auto predictionShape = inputs[0].Shape();
-                auto labelsShape = inputs[1].Shape();
-                if (predictionShape != labelsShape)
-                    RuntimeError("Prediction output operand's shape %S is incompatible with label operand's shape %S for the %S operation", AsStringForErrorReporting(predictionShape).c_str(), AsStringForErrorReporting(labelsShape).c_str(), PrimitiveOpTypeName(op).c_str());
-
-                std::vector<int> reductionAxes;
-                for (int i = 0; i < (int)inputs[0].Shape().Rank(); ++i)
-                reductionAxes.push_back(i);
-
-                outputShape = ReductionOpOutputShape(op, predictionShape, reductionAxes, /*preserveReductionAxes =*/ false);
-                break;
-            }
-            case PrimitiveOpType::ReduceElements:
-            {
-                assert(inputs.size() == 1);
-                    auto reductionAxis = NormalizeStaticAxis(functionConfig[PrimitiveFunction::AttributeNameAxis].Value<Axis>(), inputs[0].Shape());
-                if (reductionAxis == Axis::AllStaticAxes())
-                    outputShape = {};
-                else
-                {
-                        std::vector<int> reductionAxes = { reductionAxis.StaticAxisIndex() };
-                    outputShape = ReductionOpOutputShape(op, inputs[0].Shape(), reductionAxes, /*preserveReductionAxes =*/ true);
-                }
-                break;
-            }
-            case PrimitiveOpType::BatchNormalization:
-            {
-                assert(inputs.size() == 5);
-                auto spatial = functionConfig[PrimitiveFunction::AttributeNameSpatial].Value<bool>();
-                outputShape = BatchNormalizationOutputShape(inputs, spatial, inferDimensions);
-                break;
-            }
-            case PrimitiveOpType::PackedIndex:
-                outputShape = UnaryElementwiseOpOutputShape(inputs[1].Shape());
-                break;
-            case PrimitiveOpType::GatherPacked:
-            {
-                bool sourceHasDynamicAxis = !inputs[0].DynamicAxes().empty();
-
-                // inherit tensor dimension from sourceData, minus the last (column or time) dimension. TODO this needs to become simpler...
-                if (sourceHasDynamicAxis)
-                    outputShape = inputs[0].Shape();
-                else
-                {
-                    if (inputs[0].Shape().Rank() > 1)
-                        outputShape = outputShape.SubShape(0, outputShape.Rank() - 1);
-                    else
-                        outputShape = {};
-                }
-
-                break;
-            }
-            case PrimitiveOpType::ScatterPacked:
-            {
-                if (inputs[0].DynamicAxes().empty() || inputs[1].DynamicAxes().empty() || inputs[2].DynamicAxes().empty())
-                    InvalidArgument("ScatterPacked requires all its operands to have dynamic axes");
-
-                outputShape = inputs[0].Shape();
-                break;
-            }
-            case PrimitiveOpType::Clip:
-                assert(inputs.size() == 3);
-                outputShape = UnaryElementwiseOpOutputShape(inputs[0].Shape());
-                break;
-            case PrimitiveOpType::Select:
-                assert(inputs.size() == 3);
-                    outputShape = NaryElementwiseOpOutputShape(op, inputs, true);
-                break;
-            case PrimitiveOpType::Splice:
-            {
-                assert(inputs.size() >= 2);
-                    auto maxInputRank = MaxInputRank(inputs);
-                    auto spliceAxis = NormalizeStaticAxis(functionConfig[PrimitiveFunction::AttributeNameAxis].Value<Axis>(), NDShape(maxInputRank));
-
-                    if (!spliceAxis.IsStaticAxis())
-                        LogicError("Splice operation currently does not support splicing along dynamic axis");
-
-                    if (spliceAxis.StaticAxisIndex() < 0)
-                        InvalidArgument("Splice: The axis argument's static axis index must be >= 0!");
-
-                outputShape = SpliceOutputShape(inputs, spliceAxis.StaticAxisIndex());
-                break;
-            }
-            case PrimitiveOpType::RandomSample:
-            case PrimitiveOpType::RandomSampleInclusionFrequency:
-            {
-                auto numSamples = functionConfig[PrimitiveFunction::AttributeNameNumSamples].Value<size_t>();
-                auto allowDuplicates = functionConfig[PrimitiveFunction::AttributeNameAllowDuplicates].Value<bool>();
-
-                if (numSamples == 0)
-                    InvalidArgument("Number of requested samples is zero.");
-
-                let& shape = inputs[0].Shape();
-                size_t numClasses = shape.Dimensions()[0];
-
-                if (numClasses != NDShape::InferredDimension && !allowDuplicates && numClasses <= numSamples)
-                    InvalidArgument("For sampling without duplicates the number of requested samples (%lu) needs to be less than the number of classes (%lu).", numSamples, numClasses);
-            
-                // within this block we handle RandomSample and RandomSampleInclusionFrequency
-                if (op == PrimitiveOpType::RandomSampleInclusionFrequency)
-                    outputShape = shape;
-                else
-                {
-                    vector<size_t> dimensions{ numSamples, numClasses };
-                    outputShape = NDShape(dimensions);
-                }
-
-                break;
-            }
-            case PrimitiveOpType::OptimizedRNNStack:
-            {
-                assert(inputs.size() == 2);
-                auto operand = inputs[0];
-                auto parameter = inputs[1];
-                if (operand.Shape().Rank() != 1)
-                    InvalidArgument("OptimizedRNNStack: input must have rank 1; actual input rank is %lu", operand.Shape().Rank());
-                if (operand.DynamicAxes().empty())
-                    InvalidArgument("OptimizedRNNStack: input must have at least one dynamic axis");
-                auto numLayers = functionConfig[PrimitiveFunction::AttributeNameNumLayers].Value<size_t>();
-                if (numLayers == 0)
-                    InvalidArgument("Number of layers in OptimizedRNNStack operation should be positive");
-                auto bidirectional = functionConfig[PrimitiveFunction::AttributeNameBidirectional].Value<bool>();
-                auto hiddenSize = functionConfig[PrimitiveFunction::AttributeNameHiddenSize].Value<size_t>();
-
-                // output dims
-                outputShape = operand.Shape();
-                outputShape[0] = (bidirectional ? 2 : 1) * hiddenSize;
-                // infer input size
-                // Note: Output dim is second axis, so say initOutputRank=-1.
-                if (parameter.Shape().Rank() == 2)
-                {
-                    const auto recurrentOp = functionConfig[PrimitiveFunction::AttributeNameRecurrentOp].Value<std::wstring>();
-                    const auto attributes = RnnAttributes(bidirectional, numLayers, hiddenSize, recurrentOp, -1);
-                    const auto numParameters = attributes.GetNumParameters(operand.Shape().TotalSize());
-                    std::vector<std::pair<Variable, NDShape>> newOperandShapes = { { parameter, std::move(NDShape({ numParameters.first, numParameters.second })) } };
-                    UpdateOperandShapes(newOperandShapes);
-                }
-                break;
-            }
-            case PrimitiveOpType::ReconcileDynamicAxis:
-            {
-                assert(inputs.size() == 2);
-                auto operand = inputs[0];
-                auto layout  = inputs[1];
-                if (operand.DynamicAxes().empty())
-                    InvalidArgument("ReconcileDynamicAxis: input must have at least one dynamic axis");
-                if (layout.DynamicAxes().empty())
-                    InvalidArgument("ReconcileDynamicAxis: layout must have at least one dynamic axis");
-                outputShape = operand.Shape();
-                break;
-            }
-            default:
-                LogicError("Specified op %S not yet supported", PrimitiveOpTypeName(op).c_str());
-                break;
-            }
-        }
-
-        return{ OutputVariable(outputShape, outputDataType, owner, outputDynamicAxes, functionName.empty() ? L"" : functionName + L"_output") };
-    }
-
-    /*static*/ const std::wstring CompositeFunction::CompositeFunctionOpName = L"CompositeFunctionOpName";
-    /*static*/ std::atomic<unsigned int> CompositeFunction::s_nextAutoGeneratedDynamicAxis(0);
-
-    static const std::wstring s_primitiveFunctionTypeValue = L"PrimitiveFunction";
-
-    /*virtual*/ Dictionary PrimitiveFunction::Serialize() const 
-    {
-        Dictionary dict;
-
-        dict[versionKey] = CurrentVersion();
-        dict[typeKey] = s_primitiveFunctionTypeValue;
-        dict[opKey] = static_cast<size_t>(m_op);
-        dict[attributesKey] = Attributes();
-        dict[uidKey] = Uid();
-        dict[nameKey] = Name();
-        
-        auto inputs = Inputs();
-        vector<DictionaryValue> inputUids;
-        inputUids.reserve(inputs.size());
-        for (auto& input : inputs)
-        {
-            inputUids.push_back(input.Uid());
-        }
-
-        dict[inputsKey] = std::move(inputUids);
-
-        return dict;
-    }
-
-    /*static*/ FunctionPtr PrimitiveFunction::Deserialize(const Dictionary& dict, 
-                                                          const std::unordered_map<std::wstring, Variable>& uidToVariableMap,
-                                                          const CNTK::DeviceDescriptor& device)
-    {
-        static const vector<std::wstring> s_requiredDictionaryKeys = { typeKey, opKey, uidKey, attributesKey, inputsKey, nameKey };
-       
-        size_t version = ValidateDictionary<PrimitiveFunction>(dict, s_requiredDictionaryKeys, s_primitiveFunctionTypeValue, s_serializationVersion);
-
-        PrimitiveOpType op = PrimitiveOpType(dict[opKey].Value<std::size_t>());
-
-        // The hard requirement that the serialization depends on is that
-        // new op type values are only added to the end of the list, after Combine.
-        // This also applies to other enums (DataType, VariableKind, etc.)
-        if (op > PrimitiveOpType::Combine)
-        {
-            LogicError("Unexpected variable '%ls':'%u' (%s).", 
-                        opKey.c_str(), 
-                        static_cast<std::underlying_type<CNTK::PrimitiveOpType>::type>(op),
-                        GetVersionsString<PrimitiveFunction>(s_serializationVersion, version).c_str());
-        }
-
-        const auto& uid = dict[uidKey].Value<std::wstring>();
-        const auto& name = dict[nameKey].Value<std::wstring>();
-        auto attributes = dict[attributesKey].Value<Dictionary>();
-        const auto& inputUids = dict[inputsKey].Value<vector<DictionaryValue>>();
-
-        std::vector<Variable> inputs;
-        inputs.reserve(inputUids.size());
-
-        for (const auto& dictionaryValue : inputUids)
-        {
-            const auto& inputUid = dictionaryValue.Value<std::wstring>();
-            if (uidToVariableMap.find(inputUid) == uidToVariableMap.end())
-            {
-                LogicError("There are no inputs corresponging to input uid = '%ls' "
-                        "(%s).", inputUid.c_str(), GetVersionsString<PrimitiveFunction>(s_serializationVersion, version).c_str());
-            }
-            inputs.push_back(uidToVariableMap.at(inputUid));
-        }
-
-        return std::shared_ptr<PrimitiveFunction>(new PrimitiveFunction(op, inputs, std::move(attributes), name, uid), 
-                                                  [](PrimitiveFunction* ptr) { delete ptr; });
-    }
-
-    static const std::wstring s_compositeFunctionTypeValue = L"CompositeFunction";
-
-    /*virtual*/ Dictionary CompositeFunction::Serialize() const
-    {
-        Dictionary dict;
-
-        dict[versionKey] = CurrentVersion();
-        dict[typeKey] = s_compositeFunctionTypeValue;
-        dict[rootKey] = RootFunction()->Uid();
-        dict[nameKey] = Name();
-        dict[uidKey] = Uid();
-
-       
-        // Find cycles in the graph and "break" them by inserting placeholders.
-        // This needs to be done on Save, since here we have easy access to the shape and 
-        // dynamic axis info.
-        std::unordered_set<FunctionPtr> visitedFunctions;
-        std::vector<FunctionPtr> topoSortedPrimitiveFunctions;
-        std::vector<Variable> inputs;
-        std::unordered_set<std::wstring> inputUids;
-        Traverse(RootFunction(), [&visitedFunctions, &inputs, &topoSortedPrimitiveFunctions, &inputUids](const FunctionPtr& function) {
-                    std::vector<Variable> functionInputs = function->Inputs();
-                    for (const auto& input : functionInputs)
-                    {
-                        auto& uid = input.Uid();
-                        if (inputUids.find(uid) != inputUids.end())
-                        {
-                            continue;
-                        }
-
-                        // check if this input corresponds to a cyclic edge in the graph.
-                        bool mustBeReplaced = input.IsOutput() && visitedFunctions.find(input.Owner()) != visitedFunctions.end();
-
-                        if (mustBeReplaced)
-                        {
-                            auto varKind = VariableKind::Placeholder;
-                                Variable var(input.Shape(), varKind, input.GetDataType(), nullptr, 
-                                             input.IsSparse(), input.DynamicAxes(), input.Name(), uid);
-                                inputs.push_back(var);
-                                inputUids.insert(uid);
-                        }
-                        else if (!input.IsOutput())
-                        {
-                            // leave the input as is.
-                            inputs.push_back(input);
-                            inputUids.insert(uid);
-                        }
-                    }
-                    visitedFunctions.insert(function);
-                    topoSortedPrimitiveFunctions.push_back(function);
-                });
-
-        std::reverse(std::begin(topoSortedPrimitiveFunctions), std::end(topoSortedPrimitiveFunctions));
-
-        assert(topoSortedPrimitiveFunctions.size() == m_allPrimitiveFunctions.size());
-        assert(topoSortedPrimitiveFunctions.back()->Uid() == RootFunction()->Uid());
-        
-        std::vector<DictionaryValue> inputDictionaries;
-        inputDictionaries.reserve(inputs.size());
-        inputUids.clear();
-        for (const auto& input : inputs)
-        {
-            if (inputUids.find(input.Uid()) != inputUids.end())
-            {
-                LogicError("Input uids must be unique");
-            }
-            inputUids.insert(input.Uid());
-            inputDictionaries.push_back(input.Serialize());
-        }
-
-        dict[inputsKey] = std::move(inputDictionaries);
-       
-        std::vector<DictionaryValue>  functionDictionaries;
-        std::unordered_set<std::wstring> outputUids;
-        for (const auto& primitiveFunciton : topoSortedPrimitiveFunctions)
-        {
-            for (const auto& output : primitiveFunciton->Outputs())
-            {
-                if (outputUids.find(output.Uid()) != outputUids.end())
-                {
-                    LogicError("Output uids of all primitive functions in a function graph must be unique");
-                }
-                outputUids.insert(primitiveFunciton->Uid());
-            }
-            functionDictionaries.push_back(primitiveFunciton->Serialize());
-        }
-
-        dict[functionsKey] = std::move(functionDictionaries);
-        
-        return dict;
-    }
-
-    /*static*/ FunctionPtr CompositeFunction::Deserialize(const Dictionary& dict, const CNTK::DeviceDescriptor& device)
-    {
-        static const vector<std::wstring> s_requiredDictionaryKeys = { typeKey, rootKey, nameKey, uidKey, inputsKey, functionsKey };
-       
-        size_t version = ValidateDictionary<CompositeFunction>(dict, s_requiredDictionaryKeys, s_compositeFunctionTypeValue, s_serializationVersion);
-
-        const auto& rootUid = dict[rootKey].Value<std::wstring>();
-        const auto& name = dict[nameKey].Value<std::wstring>();
-        const auto& uid = dict[uidKey].Value<std::wstring>();
-        const auto& inputs = dict[inputsKey].Value<vector<DictionaryValue>>();
-
-        std::unordered_map<std::wstring, Variable> uidToInputMap(inputs.size());
-
-        for (const auto& dictionaryValue : inputs)
-        {
-            const auto& dictionary = dictionaryValue.Value<Dictionary>();
-            const auto& inputVar = Variable::Deserialize(dictionary, device);
-
-            if (uidToInputMap.find(inputVar.Uid()) != uidToInputMap.end())
-            {
-                LogicError("Input uids are not unique (several inputs share '%ls' uid) "
-                        "(%s).", inputVar.Uid().c_str(), GetVersionsString<CompositeFunction>(s_serializationVersion, version).c_str());
-            }
-            uidToInputMap[inputVar.Uid()] = inputVar;
-        }
-
-        const auto& functions = dict[functionsKey].Value<vector<DictionaryValue>>();
-
-        FunctionPtr root;
-        std::unordered_map<Variable, Variable> placeholderReplacements;
-        std::unordered_set<FunctionPtr> allPrimitiveFunctions; // this keeps all primitive functions alive until a composite function is created.
-        for (const auto& dictionaryValue : functions)
-        {
-            root = PrimitiveFunction::Deserialize(dictionaryValue.Value<Dictionary>(), uidToInputMap, device);
-            allPrimitiveFunctions.insert(root);
-
-            auto primitiveFunction = dynamic_cast<const PrimitiveFunction*>(root.get());
-            // Since Combine simply forwards other functions' outputs, all of its outputs
-            // should already be in the uidToInputMap.
-            if (primitiveFunction->OpType() == PrimitiveOpType::Combine)
-            {
-                continue;
-            }
-
-            for (const auto& output : root->Outputs())
-            {
-                const auto& it = uidToInputMap.find(output.Uid());
-                if (it != uidToInputMap.end())
-                {
-                    if (!it->second.IsPlaceholder())
-                    {
-                        LogicError("Unexpected variable type %ls instead of a Placeholder for input %ls variable (uid = %ls)"
-                        "(%s).", VariableKindName(it->second.Kind()), it->second.Name().c_str(), it->second.Uid().c_str(),
-                        GetVersionsString<CompositeFunction>(s_serializationVersion, version).c_str());
-                    }
-                    placeholderReplacements[it->second] = output;
-                }
-                else
-                {
-                    uidToInputMap[output.Uid()] = output;
-                }
-            }
-        }
-
-        if (root->Uid() != rootUid)
-        {
-            LogicError("Root UID '%ls' is different from the expected value '%ls'.", root->Uid().c_str(), rootUid.c_str());
-        }
-
-        if (placeholderReplacements.size() > 0)
-        {
-           return CompositeFunction::Create(root->ReplacePlaceholders(placeholderReplacements), name, uid);
-        }
-
-        return CompositeFunction::Create(root, name, uid);
-    }
-
-    // Names of the dynamic axes in the CNTK engine for some special sets of dynamic axes values
-    // Note: The no sequence axis corresponds to a special case where there is no sequence axis (i.e. has been reduced over)
-    // and the special name is used to identify this when loading back a model saved in CNTK v1 format. This will not really be needed
-    // when the new CNTK v2 model serialization format is ready.
-    /*static*/ const std::wstring CompositeFunction::InternalDefaultDynamicAxisName = L"*";
-    /*static*/ const std::wstring CompositeFunction::InternalNoSequenceAxisName = L"__noSequenceAxis";
-
-    // Replace any PlaceHolder Variables in the graph of Functions underlying 'this' CompositeFunction. All PlaceHolder variables
-    // should have been replaced before performing any Forward compute of 'this' Function.
-    /*virtual*/ void CompositeFunction::ReplacePlaceholdersInPlace(const std::unordered_map<Variable, Variable>& placeholderReplacements,
-                                                                   std::unordered_set<const Function*>& visitedFunctions,
-                                                                   std::unordered_set<Variable>& replacedPlaceholders)
-    {
-        RootFunction()->ReplacePlaceholdersInPlace(placeholderReplacements, visitedFunctions, replacedPlaceholders);
-
-        // If any of the placeholders were replaced with Output variables, let's add the graph of function underneath each of those to 'm_allPrimitiveFunctions' set
-        for (auto replacedPlaceholder : replacedPlaceholders)
-        {
-            auto replacingVariable = placeholderReplacements.at(replacedPlaceholder);
-            if (replacingVariable.IsOutput())
-            {
-                auto ownerFunc = replacingVariable.Owner();
-                std::unordered_set<FunctionPtr> visitedFunctions2;
-                Collect(ownerFunc, visitedFunctions2);
-
-                // Add the newly visited functions to 'm_allPrimitiveFunctions' set
-                m_allPrimitiveFunctions.insert(visitedFunctions2.begin(), visitedFunctions2.end());
-            }
-        }
-        std::unordered_map<const Function*, size_t> functionVisitCounts;
-
-        // An arbitrary cap on changing output shape of recurrent nodes, to detect infinite inference loops
-        const size_t maxNumValidationPassesAllowed = 25;
-        bool recurrentNodeOutputModified = false;
-        size_t numValidationPasses = 0;
-        do
-        {
-            recurrentNodeOutputModified = false;
-            functionVisitCounts.clear();
-            RootFunction()->ValidateOrUpdateOutputs(functionVisitCounts, recurrentNodeOutputModified);
-            numValidationPasses++;
-        } while (recurrentNodeOutputModified && (numValidationPasses < maxNumValidationPassesAllowed));
-
-        if (numValidationPasses >= maxNumValidationPassesAllowed)
-            LogicError("A recurrent node output shape change happened in successive %d validation passes indicating a potential infinite inference loop!", (int)numValidationPasses);
-    }
-
-    // Recursively create a sub-network of ComputationNode instances corresponding to the graph of Functions 
-    // underlying the specified 'variable' and return the ComputationNode instance that corresponds to the 
-    // top level 'variable'
-    template <typename ElementType>
-    /*static*/ ComputationNodeBasePtr CompositeFunction::GetNode(const Variable& variable,
-                                                                 Microsoft::MSR::CNTK::ComputationNetworkPtr& network,
-                                                                 ComputationNetworkBuilder<ElementType>& builder,
-                                                                 std::unordered_map<Variable, ComputationNodeBasePtr>& variableToNodeMap,
-                                                                 std::unordered_map<Variable, bool>& isVariableRootMap)
-    {
-        auto iter = variableToNodeMap.find(variable);
-        if (iter != variableToNodeMap.end())
-        {
-            isVariableRootMap[variable] = false;
-            return iter->second;
-        }
-
-        // The DataType, Shape and DynamicAxes of the variable must be known by now
-        if (variable.GetDataType() == DataType::Unknown)
-            InvalidArgument("Variable%S with unknown DataType detected when compiling the Function graph!", ParanthesizedName(variable.Name()).c_str());
-
-        if (variable.Shape().IsUnknown())
-            InvalidArgument("Variable%S with unknown shape detected when compiling the Function graph!", ParanthesizedName(variable.Name()).c_str());
-
-        if (variable.Shape().HasInferredDimension())
-            InvalidArgument("Variable%S with InferredDimension for at least one axis in its shape, detected when compiling the Function graph!", ParanthesizedName(variable.Name()).c_str());
-
-        if (variable.DynamicAxes() == Axis::UnknownDynamicAxes())
-            InvalidArgument("Variable%S with unknown dynamic axes detected when compiling the Function graph!", ParanthesizedName(variable.Name()).c_str());
-
-        // Lets add a null entry in the map for this variable, to break infinite recursion when processing recurrent graphs
-        variableToNodeMap[variable] = nullptr;
-
-        std::shared_ptr<ComputationNode<ElementType>> computationNodePtr;
-        if (variable.IsParameter() || variable.IsConstant())
-        {
-            auto internalNodeName = CNTKInternalNodeNameFromUidAndName(variable.Uid(), variable.Name());
-            computationNodePtr = builder.CreateLearnableParameter(internalNodeName, AsTensorShape(variable.Shape()));
-            network->InitLearnableParameters(computationNodePtr, L"fixedValue", 0); // must call this to follow protocol; can overwrite later
-            if (!variable.NeedsGradient())
-                computationNodePtr->SetLearningRateMultiplier(0.0);
-
-            NDArrayViewPtr value = variable.IsConstant() ? Constant(variable).Value() : Parameter(variable).Value();
-            std::shared_ptr<const Matrix<ElementType>> valueMatrix = variable.IsConstant() ? value->GetMatrix<ElementType>() : value->GetWritableMatrix<ElementType>();
-
-            if (variable.IsParameter() || (valueMatrix->GetDeviceId() == network->GetDeviceId()))
-                computationNodePtr->Value() = valueMatrix->AsReference();
-            else
-            {
-                Matrix<ElementType> clonedMatrix(valueMatrix->GetNumRows(), valueMatrix->GetNumCols(), network->GetDeviceId(), valueMatrix->GetMatrixType(), valueMatrix->GetFormat());
-                clonedMatrix.AssignValuesOf(*valueMatrix);
-                computationNodePtr->Value() = std::move(clonedMatrix);
-            }
-        }
-        else if (variable.IsInput())
-        {
-            auto internalNodeName = CNTKInternalNodeNameFromUidAndName(variable.Uid(), variable.Name());
-
-            // TODO: Input variables currently are required to have the default batch axis
-            auto dynamicAxes = variable.DynamicAxes();
-            auto foundDefaultBatchAxis = std::find(dynamicAxes.begin(), dynamicAxes.end(), Axis::DefaultBatchAxis());
-            if (foundDefaultBatchAxis == dynamicAxes.end())
-                LogicError("Currently Input Variables are required to have the DefaultBatchAxis as one of their dynamic axes");
-
-            if (dynamicAxes.back() != Axis::DefaultBatchAxis())
-                LogicError("Currently Input Variables are required to have the DefaultBatchAxis as their last dynamic axes");
-
-            // TODO: Support inputs with > 1 dynamic axes
-            if ((dynamicAxes.size() < 1) || (dynamicAxes.size() > 2))
-                LogicError("Currently only Input variables with 1 or 2 dynamic axis are supported");
-
-            // Construct the dynamic axis name to be used internally for the CNTK InputNodes
-            std::wstring internalDynamicAxisName = InternalDynamicAxisNameFromDynamicAxes(dynamicAxes);
-
-            if (!internalDynamicAxisName.empty() && !network->NodeNameExists(internalDynamicAxisName))
-                network->AddNodeToNetAndAttachInputs(New<DynamicAxisNode<ElementType>>(network->GetDeviceId(), internalDynamicAxisName), {});
-
-            if (IsSparseInput(variable))
-                computationNodePtr = builder.CreateSparseInputNode(internalNodeName, AsTensorShape(variable.Shape()), internalDynamicAxisName);
-            else
-                computationNodePtr = builder.CreateInputNode(internalNodeName, AsTensorShape(variable.Shape()), internalDynamicAxisName);
-
-            if (variable.NeedsGradient())
-            {
-                // Set a dummy learning rate multiplier to force gradient computation for the input computation node since by default
-                // gradients are not computed for Input nodes
-                computationNodePtr->SetLearningRateMultiplier(0.00001f);
-            }
-        }
-        else
-        {
-            assert(variable.IsOutput());
-            computationNodePtr = GetOutputVariableNode(variable, network, builder, variableToNodeMap, isVariableRootMap)->template As<ComputationNode<ElementType>>()->shared_from_this();
-        }
-
-        variableToNodeMap[variable] = computationNodePtr;
-        if (isVariableRootMap.find(variable) == isVariableRootMap.end())
-        isVariableRootMap[variable] = variable.IsOutput();
-
-        return computationNodePtr;
-    }
-
-    template <typename ElementType>
-    /*static*/ ComputationNodeBasePtr CompositeFunction::CreateComputationNode(const Variable& variable,
-                                                                               PrimitiveFunction* primitiveFunction,
-                                                                               const std::vector<std::shared_ptr<ComputationNode<ElementType>>>& inputNodes,
-                                                                               Microsoft::MSR::CNTK::ComputationNetworkPtr& network,
-                                                                               std::unordered_map<Variable, ComputationNodeBasePtr>& variableToNodeMap)
-    {
-        ComputationNodeBasePtr computationNodePtr;
-
-        auto internalNodeName = CNTKInternalNodeNameFromUidAndName(primitiveFunction->Uid(), primitiveFunction->Name());
-
-        auto& functionConfig = primitiveFunction->Attributes();
-        auto functionInputs = primitiveFunction->Inputs();
-        PrimitiveOpType op = primitiveFunction->OpType();
-
-        switch (op)
-        {
-        case PrimitiveOpType::Negate:
-            computationNodePtr = New<NegateNode<ElementType>>(network->GetDeviceId(), internalNodeName);
-            break;
-        case PrimitiveOpType::Sigmoid:
-            computationNodePtr = New<SigmoidNode<ElementType>>(network->GetDeviceId(), internalNodeName);
-            break;
-        case PrimitiveOpType::Tanh:
-            computationNodePtr = New<TanhNode<ElementType>>(network->GetDeviceId(), internalNodeName);
-            break;
-        case PrimitiveOpType::ReLU:
-            computationNodePtr = New<RectifiedLinearNode<ElementType>>(network->GetDeviceId(), internalNodeName);
-            break;
-        case PrimitiveOpType::Exp:
-            computationNodePtr = New<ExpNode<ElementType>>(network->GetDeviceId(), internalNodeName);
-            break;
-        case PrimitiveOpType::Log:
-            computationNodePtr = New<LogNode<ElementType>>(network->GetDeviceId(), internalNodeName);
-            break;
-        case PrimitiveOpType::Sqrt:
-            computationNodePtr = New<SqrtNode<ElementType>>(network->GetDeviceId(), internalNodeName);
-            break;
-        case PrimitiveOpType::Floor:
-            computationNodePtr = New<FloorNode<ElementType>>(network->GetDeviceId(), internalNodeName);
-            break;
-        case PrimitiveOpType::Abs:
-            computationNodePtr = New<AbsNode<ElementType>>(network->GetDeviceId(), internalNodeName);
-            break;
-        case PrimitiveOpType::Reciprocal:
-            computationNodePtr = New<ReciprocalNode<ElementType>>(network->GetDeviceId(), internalNodeName);
-            break;
-        case PrimitiveOpType::Softmax:
-            computationNodePtr = New<SoftmaxNode<ElementType>>(network->GetDeviceId(), internalNodeName);
-            break;
-        case PrimitiveOpType::Hardmax:
-            computationNodePtr = New<HardmaxNode<ElementType>>(network->GetDeviceId(), internalNodeName);
-            break;
-        case PrimitiveOpType::TransposeAxes:
-        {
-            auto axis1 = functionConfig[PrimitiveFunction::AttributeNameAxis1].Value<Axis>();
-            auto axis2 = functionConfig[PrimitiveFunction::AttributeNameAxis2].Value<Axis>();
-
-            // The axis ids passed to the internal CNTK TransposeDimensionsNode are 1 based instead of 0 based
-            computationNodePtr = New<TransposeDimensionsNode<ElementType>>(network->GetDeviceId(), internalNodeName, AsCNTKInternalAxisIdx(axis1), AsCNTKInternalAxisIdx(axis2));
-            break;
-        }
-        case PrimitiveOpType::Where:
-        {
-            auto dynamicAxes = variable.DynamicAxes();
-            auto internalCNTKWhereNodeDynamicAxisName = InternalDynamicAxisNameFromDynamicAxes(dynamicAxes);
-            computationNodePtr = New<WhereNode<ElementType>>(network->GetDeviceId(), internalNodeName, internalCNTKWhereNodeDynamicAxisName);
-            break;
-        }
-        case PrimitiveOpType::Slice:
-        {
-            auto axis = functionConfig[PrimitiveFunction::AttributeNameAxis].Value<Axis>();
-            auto beginIndex = functionConfig[PrimitiveFunction::AttributeNameBeginIndex].Value<int>();
-            auto endIndex = functionConfig[PrimitiveFunction::AttributeNameEndIndex].Value<int>();
-
-            // Internal CNTK SliceNode takes 1 based axis indices instead of 0 based
-            computationNodePtr = New<SliceNode<ElementType>>(network->GetDeviceId(), internalNodeName, beginIndex, endIndex, AsCNTKInternalAxisIdx(axis));
-            break;
-        }
-        case PrimitiveOpType::RandomSample:
-        {
-            auto numSamples = functionConfig[PrimitiveFunction::AttributeNameNumSamples].Value<size_t>();
-            auto allowDuplicates = functionConfig[PrimitiveFunction::AttributeNameAllowDuplicates].Value<bool>();
-            computationNodePtr = New<RandomSampleNode<ElementType>>(network->GetDeviceId(), internalNodeName, numSamples, allowDuplicates);
-            break;
-        }
-        case PrimitiveOpType::RandomSampleInclusionFrequency:
-        {
-            auto numSamples = functionConfig[PrimitiveFunction::AttributeNameNumSamples].Value<size_t>();
-            auto allowDuplicates = functionConfig[PrimitiveFunction::AttributeNameAllowDuplicates].Value<bool>();
-            computationNodePtr = New<RandomSampleInclusionFrequencyNode<ElementType>>(network->GetDeviceId(), internalNodeName, numSamples, allowDuplicates);
-            break;
-        }
-        case PrimitiveOpType::Dropout:
-        {
-            auto dropoutRate = functionConfig[PrimitiveFunction::AttributeNameDropoutRate].Value<double>();
-            computationNodePtr = New<DropoutNode<ElementType>>(network->GetDeviceId(), internalNodeName);
-            computationNodePtr->As<DropoutNode<ElementType>>()->SetDropoutRate(dropoutRate);
-            break;
-        }
-        case PrimitiveOpType::Reshape:
-        {
-            auto newShape = functionConfig[PrimitiveFunction::AttributeNameNewShape].Value<NDShape>();
-            computationNodePtr = New<ReshapeNode<ElementType>>(network->GetDeviceId(), internalNodeName, AsTensorShape(newShape));
-            break;
-        }
-        case PrimitiveOpType::ROIPooling:
-        {
-            auto roiOutputShape = functionConfig[PrimitiveFunction::AttributeNameROIOutputShape].Value<NDShape>();
-            computationNodePtr = New<ROIPoolingNode<ElementType>>(network->GetDeviceId(), internalNodeName, AsTensorShape(roiOutputShape));
-            break;
-        }
-        case PrimitiveOpType::Pooling:
-        {
-            PoolingType poolingType = (PoolingType)(functionConfig[PrimitiveFunction::AttributeNamePoolingType].Value<size_t>());
-            auto poolingWindowsShape = functionConfig[PrimitiveFunction::AttributeNamePoolingWindowShape].Value<NDShape>();
-            auto strides = functionConfig[PrimitiveFunction::AttributeNameStrides].Value<NDShape>();
-            auto lowerPad = functionConfig[PrimitiveFunction::AttributeNameLowerPad].Value<NDShape>();
-            auto upperPad = functionConfig[PrimitiveFunction::AttributeNameUpperPad].Value<NDShape>();
-            auto autoPadding = AsVector<bool>(functionConfig[PrimitiveFunction::AttributeNameAutoPadding].Value<std::vector<DictionaryValue>>());
-            computationNodePtr = New<PoolingNode<ElementType>>(network->GetDeviceId(), internalNodeName, AsCNTKPoolKind(poolingType), AsTensorShape(poolingWindowsShape), AsTensorShape(strides), autoPadding, AsTensorShape(lowerPad), AsTensorShape(upperPad), ImageLayoutKind::CHW);
-            break;
-        }
-        case PrimitiveOpType::SumAll:
-            computationNodePtr = New<SumElementsNode<ElementType>>(network->GetDeviceId(), internalNodeName);
-            break;
-        case PrimitiveOpType::Plus:
-            computationNodePtr = New<PlusNode<ElementType>>(network->GetDeviceId(), internalNodeName);
-            break;
-        case PrimitiveOpType::LogPlus:
-            computationNodePtr = New<LogPlusNode<ElementType>>(network->GetDeviceId(), internalNodeName);
-            break;
-        case PrimitiveOpType::Minus:
-            computationNodePtr = New<MinusNode<ElementType>>(network->GetDeviceId(), internalNodeName);
-            break;
-        case PrimitiveOpType::ElementTimes:
-            computationNodePtr = New<ElementTimesNode<ElementType>>(network->GetDeviceId(), internalNodeName);
-            break;
-        case PrimitiveOpType::Equal:
-            computationNodePtr = New<EqualNode<ElementType>>(network->GetDeviceId(), internalNodeName);
-            break;
-        case PrimitiveOpType::NotEqual:
-            computationNodePtr = New<NotEqualNode<ElementType>>(network->GetDeviceId(), internalNodeName);
-            break;
-        case PrimitiveOpType::Less:
-            computationNodePtr = New<LessNode<ElementType>>(network->GetDeviceId(), internalNodeName);
-            break;
-        case PrimitiveOpType::LessEqual:
-            computationNodePtr = New<LessEqualNode<ElementType>>(network->GetDeviceId(), internalNodeName);
-            break;
-        case PrimitiveOpType::Greater:
-            computationNodePtr = New<GreaterNode<ElementType>>(network->GetDeviceId(), internalNodeName);
-            break;
-        case PrimitiveOpType::GreaterEqual:
-            computationNodePtr = New<GreaterEqualNode<ElementType>>(network->GetDeviceId(), internalNodeName);
-            break;
-        case PrimitiveOpType::Times:
-        {
-            size_t outputRank = functionConfig[PrimitiveFunction::AttributeNameOutputRank].Value<size_t>();
-            auto inferInputRankToMap = functionConfig[PrimitiveFunction::AttributeNameInferInputRankToMap].Value<int>();
-            computationNodePtr = New<TimesNode<ElementType>>(network->GetDeviceId(), internalNodeName, outputRank, inferInputRankToMap);
-            break;
-        }
-        case PrimitiveOpType::TransposeTimes:
-        {
-            size_t outputRank = functionConfig[PrimitiveFunction::AttributeNameOutputRank].Value<size_t>();
-            computationNodePtr = New<TransposeTimesNode<ElementType>>(network->GetDeviceId(), internalNodeName, outputRank);
-            break;
-        }
-        case PrimitiveOpType::Convolution:
-        {
-            NDShape outputMapCount, kernelShape;
-            std::tie(outputMapCount, kernelShape) = GetConvolutionOutputMapCountAndKernelShape(functionInputs[0].Shape(), functionInputs[1].Shape());
-            auto strides = functionConfig[PrimitiveFunction::AttributeNameStrides].Value<NDShape>();
-            auto lowerPad = functionConfig[PrimitiveFunction::AttributeNameLowerPad].Value<NDShape>();
-            auto upperPad = functionConfig[PrimitiveFunction::AttributeNameUpperPad].Value<NDShape>();
-            auto sharing = AsVector<bool>(functionConfig[PrimitiveFunction::AttributeNameSharing].Value<std::vector<DictionaryValue>>());
-            auto autoPadding = AsVector<bool>(functionConfig[PrimitiveFunction::AttributeNameAutoPadding].Value<std::vector<DictionaryValue>>());
-            auto transpose = functionConfig[PrimitiveFunction::AttributeNameTranspose].Value<bool>();
-            auto maxTempMemSizeInSamples = functionConfig[PrimitiveFunction::AttributeNameMaxTempMemSizeInSamples].Value<size_t>();
-            computationNodePtr = New<ConvolutionNode<ElementType>>(network->GetDeviceId(), internalNodeName, AsTensorShape(kernelShape), AsTensorShape(outputMapCount), AsTensorShape(strides), sharing, autoPadding, AsTensorShape(lowerPad), AsTensorShape(upperPad), transpose, ImageLayoutKind::CHW, maxTempMemSizeInSamples);
-            break;
-        }
-        case PrimitiveOpType::Logistic:
-            computationNodePtr = New<LogisticNode<ElementType>>(network->GetDeviceId(), internalNodeName);
-            break;
-        case PrimitiveOpType::SquaredError:
-            computationNodePtr = New<SquareErrorNode<ElementType>>(network->GetDeviceId(), internalNodeName);
-            break;
-        case PrimitiveOpType::CrossEntropyWithSoftmax:
-            computationNodePtr = New<CrossEntropyWithSoftmaxNode<ElementType>>(network->GetDeviceId(), internalNodeName);
-            break;
-        case PrimitiveOpType::ClassificationError:
-            computationNodePtr = New<ClassificationErrorNode<ElementType>>(network->GetDeviceId(), internalNodeName);
-            break;
-        case PrimitiveOpType::PastValue:
-        case PrimitiveOpType::FutureValue:
-        {
-            Variable inputOperandVar = functionInputs[0];
-            Variable initialStateVar = functionInputs[1];
-
-            size_t offset = primitiveFunction->Attributes()[PrimitiveFunction::AttributeNameOffset].Value<size_t>();
-            if (op == PrimitiveOpType::PastValue)
-                computationNodePtr = New<PastValueNode<ElementType>>(network->GetDeviceId(), internalNodeName, AsTensorShape(inputOperandVar.Shape()), offset);
-            else
-                computationNodePtr = New<FutureValueNode<ElementType>>(network->GetDeviceId(), internalNodeName, AsTensorShape(inputOperandVar.Shape()), offset);
-
-            break;
-        }
-        case PrimitiveOpType::ReduceElements:
-        {
-            auto reductionAxis = functionConfig[PrimitiveFunction::AttributeNameAxis].Value<Axis>();
-            auto reductionOpName = functionConfig[PrimitiveFunction::AttributeNameReductionOpName].Value<std::wstring>();
-            computationNodePtr = New<ReduceElementsNode<ElementType>>(network->GetDeviceId(), internalNodeName, reductionOpName, AsCNTKInternalAxisIdx(reductionAxis));
-            break;
-        }
-        case PrimitiveOpType::BatchNormalization:
-        {
-            auto spatial = functionConfig[PrimitiveFunction::AttributeNameSpatial].Value<bool>();
-            auto normalizationTimeConstant = functionConfig[PrimitiveFunction::AttributeNameNormalizationTimeConstant].Value<double>();
-            auto blendTimeConstant = functionConfig[PrimitiveFunction::AttributeNameBlendTimeConstant].Value<double>();
-            auto epsilon = functionConfig[PrimitiveFunction::AttributeNameEpsilon].Value<double>();
-            auto useCuDNNEngine = functionConfig[PrimitiveFunction::AttributeNameUseCuDNNEngine].Value<bool>();
-
-            computationNodePtr = New<BatchNormalizationNode<ElementType>>(network->GetDeviceId(), internalNodeName, spatial, normalizationTimeConstant, blendTimeConstant, epsilon, !useCuDNNEngine, ImageLayoutKind::CHW);
-            break;
-        }
-        case PrimitiveOpType::Combine:
-            // This operation is just a no-op and is a means to combine multiple functions to create a single Function
-            // whose outputs are a union of the outputs of the Functions being combined.
-            computationNodePtr = variableToNodeMap[variable];
-            break;
-        case PrimitiveOpType::PackedIndex:
-            computationNodePtr = New<PackedIndexNode<ElementType>>(network->GetDeviceId(), internalNodeName);
-            break;
-        case PrimitiveOpType::GatherPacked:
-            computationNodePtr = New<GatherPackedNode<ElementType>>(network->GetDeviceId(), internalNodeName);
-            break;
-        case PrimitiveOpType::ScatterPacked:
-            computationNodePtr = New<ScatterPackedNode<ElementType>>(network->GetDeviceId(), internalNodeName);
-            break;
-        case PrimitiveOpType::Clip:
-            computationNodePtr = New<ClipNode<ElementType>>(network->GetDeviceId(), internalNodeName);
-            break;
-        case PrimitiveOpType::Select:
-            computationNodePtr = New<IfNode<ElementType>>(network->GetDeviceId(), internalNodeName);
-            break;
-        case PrimitiveOpType::Splice:
-        {
-            Axis spliceAxis = functionConfig[PrimitiveFunction::AttributeNameAxis].Value<Axis>();
-            computationNodePtr = New<RowStackNode<ElementType>>(network->GetDeviceId(), internalNodeName, AsCNTKInternalAxisIdx(spliceAxis));
-            break;
-        }
-        case PrimitiveOpType::OptimizedRNNStack:
-        {
-            auto bidirectional = functionConfig[PrimitiveFunction::AttributeNameBidirectional].Value<bool>();
-            auto numLayers = functionConfig[PrimitiveFunction::AttributeNameNumLayers].Value<size_t>();
-            auto hiddenSize = functionConfig[PrimitiveFunction::AttributeNameHiddenSize].Value<size_t>();
-            auto recurrentOp = functionConfig[PrimitiveFunction::AttributeNameRecurrentOp].Value<std::wstring>();
-
-            computationNodePtr = New<OptimizedRNNStackNode<ElementType>>(network->GetDeviceId(), internalNodeName, bidirectional, numLayers, hiddenSize, recurrentOp);
-            break;
-        }
-        case PrimitiveOpType::ReconcileDynamicAxis:
-        {
-            computationNodePtr = New<ReconcileDynamicAxisNode<ElementType>>(network->GetDeviceId(), internalNodeName);
-            break;
-        }
-        case PrimitiveOpType::LogSoftmax:
-        {
-            //This can be implemented as x => x - ReduceLogSum(x). How to do this here?
-            computationNodePtr = New<LogSoftmaxNode<ElementType>>(network->GetDeviceId(), internalNodeName);
-            break;
-        }
-        default:
-            LogicError("Specified op %S not yet supported", PrimitiveOpTypeName(op).c_str());
-            break;
-        }
-
-        std::vector<ComputationNodeBasePtr> inputNodesBasePtrs;
-        for (auto inputNode : inputNodes)
-            inputNodesBasePtrs.push_back(inputNode);
-
-        // Let's reorder inputNodesBasePtrs properly since the ordering of inputs of CNTK internal ComputationNode may be different from the PrimitiveFunction inputs ordering
-        ReorderAsCNTKComputationNodeInputs(op, inputNodesBasePtrs);
-        if (computationNodePtr->Is<INumInputs>())
-        {
-            auto computationNodeExpectedInputCount = computationNodePtr->As<INumInputs>()->GetExpectedNumInputs();
-            if (computationNodeExpectedInputCount != inputNodesBasePtrs.size())
-                LogicError("Input count mismatch: The Primitive function for op %S has %d inputs while the corresponding ComputationNode has %d inputs",
-                           PrimitiveOpTypeName(op).c_str(),
-                           (int)inputNodesBasePtrs.size(),
-                           (int)computationNodeExpectedInputCount);
-        }
-
-        network->AddNodeToNetAndAttachInputs(computationNodePtr, inputNodesBasePtrs);
-
-        return computationNodePtr;
-    }
-
-    template <typename ElementType>
-    /*static*/ ComputationNodeBasePtr CompositeFunction::GetOutputVariableNode(const Variable& variable,
-                                                                               Microsoft::MSR::CNTK::ComputationNetworkPtr& network,
-                                                                               ComputationNetworkBuilder<ElementType>& builder,
-                                                                               std::unordered_map<Variable, ComputationNodeBasePtr>& variableToNodeMap,
-                                                                               std::unordered_map<Variable, bool>& isVariableRootMap)
-    {
-        assert(variable.IsOutput());
-
-        Function* function = variable.Owner().get();
-        ComputationNodeBasePtr computationNodePtr;
-        if (dynamic_cast<PrimitiveFunction*>(function))
-        {
-            PrimitiveFunction* primitiveFunction = dynamic_cast<PrimitiveFunction*>(function);
-            PrimitiveOpType op = primitiveFunction->OpType();
-            auto& functionInputs = primitiveFunction->m_inputs;
-
-            DataType nonConstInputDataType = DataType::Unknown;
-            for (auto& inputVar : functionInputs)
-            {
-                if (!inputVar.IsConstant() && (inputVar.GetDataType() != DataType::Unknown))
-                {
-                    nonConstInputDataType = inputVar.GetDataType();
-                    break;
-                }
-            }
-            
-            // Create the nodes corresponding to the inputs
-            std::vector<std::shared_ptr<ComputationNode<ElementType>>> inputNodes;
-            for (auto& inputVar : functionInputs)
-            {
-                // If the inputVar is a constant and not the right DataType let's coerce it to the right type
-                if (inputVar.IsConstant() && (nonConstInputDataType != DataType::Unknown) && (inputVar.GetDataType() != nonConstInputDataType))
-                {
-                    auto originalConstantValue = Constant(inputVar).Value();
-                    auto constantValueCPU = originalConstantValue->DeepClone(DeviceDescriptor::CPUDevice(), true);
-                    NDArrayViewPtr newConstantValue = CloneAsDataType(constantValueCPU, nonConstInputDataType, true);
-                    inputVar = Constant(newConstantValue->DeepClone(originalConstantValue->Device(), originalConstantValue->IsReadOnly()), inputVar.Name());
-                }
-
-                auto baseNodePtr = GetNode(inputVar, network, builder, variableToNodeMap, isVariableRootMap);
-                inputNodes.push_back((baseNodePtr != nullptr) ? baseNodePtr->template As<ComputationNode<ElementType>>()->shared_from_this() : nullptr);
-            }
-
-            computationNodePtr = CreateComputationNode(variable, primitiveFunction, inputNodes, network, variableToNodeMap);
-            if (op != PrimitiveOpType::Combine)
-            {
-                for (auto inputVar : functionInputs)
-                    isVariableRootMap[inputVar] = false;
-            }
-        }
-        else
-            LogicError("User defined Functions are currently unsupported!");
-
-        return computationNodePtr;
-    }
-
-    template <typename ElementType>
-    ComputationNetworkPtr CompositeFunction::GetComputationNetwork(const DeviceDescriptor& device, const std::unordered_set<Variable>& backpropRoots, bool allocateNetworkMatrices)
-    {
-        if (m_computationNetwork != nullptr)
-        {
-            // TODO: We should either invalidate and readapt the network if he backpropRoots change compared to what was specified when the network
-            // was last constructed, to just recreate a new network.
-            // For now just disallow changing the backpropRoots after the network is created
-            if (!backpropRoots.empty() && (m_currentBackpropRoots != backpropRoots))
-                LogicError("Changing backprop roots across different Forward calls on a CNTK composite Function is currently unsupported");
-
-            // TODO: Support changing the device across different invocations of the forward method on a Function instance
-            if (AsDeviceDescriptor(m_computationNetwork->GetDeviceId()) != device)
-                LogicError("Changing device across different Forward calls on a CNTK composite Function is currently unsupported");
-
-        }
-        else
-        {
-            m_computationNetwork = std::make_shared<ComputationNetwork>(AsCNTKImplDeviceId(device));
-
-            ComputationNetworkBuilder<ElementType> builder(*m_computationNetwork);
-
-            // TODO: We currently only support one backprop root
-            if (backpropRoots.size() > 1)
-                LogicError("More than one backprop roots is currently unsupported");
-
-            auto placeholders = Placeholders();
-            if (!placeholders.empty())
-                InvalidArgument("All placeholders of a Function must be bound before performing a Forward computation on the Function!");
-
-            // Now recursively create the network in a top-down fashion
-            auto rootFunction = RootFunction();
-            auto rootFunctionOutputs = rootFunction->Outputs();
-            for (auto rootOutput : rootFunctionOutputs)
-                GetNode(rootOutput, m_computationNetwork, builder, m_variableToNodeMap, m_isVariableRootMap);
-
-            // If any of the function outputs is not a root node, we need to explicitly add it to the 'output' group of the ComputationNetwork
-            for (auto rootOutput : rootFunctionOutputs)
-            {
-                if (!m_isVariableRootMap[rootOutput])
-                    m_computationNetwork->AddToNodeGroup(L"output", m_variableToNodeMap[rootOutput]);
-            }
-
-            m_currentBackpropRoots = backpropRoots;
-
-            // In case of recurrence, the inputs of some of the ComputationNodes are not attached due to cycles.
-            // Now attach those after we have created all ComputationNodes in the network
-            for (auto varNodePair : m_variableToNodeMap)
-            {
-                auto& currentComputationNode = varNodePair.second;
-                auto& currentComputationNodeInputs = currentComputationNode->GetInputs();
-                auto& currentVar = varNodePair.first;
-
-                if (std::find(currentComputationNodeInputs.begin(), currentComputationNodeInputs.end(), nullptr) != currentComputationNodeInputs.end())
-                {
-                    // This ComputationNode has at least one null input which now needs to be properly attached
-
-                    const PrimitiveFunction* primitiveFunc = dynamic_cast<const PrimitiveFunction*>(currentVar.Owner().get());
-
-                    // Let's reorder properly since the ordering of inputs of CNTK internal ComputationNode may be different from the PrimitiveFunction inputs ordering
-                    auto inputVars = primitiveFunc->Inputs();
-                    ReorderAsCNTKComputationNodeInputs(primitiveFunc->OpType(), inputVars);
-                    inputVars.resize(currentComputationNode->GetNumInputs());
-
-                    std::vector<ComputationNodeBasePtr> inputNodesBasePtrs;
-                    for (auto inputVar : inputVars)
-                        inputNodesBasePtrs.push_back(m_variableToNodeMap[inputVar]);
-
-                    currentComputationNode->AttachInputs(inputNodesBasePtrs);
-                }
-            }
-
-            m_computationNetwork->SetTraceLevel(Internal::GetComputationNetworkTraceLevel());
-            m_computationNetwork->CompileNetwork();
-
-            // Verify that the shapes of the output Variables that we computed match the corresponding nodes in the ComputationNetwork
-            for (auto varNodePair : m_variableToNodeMap)
-            {
-                if (varNodePair.first.IsOutput())
-                {
-                    auto outputVar = varNodePair.first;
-                    auto computationNodePtr = m_variableToNodeMap[outputVar];
-                    auto outputShape = outputVar.Shape();
-                    auto computationNodeSampleLayout = computationNodePtr->GetSampleLayout();
-                    if (((outputShape.Rank() == 0) && (computationNodeSampleLayout[0] != 1)) ||
-                        ((outputShape.Rank() != 0) && (computationNodeSampleLayout != AsTensorViewShape(outputShape)) && (computationNodeSampleLayout != AsTensorShape(outputShape))))
-                    {
-                        LogicError("The output Variable shape %S does not match the SampleLayout shape %s of the corresponding ComputationNode in the network", outputShape.AsString().c_str(), ((std::string)computationNodeSampleLayout).c_str());
-                    }
-                }
-            }
-
-            // Record the timestamps of Parameter values
-            assert(m_lastRecordedParameterValueTimeStamps.empty());
-            auto functionParameters = Parameters();
-            for (auto parameter : functionParameters)
-                m_lastRecordedParameterValueTimeStamps.insert({ parameter, parameter.CurrentValueTimeStamp() });
-        }
-
-
-        if (!m_networkMatricesAllocated && allocateNetworkMatrices)
-        {
-            ComputationNodeBasePtr backpropRootNode;
-
-            // Now recursively traverse the network in a top-down fashion
-            auto rootFunction = RootFunction();
-            auto rootFunctionOutputs = rootFunction->Outputs();
-            std::vector<ComputationNodeBasePtr> forwardRootNodes;
-            for (auto rootOutput : rootFunctionOutputs)
-            {
-                auto currentRootNode = m_variableToNodeMap[rootOutput];
-                forwardRootNodes.push_back(currentRootNode);
-
-                if (m_currentBackpropRoots.find(rootOutput) != m_currentBackpropRoots.end())
-                    backpropRootNode = currentRootNode;
-            }
-
-            m_computationNetwork->AllocateAllMatrices(forwardRootNodes, {}, backpropRootNode);
-            m_networkMatricesAllocated = allocateNetworkMatrices;
-        }
-
-        return m_computationNetwork;
-    }
-
-    template <typename ElementType>
-    /*static*/ std::pair<std::shared_ptr<const Matrix<ElementType>>, MBLayoutPtr> CompositeFunction::GetCNTKImplMatrixAndMBLayoutFromValueObject(Variable var, const ValuePtr& value)
-    {
-        if (var.GetDataType() != value->GetDataType())
-            LogicError("The Variable's DataType %s does not match the corresponding Value's DataType %s", DataTypeName(var.GetDataType()), DataTypeName(value->GetDataType()));
-
-        if (AsDataType<ElementType>() != value->GetDataType())
-            LogicError("The specified ElementType %s does not match the DataType %s", typeid(ElementType).name(), DataTypeName(value->GetDataType()));
-
-        // TODO: Is supplying dense data for an Input variable tagged as sparse, a fatal error?
-        if (IsSparseInput(var) && !value->IsSparse())
-            InvalidArgument("Dense input data supplied for a sparse input Variable");
-
-        if (IsSparseInput(var) && (value->GetStorageFormat() != StorageFormat::SparseCSC))
-            InvalidArgument("Sparse Input data must be in SparseCSC format");
-
-        auto varShape = var.Shape();
-        auto valueShape = value->Shape();
-        if (valueShape.Rank() < varShape.Rank())
-            InvalidArgument("Value's rank should be >= the Variable's rank");
-
-        size_t maxAddionalValueAxes = std::max<size_t>(2, var.DynamicAxes().size());
-        if (valueShape.Rank() > (varShape.Rank() + maxAddionalValueAxes))
-            InvalidArgument("Value rank should be larger than the Variable%S rank at most by number of dynamic axes", ParanthesizedName(var.Name()).c_str());
-
-        if (valueShape.SubShape(0, varShape.Rank()) != varShape)
-        {
-            InvalidArgument("The %s dimensions of the Value shape %S do not match the shape of the variable %S that it corresponds to!",
-                            Internal::IsReversingTensorShapesInErrorMessagesEnabled() ? "trailing" : "leading",
-                            AsStringForErrorReporting(valueShape).c_str(),
-                            AsStringForErrorReporting(varShape).c_str());
-        }
-
-        if (var.DynamicAxes().empty())
-            return{ value->Data()->GetMatrix<ElementType>(), nullptr };
-
-        if (var.DynamicAxes().size() > 2)
-            LogicError("More than 2 dynamic axis for a variable is currently unsupported");
-
-        auto mask = value->Mask();
-        if ((mask != nullptr) && ((varShape.Rank() + mask->Shape().Rank()) != valueShape.Rank()))
-            InvalidArgument("Invalid Value object; the sum of the rank of the mask and data does not equal the Variable's rank + number of dynamic axes");
-
-        auto getNumTimeStepsAndSequencesFunc = [](const NDShape& maskShape) {
-            size_t maxNumTimeSteps = 1;
-            size_t numSequences = 1;
-            if (maskShape.Rank() > 0)
-                maxNumTimeSteps = maskShape[0];
-
-            if (maskShape.Rank() > 1)
-                numSequences = maskShape[1];
-
-            return std::pair<size_t, size_t>(maxNumTimeSteps, numSequences);
-        };
-
-        size_t maxNumTimeSteps, numSequences;
-        std::tie(maxNumTimeSteps, numSequences) = getNumTimeStepsAndSequencesFunc(valueShape.SubShape(varShape.Rank()));
-
-        auto getSequenceStartsAndLengthsFunc = [&getNumTimeStepsAndSequencesFunc](const NDMaskPtr& mask, std::vector<ptrdiff_t>& sequenceBeginIndices, std::vector<size_t>& sequenceLengths) {
-            auto cpuMask = mask;
-            if (mask->Device() != DeviceDescriptor::CPUDevice())
-                cpuMask = mask->DeepClone(DeviceDescriptor::CPUDevice());
-
-            const MaskKind* maskBuffer = cpuMask->DataBuffer();
-            size_t maxNumTimeSteps, numSequences;
-            std::tie(maxNumTimeSteps, numSequences) = getNumTimeStepsAndSequencesFunc(mask->Shape());
-
-            for (size_t i = 0; i < numSequences; ++i)
-            {
-                MaskKind firstMaskEntry = maskBuffer[i * maxNumTimeSteps];
-                if (firstMaskEntry == MaskKind::SequenceBegin)
-                    sequenceBeginIndices[i] = 0;
-                else if (firstMaskEntry == MaskKind::Valid)
-                    sequenceBeginIndices[i] = Microsoft::MSR::CNTK::SentinelValueIndicatingUnspecifedSequenceBeginIdx;
-                else
-                    LogicError("The first entry of a mask should be Valid or SequenceBegin");
-
-                size_t currentSequenceLength = 1;
-                bool currentSequenceEndAlreadyFound = false;
-                for (size_t j = 1; j < maxNumTimeSteps; ++j)
-                {
-                    if (maskBuffer[(i * maxNumTimeSteps) + j] == MaskKind::Invalid)
-                        currentSequenceEndAlreadyFound = true;
-                    else
-                    {
-                        if (currentSequenceEndAlreadyFound)
-                            InvalidArgument("Invalid Value object; only trailing steps of a sequence can be masked");
-
-                        currentSequenceLength++;
-                    }
-                }
-
-                sequenceLengths[i] = currentSequenceLength;
-            }
-        };
-
-        if ((numSequences == 1) || (maxNumTimeSteps == 1))
-        {
-            // The data need not be shuffled
-            std::shared_ptr<const Matrix<ElementType>> matrixData = value->Data()->GetMatrix<ElementType>(varShape.Rank());
-            auto layout = std::make_shared<MBLayout>();
-            if (!mask)
-            {
-                if (maxNumTimeSteps == 1)
-                    layout->InitAsFrameMode(numSequences);
-                else
-                {
-                    layout->Init(numSequences, maxNumTimeSteps);
-                    layout->AddSequence(0, 0, 0, maxNumTimeSteps);
-                }
-            }
-            else
-            {
-                layout->Init(numSequences, maxNumTimeSteps);
-
-                std::vector<ptrdiff_t> sequenceBeginIndices(numSequences, 0);
-                std::vector<size_t> sequenceLengths(numSequences, maxNumTimeSteps);
-                getSequenceStartsAndLengthsFunc(mask, sequenceBeginIndices, sequenceLengths);
-
-                for (size_t i = 0; i < numSequences; ++i)
-                    layout->AddSequence(i, i, sequenceBeginIndices[i], sequenceLengths[i]);
-            }
-
-            return{ matrixData , layout};
-        }
-        else
-        {
-            std::vector<ptrdiff_t> sequenceBeginIndices(numSequences, 0);
-            std::vector<size_t> sequenceLengths(numSequences, maxNumTimeSteps);
-            if (mask != nullptr)
-                getSequenceStartsAndLengthsFunc(mask, sequenceBeginIndices, sequenceLengths);
-
-            bool hasTruncatedSequences = std::find_if(sequenceBeginIndices.begin(), sequenceBeginIndices.end(), [](const int& val) { return (val < 0); }) != sequenceBeginIndices.end();
-
-            auto layout = std::make_shared<MBLayout>();
-            std::vector<std::pair<size_t, size_t>> placement;
-            if (!hasTruncatedSequences)
-            {
-                std::vector<MBLayout::SequenceInfo> sequences;
-                for (size_t i = 0; i < numSequences; ++i)
-                    sequences.push_back({ i, SIZE_MAX, sequenceBeginIndices[i], sequenceLengths[i] });
-
-                std::vector<size_t> rowAllocations;
-                layout->InitAsPackedSequences(sequences, placement, rowAllocations);
-            }
-            else
-            {
-                layout->Init(numSequences, maxNumTimeSteps);
-
-                // We cannot pack as some of the sequences are truncated and thus all sequences have to be
-                // kept in their original parallel streams
-                placement.resize(numSequences);
-                for (size_t i = 0; i < numSequences; ++i)
-                {
-                    layout->AddSequence(i, i, sequenceBeginIndices[i], sequenceLengths[i]);
-
-                    // Add the gap if there is one
-                    if (sequenceLengths[i] < maxNumTimeSteps)
-                        layout->AddSequence(GAP_SEQUENCE_ID, i, sequenceLengths[i], maxNumTimeSteps);
-
-                    placement[i] = std::make_pair(i, 0);
-                }
-            }
-
-            if (maxNumTimeSteps != layout->GetNumTimeSteps())
-                LogicError("The number of time steps in the packed MBLayout does not match the longest sequence's length in the Value object");
-
-            if (numSequences != layout->GetNumSequences())
-                LogicError("The number of sequences in the packed MBLayout does not match the sequence count in the Value object");
-
-            // The data needs to be rearranged since CNTK requires sequences to be interleaved across timesteps
-            // Now generate the gather indices
-            auto matrixData = std::make_shared<Matrix<ElementType>>(varShape.TotalSize(),
-                                                                    layout->GetNumCols(),
-                                                                    AsCNTKImplDeviceId(value->Device()),
-                                                                    value->IsSparse() ? MatrixType::SPARSE : MatrixType::DENSE,
-                                                                    AsCNTKImplMatrixFormat(value->GetStorageFormat()));
-
-            std::vector<size_t> sequencesShorterThanLongestSequence;
-            for (size_t i = 0; i < numSequences; ++i)
-                if (sequenceLengths[i] != maxNumTimeSteps)
-                    sequencesShorterThanLongestSequence.push_back(i);
-
-            // Set the source location for all gaps to be the last step of the first sequence that is shorter than the longest sequence in the batch
-            size_t sourceColIdxForInvalidColumns = sequencesShorterThanLongestSequence.empty() ? 0 : (((sequencesShorterThanLongestSequence[0] + 1) * maxNumTimeSteps) - 1);
-            std::vector<ElementType> gatherIndicesVector(layout->GetNumCols(), (ElementType)sourceColIdxForInvalidColumns);
-            for (size_t i = 0; i < numSequences; ++i)
-            {
-                size_t targetParallelStreamIdx = placement[i].first;
-                size_t targetStartIdxInParallelStream = placement[i].second;
-                for (size_t j = 0; j < sequenceLengths[i]; ++j)
-                    gatherIndicesVector[((targetStartIdxInParallelStream + j) * layout->GetNumParallelSequences()) + targetParallelStreamIdx] = (ElementType)((i * maxNumTimeSteps) + j);
-            }
-
-            auto gatherIdxMatrix = std::make_shared<Matrix<ElementType>>(1, layout->GetNumCols(), gatherIndicesVector.data(), AsCNTKImplDeviceId(value->Device()));
-            matrixData->DoGatherColumnsOf(0, *gatherIdxMatrix, *(value->Data()->GetMatrix<ElementType>(varShape.Rank())), 1);
-            return{ matrixData, layout };
-        }
-    }
-
-    template <typename ElementType>
-    /*static*/ ValuePtr CompositeFunction::GetValueObjectFromCNTKImplMatrixAndMBLayout(const NDShape& sampleShape, const Matrix<ElementType>& matrix, const MBLayoutPtr& layout, bool readOnly /*= true*/)
-    {
-        NDShape valueDataShape = sampleShape;
-
-        size_t maxNumTimeSteps = 1;
-        size_t numSequences = 1;
-        if (layout != nullptr)
-        {
-            maxNumTimeSteps = layout->GetNumTimeSteps();
-            numSequences = layout->GetNumSequences();
-            valueDataShape = valueDataShape.AppendShape({ maxNumTimeSteps, numSequences });
-        }
-
-        auto createMaskFunc = [](const MBLayoutPtr& layout, const DeviceDescriptor& device, std::vector<size_t>& sequencesShorterThanLongestSequence) {
-            std::vector<bool> sequenceBeginFlags;
-            std::vector<size_t> sequenceLengths;
-            sequencesShorterThanLongestSequence.clear();
-
-            size_t maxNumTimeSteps = layout->GetNumTimeSteps();
-            size_t numSequences = layout->GetNumSequences();
-            auto& layoutSequences = layout->GetAllSequences();
-
-            size_t sequenceIdx = 0;
-            bool allSequencesStartInThisMB = true;
-            bool allSequencesSameLength = true;
-            for (auto sequenceInfo : layoutSequences)
-            {
-                if (sequenceInfo.seqId != GAP_SEQUENCE_ID)
-                {
-                    auto currentSequenceBeginIdx = std::max<ptrdiff_t>(0, sequenceInfo.tBegin);
-                    auto currentSequenceEndIdx = std::min(maxNumTimeSteps, sequenceInfo.tEnd);
-                    auto currentSequenceLength = (currentSequenceEndIdx - currentSequenceBeginIdx);
-                    auto isCurrentSequenceBeginningInsideThisMB = sequenceInfo.tBegin >= 0;
-
-                    allSequencesStartInThisMB = allSequencesStartInThisMB && isCurrentSequenceBeginningInsideThisMB;
-                    allSequencesSameLength = allSequencesSameLength && (currentSequenceLength == maxNumTimeSteps);
-
-                    sequenceBeginFlags.push_back(isCurrentSequenceBeginningInsideThisMB);
-                    sequenceLengths.push_back(currentSequenceLength);
-
-                    if (currentSequenceLength != maxNumTimeSteps)
-                        sequencesShorterThanLongestSequence.push_back(sequenceIdx);
-
-                    sequenceIdx++;
-                }
-            }
-
-            if (!allSequencesStartInThisMB && (numSequences != layout->GetNumParallelSequences()))
-                LogicError("Cannot create an unpacked Value object from packed data where one or more sequences are truncated");
-
-            bool maskNeeded = !allSequencesSameLength || !allSequencesStartInThisMB;
-
-            NDMaskPtr mask;
-            if (maskNeeded)
-            {
-                mask = MakeSharedObject<NDMask>(NDShape({ maxNumTimeSteps, numSequences }), DeviceDescriptor::CPUDevice());
-                for (size_t i = 0; i < numSequences; ++i)
-                    if (sequenceBeginFlags[i])
-                        mask->MarkSequenceBegin({0, i});
-
-                for (auto shortSequenceIdx : sequencesShorterThanLongestSequence)
-                    mask->InvalidateSection({ sequenceLengths[shortSequenceIdx], shortSequenceIdx }, { NDShape::InferredDimension, 1 });
-            }
-
-            return mask;
-        };
-
-        // No data shuffling needed if no layout or the layout has just one time-step or just one sequence
-        std::vector<size_t> sequencesShorterThanLongestSequence;
-        if ((maxNumTimeSteps == 1) || (numSequences == 1))
-        {
-            // Just create a view over the existing matrix itself
-            auto tensorView = new TensorView<ElementType>(std::make_shared<Matrix<ElementType>>(matrix.AsReference()), AsTensorViewShape(valueDataShape));
-            auto data = MakeSharedObject<NDArrayView>(AsDataType<ElementType>(), AsDeviceDescriptor(matrix.GetDeviceId()), AsStorageFormat(matrix.GetFormat()), valueDataShape, readOnly, tensorView);
-            if (layout == nullptr)
-                return MakeSharedObject<Value>(data);
-            else
-            {
-                auto mask = createMaskFunc(layout, AsDeviceDescriptor(matrix.GetDeviceId()), sequencesShorterThanLongestSequence);
-                return MakeSharedObject<Value>(data, mask);
-            }
-        }
-
-        if (layout->GetNumCols() != matrix.GetNumCols())
-            LogicError("Bad MBLayout: The number of columns in the MBLayout does not match the number of columns in the data matrix!");
-
-        // Reshuffle to data to unpack and uninterleave the CNTK form packed data
-        // Now generate the scatter indices
-        auto shuffledMatrixData = std::make_shared<Matrix<ElementType>>(matrix.GetNumRows(), maxNumTimeSteps * numSequences, matrix.GetDeviceId(), matrix.GetMatrixType(), matrix.GetFormat());
-        auto mask = createMaskFunc(layout, AsDeviceDescriptor(matrix.GetDeviceId()), sequencesShorterThanLongestSequence);
-
-        // Set the target location of all gaps to be the last step of the first sequence that is shorter than the longest sequence in the batch
-        size_t targetColIdxForInvalidColumns = sequencesShorterThanLongestSequence.empty() ? 0 : (((sequencesShorterThanLongestSequence[0] + 1) * maxNumTimeSteps) - 1);
-        std::vector<ElementType> scatterIndicesVector(layout->GetNumCols(), (ElementType)targetColIdxForInvalidColumns);
-
-        size_t i = 0;
-        auto& layoutSequences = layout->GetAllSequences();
-        for (auto sequenceInfo : layoutSequences)
-        {
-            if (sequenceInfo.seqId != GAP_SEQUENCE_ID)
-            {
-                size_t targetParallelStreamIdx = sequenceInfo.s;
-                auto currentSequenceBeginIdx = std::max<ptrdiff_t>(0, sequenceInfo.tBegin);
-                auto currentSequenceEndIdx = std::min(maxNumTimeSteps, sequenceInfo.tEnd);
-                size_t currentSequenceLength = (currentSequenceEndIdx - currentSequenceBeginIdx);
-
-                for (size_t j = 0; j < currentSequenceLength; ++j)
-                    scatterIndicesVector[((currentSequenceBeginIdx + j) * layout->GetNumParallelSequences()) + targetParallelStreamIdx] = (ElementType)((i * maxNumTimeSteps) + j);
-
-                i++;
-            }
-        }
-
-        auto scatterIdxMatrix = std::make_shared<Matrix<ElementType>>(1, layout->GetNumCols(), scatterIndicesVector.data(), matrix.GetDeviceId());
-        shuffledMatrixData->DoScatterColumnsOf(0, *scatterIdxMatrix, matrix, 1);
-
-        auto tensorView = new TensorView<ElementType>(shuffledMatrixData, AsTensorViewShape(valueDataShape));
-        auto data = MakeSharedObject<NDArrayView>(AsDataType<ElementType>(), AsDeviceDescriptor(matrix.GetDeviceId()), AsStorageFormat(shuffledMatrixData->GetFormat()), valueDataShape, readOnly, tensorView);
-        return MakeSharedObject<Value>(data, mask);
-    }
-
-    template <typename ElementType>
-    /*static*/ ValuePtr CompositeFunction::GetValueObjectFromCNTKImplMatrixAndMBLayout(Variable var, const Matrix<ElementType>& matrix, const MBLayoutPtr& layout, bool readOnly /*= true*/)
-    {
-        if (var.DynamicAxes().size() > 2)
-            LogicError("More than 2 dynamic axis for a variable is currently unsupported");
-
-        if (AsDataType<ElementType>() != var.GetDataType())
-            LogicError("The specified ElementType %s does not match the DataType %s", typeid(ElementType).name(), DataTypeName(var.GetDataType()));
-
-        if ((layout != nullptr) && (matrix.GetNumRows() != var.Shape().TotalSize()))
-            LogicError("Unexpected matrix layout: The number of rows in the matrix does not match the sample size of the Variable");
-
-        return GetValueObjectFromCNTKImplMatrixAndMBLayout(var.Shape(), matrix, layout, readOnly);
-    }
-
-    template <typename ElementType>
-    /*static*/ void CompositeFunction::PopulateComputationNodeValue(const std::pair<Variable, ValuePtr>& variableValue, ComputationNodeBasePtr& computationNode)
-    {
-        std::pair<std::shared_ptr<const Matrix<ElementType>>, MBLayoutPtr> CNTKMatrixAndMBLayout;
-        auto packedValue = dynamic_cast<PackedValue*>(variableValue.second.get());
-        if (packedValue)
-            CNTKMatrixAndMBLayout = packedValue->PackedData<ElementType>();
-        else
-            CNTKMatrixAndMBLayout = GetCNTKImplMatrixAndMBLayoutFromValueObject<ElementType>(variableValue.first, variableValue.second);
-
-        MBLayoutPtr layout = CNTKMatrixAndMBLayout.second;
-
-        auto& nodeData = computationNode->As<ComputationNode<ElementType>>()->Value();
-
-        // Switch the node matrix to the right matrix type
-        nodeData.AssignValuesOf(*CNTKMatrixAndMBLayout.first);
-        computationNode->GetMBLayout()->CopyFrom(layout);
-    }
-
-    void CompositeFunction::PopulateNetworkInputs(const std::unordered_map<Variable, ValuePtr>& arguments)
-    {
-        std::vector<ComputationNodeBasePtr> inputNodes;
-        for (auto argumentValuePair : arguments)
-        {
-            auto argument = argumentValuePair.first;
-            auto argumentComputationNode = m_variableToNodeMap[argument];
-            assert(argumentComputationNode);
-            inputNodes.push_back(argumentComputationNode);
-
-            ValuePtr argumentValue = arguments.at(argument);
-
-            MBLayoutPtr layout;
-            switch (argumentValue->GetDataType())
-            {
-            case DataType::Float:
-                PopulateComputationNodeValue<float>({ argument, argumentValue }, argumentComputationNode);
-                break;
-            case DataType::Double:
-                PopulateComputationNodeValue<double>({ argument, argumentValue }, argumentComputationNode);
-                break;
-            default:
-                LogicError("Unsupported DataType %s", DataTypeName(argumentValue->GetDataType()));
-                break;
-            }
-        }
-
-        m_computationNetwork->BumpEvalTimeStamp(inputNodes);
-    }
-
-    template <typename ElementType>
-    /*static*/ void CompositeFunction::PopulateComputationNodeGradient(const std::pair<Variable, ValuePtr>& variableGradient, Microsoft::MSR::CNTK::ComputationNodeBasePtr& computationNode)
-    {
-        std::pair<std::shared_ptr<const Matrix<ElementType>>, MBLayoutPtr> CNTKMatrixAndMBLayout;
-        auto packedValue = dynamic_cast<PackedValue*>(variableGradient.second.get());
-        if (packedValue)
-            CNTKMatrixAndMBLayout = packedValue->PackedData<ElementType>();
-        else
-            CNTKMatrixAndMBLayout = GetCNTKImplMatrixAndMBLayoutFromValueObject<ElementType>(variableGradient.first, variableGradient.second);
-
-        MBLayoutPtr layout = CNTKMatrixAndMBLayout.second;
-        auto nodeLayout = computationNode->GetMBLayout();
-        if (((layout == nullptr) != (nodeLayout == nullptr)) || ((layout != nullptr) && (*layout != *nodeLayout)))
-            InvalidArgument("The layout of the specified gradient Value is incompatible with the layout of the corresponding Variable computed during Forward call");
-        computationNode->As<ComputationNode<ElementType>>()->AssignGradient(*CNTKMatrixAndMBLayout.first);
-    }
-
-    // Assign the supplied gradients corresponding to the root(s) of the network to be backpropagated through the graph
-    void CompositeFunction::PopulateNetworkGradients(const std::unordered_map<Variable, ValuePtr>& gradients)
-    {
-        auto functionOutputs = this->Outputs();
-        for (auto gradientVarValuePair : gradients)
-        {
-            // Only gradients for roots of the function can be specified
-            if (std::find(functionOutputs.begin(), functionOutputs.end(), gradientVarValuePair.first) == functionOutputs.end())
-                InvalidArgument("Gradients cannot be specified for a Variable that is not an Output of the Function");
-
-            auto outputComputationNode = m_variableToNodeMap[gradientVarValuePair.first];
-            ValuePtr gradientValue = gradientVarValuePair.second;
-
-            switch (gradientValue->GetDataType())
-            {
-            case DataType::Float:
-                PopulateComputationNodeGradient<float>(gradientVarValuePair, outputComputationNode);
-                break;
-            case DataType::Double:
-                PopulateComputationNodeGradient<double>(gradientVarValuePair, outputComputationNode);
-                break;
-            default:
-                LogicError("Unsupported DataType %s", DataTypeName(gradientValue->GetDataType()));
-                break;
-            }
-        }
-    }
-
-    static NDShape GetValueShape(const Variable& var, const ComputationNodeBasePtr& computationNodePtr)
-    {
-        size_t outputValueNumAxes = var.Shape().Rank();
-
-        // Add the batch and dynamic axes if needed
-        if (computationNodePtr->GetMBLayout() != nullptr)
-            outputValueNumAxes += 2;
-
-        std::vector<size_t> outputShapeDims(outputValueNumAxes);
-        for (size_t i = 0; i < var.Shape().Rank(); ++i)
-            outputShapeDims[i] = computationNodePtr->GetSampleLayout().GetDim(i);
-
-        if (computationNodePtr->GetMBLayout() != nullptr)
-        {
-            outputShapeDims[var.Shape().Rank()] = computationNodePtr->GetMBLayout()->GetNumTimeSteps();
-            outputShapeDims[var.Shape().Rank() + 1] = computationNodePtr->GetMBLayout()->GetNumSequences();
-        }
-
-        return NDShape(outputShapeDims);
-    }
-
-    /*static*/ void CompositeFunction::GetNodeOutputOrGradient(Variable var, ValuePtr& varValue, Microsoft::MSR::CNTK::ComputationNodeBasePtr& computationNode, bool getGradient)
-    {
-        auto valueShape = GetValueShape(var, computationNode);
-        if (varValue != nullptr)
-        {
-            // TODO: The shape of the specified output Value object must match the actual output shape
-            if ((varValue->Shape() != valueShape) && (AsTensorShape(varValue->Shape()) != AsTensorShape(valueShape)))
-                InvalidArgument("The shape %S of the specified Value object for %s does not match the actual shape %S", AsStringForErrorReporting(varValue->Shape()).c_str(), getGradient ? "gradient" : "output", AsStringForErrorReporting(valueShape).c_str());
-        }
-
-        ValuePtr nodeValue;
-        auto layout = computationNode->GetMBLayout();
-        switch (var.GetDataType())
-        {
-        case DataType::Float:
-        {
-            auto& matrix = getGradient ? computationNode->As<ComputationNode<float>>()->Gradient() : computationNode->As<ComputationNode<float>>()->Value();
-            if (varValue == nullptr)
-                nodeValue = MakeSharedObject<PackedValue>(var.Shape(), std::make_shared<Matrix<float>>(matrix.AsReference()), layout, /*readOnly =*/ false);
-            else
-                nodeValue = GetValueObjectFromCNTKImplMatrixAndMBLayout<float>(var, matrix, layout);
-            break;
-        }
-        case DataType::Double:
-        {
-            auto& matrix = getGradient ? computationNode->As<ComputationNode<double>>()->Gradient() : computationNode->As<ComputationNode<double>>()->Value();
-            if (varValue == nullptr)
-                nodeValue = MakeSharedObject<PackedValue>(var.Shape(), std::make_shared<Matrix<double>>(matrix.AsReference()), layout, /*readOnly =*/ false);
-            else
-                nodeValue = GetValueObjectFromCNTKImplMatrixAndMBLayout<double>(var, matrix, layout);
-            break;
-        }
-        default:
-            LogicError("Unsupported DataType %s", DataTypeName(var.GetDataType()));
-            break;
-        }
-
-        if (varValue == nullptr)
-            varValue = nodeValue;
-        else
-            varValue->CopyFrom(*nodeValue);
-    }
-
-    void CompositeFunction::GetNetworkOutputs(std::unordered_map<Variable, ValuePtr>& outputs)
-    {
-        // Now copy the Forward values of output nodes from the network to outputs' Value objects
-        for (auto outputVarValuePair : outputs)
-            GetNodeOutputOrGradient(outputVarValuePair.first, outputs[outputVarValuePair.first], m_variableToNodeMap[outputVarValuePair.first], false /*getGradient*/);
-    }
-
-    void CompositeFunction::GetNetworkGradients(std::unordered_map<Variable, ValuePtr>& gradients)
-    {
-        auto networkInputs = this->Inputs();
-        // Now copy the gradient values of input nodes of the network to gradients' Value objects
-        for (auto gradientVarValuePair : gradients)
-        {
-            // Only gradients corresponding to inputs of the network can be obtained
-            if (std::find(networkInputs.begin(), networkInputs.end(), gradientVarValuePair.first) == networkInputs.end())
-                InvalidArgument("Backpropagated gradient values can only be obtained for inputs of a Function");
-
-            // Gradients can only be obtained for parameter variables or input variables that NeedsGradient
-            if (!gradientVarValuePair.first.NeedsGradient())
-                InvalidArgument("Gradient value incorrectly requested for an Output or Constant Variable, or an Input Variable with NeedsGradient setting of false");
-
-            auto computationNodePtr = m_variableToNodeMap[gradientVarValuePair.first];
-
-            if (!computationNodePtr->NeedsGradient())
-                LogicError("Backpropagated gradient value cannot be read from a ComputationNode that has NeedsGradient set to false");
-
-            GetNodeOutputOrGradient(gradientVarValuePair.first, gradients[gradientVarValuePair.first], computationNodePtr, true /*getGradient*/);
-        }
-    }
-
-    const std::vector<Variable>& CompositeFunction::GetArgumentDependencies(const Variable& output)
-    {
-        assert(output.IsOutput());
-
-        auto iter = m_perOutputVarArgumentDependencies.find(output);
-        if (iter != m_perOutputVarArgumentDependencies.end())
-            return iter->second;
-
-        auto wrappedComposite = CompositeFunction::Create(output.Owner());
-        m_perOutputVarArgumentDependencies[output] = wrappedComposite->Arguments();
-
-        return m_perOutputVarArgumentDependencies[output];
-    }
-
-    /*virtual*/ BackPropStatePtr CompositeFunction::Forward(const std::unordered_map<Variable, ValuePtr>& arguments,
-                                                            std::unordered_map<Variable, ValuePtr>& outputs,
-                                                            const DeviceDescriptor& computeDevice,
-                                                            const std::unordered_set<Variable>& outputsToRetainBackwardStateFor)
-    {
-        // Validate arguments and outputs
-        if (outputs.empty())
-            InvalidArgument("CompositeFunction::Forward: At least one output has to be specified!");
-
-        // Make sure that the DataType of the variables and corresponding values match
-        // TODO: We need a better way to determine the ElementType for the network
-        auto dataType = DataType::Unknown;
-        for (auto variableValuePair : arguments)
-        {
-            if (dataType == DataType::Unknown)
-                dataType = variableValuePair.first.GetDataType();
-            else if (dataType != variableValuePair.first.GetDataType())
-                LogicError("CompositeFunction::Forward: The DataType of all arguments of the Function must be same");
-        }
-
-        if (dataType == DataType::Unknown)
-        {
-            for (auto variableValuePair : outputs)
-            {
-                if (dataType == DataType::Unknown)
-                    dataType = variableValuePair.first.GetDataType();
-            }
-        }
-
-        if (dataType == DataType::Float)
-            GetComputationNetwork<float>(computeDevice, outputsToRetainBackwardStateFor, true);
-        else if (dataType == DataType::Double)
-            GetComputationNetwork<double>(computeDevice, outputsToRetainBackwardStateFor, true);
-        else
-            InvalidArgument("Unsupported DataType %s", DataTypeName(dataType));
-
-        std::unordered_set<Variable> functionOutputs(this->Outputs().begin(), this->Outputs().end());
-        std::vector<ComputationNodeBasePtr> outputsToEvaluate;
-        std::unordered_set<Variable> requiredArguments;
-        for (auto outputVarValuePair : outputs)
-        {
-            // Ensure that only a subset of this function's outputs are being asked to be evaluated
-            if (functionOutputs.find(outputVarValuePair.first) == functionOutputs.end())
-                InvalidArgument("Requested output is not an Ouptut of the Function");
-
-            auto& requiredArgumentsForCurrentOutput = GetArgumentDependencies(outputVarValuePair.first);
-            requiredArguments.insert(requiredArgumentsForCurrentOutput.begin(), requiredArgumentsForCurrentOutput.end());
-
-            auto outputComputationNode = m_variableToNodeMap[outputVarValuePair.first];
-            outputsToEvaluate.push_back(outputComputationNode);
-        }
-
-        // TODO: Avoid copying the data when possible
-
-        // We should have argument values supplied for all required argument dependencies for the requested outputs
-        for (auto requiredArgument : requiredArguments)
-        {
-            if (arguments.find(requiredArgument) == arguments.end())
-                InvalidArgument("Function::Forward: Required argument's (%S) value that the requested output(s) depend on has not been provided", requiredArgument.Name().c_str());
-        }
-
-        // Feed data into the arguments of the network
-        PopulateNetworkInputs(arguments);
-
-        // Dropout nodes have an implicit input in the form of the random mask that is applied to its explicit input
-        // This mask is regerated every minibatch and hence dropout nodes with a non-zero dropout rate must me marked outdated
-        // w.r.t. inputs to force evaluation in each minibatch
-        list<ComputationNodeBasePtr> dropoutNodes = m_computationNetwork->GetNodesWithType(OperationNameOf(DropoutNode));
-        for (auto& nodeIter : dropoutNodes)
-            nodeIter->SetEvalTimeStampOutdatedWrtAll();
-        
-        // Bump the timestamp of the parameter nodes whose values have changed
-        for (auto& paramTimeStampRecord : m_lastRecordedParameterValueTimeStamps)
-        {
-            auto parameter = paramTimeStampRecord.first;
-            auto prevTimeStamp = paramTimeStampRecord.second;
-            auto newTimeStamp = parameter.CurrentValueTimeStamp();
-            if (newTimeStamp > prevTimeStamp)
-            {
-                paramTimeStampRecord.second = newTimeStamp;
-                m_variableToNodeMap[parameter]->BumpEvalTimeStamp();
-            }
-        }
-
-        // The 'outputsToRetainBackwardStateFor' nodes also need to be evaluated if not already specified in 'outputs'
-        for (auto rootVarForBackprop : outputsToRetainBackwardStateFor)
-        {
-            if (functionOutputs.find(rootVarForBackprop) == functionOutputs.end())
-                InvalidArgument("Requested outputs to retain backward state for is not an Ouptut of the Function");
-
-            if (outputs.find(rootVarForBackprop) == outputs.end())
-                outputsToEvaluate.push_back(m_variableToNodeMap[rootVarForBackprop]);
-        }
-
-        // TODO: Verify that values were supplied for all inputs that requested outputs depend on
-
-        ScopedNetworkOperationMode modeGuard(m_computationNetwork, outputsToRetainBackwardStateFor.empty() ? NetworkOperationMode::inferring : NetworkOperationMode::training);
-
-        m_computationNetwork->ForwardProp(outputsToEvaluate);
-
-        GetNetworkOutputs(outputs);
-
-        // TODO: How to deal with the specified 'computeDevice'
-        Variable evalTimeStampVariable;
-        if (arguments.empty())
-            evalTimeStampVariable = Inputs()[0];
-        else
-            evalTimeStampVariable = arguments.begin()->first;
-
-        return (outputsToRetainBackwardStateFor.size() > 0) ? MakeSharedObject<CNTKBackPropState>(this->shared_from_this(), std::make_pair(evalTimeStampVariable, m_variableToNodeMap[evalTimeStampVariable]->GetEvalTimeStamp())) : nullptr;
-    }
-
-    /*virtual*/ void CompositeFunction::Backward(const BackPropStatePtr& state,
-                                                 const std::unordered_map<Variable, ValuePtr>& rootGradientValues,
-                                                 std::unordered_map<Variable, ValuePtr>& backPropagatedGradientValuesForInputs)
-    {
-        auto backpropState = dynamic_cast<const CNTKBackPropState*>(state.get());
-        if (backpropState == nullptr)
-            InvalidArgument("Invalid backprop state specified");
-
-        // TODO: Support multiple concurrent backprop states
-        if (backpropState->EvalTimeStamp().second != m_variableToNodeMap[backpropState->EvalTimeStamp().first]->GetEvalTimeStamp())
-            LogicError("The specified backprop state specified cannot be used for backpropagation as the Function's internal state was modified by subsequent Forward calls to the function."
-                       "This is not a user error but a shortcoming of the current implementation where multiple independent backprop states are not simultaneously supported");
-
-        if (rootGradientValues.size() > 1)
-            LogicError("Currently gradient backprop from only one of the Function Outputs is supported");
-
-        // TODO: Avoid copying the data when possible
-
-        // Zero all gradients of nodes below the root nodes
-        for (auto rootGradientVarValuePair : rootGradientValues)
-            m_computationNetwork->ZeroInputGradients(m_variableToNodeMap[rootGradientVarValuePair.first]);
-
-        // Feed data into the arguments of the network
-        PopulateNetworkGradients(rootGradientValues);
-
-        // Backpropagate through the network
-        ScopedNetworkOperationMode modeGuard(m_computationNetwork, NetworkOperationMode::training);
-
-        auto rootComputationNodePtr = m_variableToNodeMap[rootGradientValues.begin()->first];
-        m_computationNetwork->GetNestedNetwork(rootComputationNodePtr)->Backprop(FrameRange(nullptr), true, true);
-
-        GetNetworkGradients(backPropagatedGradientValuesForInputs);
-
-        // TODO: How to deal with the specified 'computeDevice'
-    }
-
-=======
->>>>>>> e358215d
     FunctionPtr UnaryOp(PrimitiveOpType op, const Variable& operand, Dictionary&& opConfig, const std::wstring& name)
     {
         std::vector<Variable> operands = { operand };
