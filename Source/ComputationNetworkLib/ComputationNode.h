//
// Copyright (c) Microsoft. All rights reserved.
// Licensed under the MIT license. See LICENSE.md file in the project root for full license information.
//
#pragma once

#include "Basics.h"
#include "Matrix.h"
#include "TensorView.h"
#include "ScriptableObjects.h"
#include "Sequences.h"
#include "TensorShape.h"
#include "MatrixPool.h"
#include "ComputationEnvironment.h"
#include "Globals.h"

#include <unordered_set>
#include <map>
#include <string>
#include <vector>
#include <stdexcept>
#include <list>
#include <memory>
#include <algorithm>
#include <assert.h>
#include <atomic>

#define DEFAULT_HIDDEN_ACTIVATION 0.1

#pragma warning(disable : 4267) // conversion from size_t to int or other types

// version number to control how to read and write
#define CNTK_MODEL_VERSION_1 1
#define CNTK_MODEL_VERSION_2 2
#define CNTK_MODEL_VERSION_3 3
#define CNTK_MODEL_VERSION_4 4   // PastValue
#define CNTK_MODEL_VERSION_5 5   // ND convolution and pooling
#define CNTK_MODEL_VERSION_6 6   // batch-norm blending
#define CNTK_MODEL_VERSION_7 7   // ElemType tag in model file
#define CNTK_MODEL_VERSION_8 8   // DynamicAxis for inputs
#define CNTK_MODEL_VERSION_9 9   // transpose flag in ConvolutionNode to support deconvolution
#define CNTK_MODEL_VERSION_10 10 // learning-rate multiplier for input nodes
#define CNTK_MODEL_VERSION_11 11 // dynamic axis name for where nodes
#define CNTK_MODEL_VERSION_12 12 // Times() m_inputRank to support parameter-rank inference
#define CNTK_MODEL_VERSION_13 13 // batch norm: switch running inverse std deviation -> variance, MB count -> samplesSeen; CuDNN v5
#define CNTK_MODEL_VERSION_14 14 // axis parameter in OptimizedRNNStackNode
#define CNTK_MODEL_VERSION_15 15 // add new nodes: LambdaRankNode and NDCG1Eval
#define CNTK_MODEL_VERSION_16 16 // save/load rng state for Dropout and RandomSample nodes.
#define CNTK_MODEL_VERSION_17 17 // use 8 bytes for rng seeds on both platforms
#define CNTK_MODEL_VERSION_18 18 // reserving 18 for dilated convolution, write out one more TensorShape 
#define CNTK_MODEL_VERSION_19 19 // batch norm: flag whether running mean count is 0
#define CNTK_MODEL_VERSION_20 20 // adding output shape to convolution node
#define CNTK_MODEL_VERSION_21 21 // pooling: add a ceilOutDim to decide whether ceil or floor while computing the output size
#define CNTK_MODEL_VERSION_22 22 // Slice and pad accepts multiple axes 
#define CNTK_MODEL_VERSION_23 23 // pooling: add include pad func for average pooling
#define CNTK_MODEL_VERSION_24 24 // ReduceElements: add keepDimensions
#define CNTK_MODEL_VERSION_25 25 // transpose: allow specifying a permutation
#define CNTK_MODEL_VERSION_26 26 // Update ROI pooling format to match Caffe version.
<<<<<<< HEAD
#define CNTK_MODEL_VERSION_27 27 // Slice: support stride_multiplier
=======
#define CNTK_MODEL_VERSION_27 27 // to_batch / unpack_bach axis
>>>>>>> d86f0200
#define CURRENT_CNTK_MODEL_VERSION CNTK_MODEL_VERSION_27

// helper mode for debugging
// If TRACK_GAP_NANS is defined then initialize layout gaps to NaN and do NaN checks. Also do detailed logging of node computations.
// #define TRACK_GAP_NANS
// TODO: Make this a trace option, e.g. enabled by the ComputeEnvironment.

namespace Microsoft { namespace MSR { namespace CNTK {

enum CopyNodeFlags // flags to be passed to the CopyTo() function
{
    copyNodeValue          = 1, // copy everything except for the input links
    copyNodeInputLinks     = 2, // copy over input links
    copyNodeAll            = 3, // copy everything
    copyNodeAcrossNetworks = 4  // allow a cross network child copy
};

#pragma region base computation class

// =======================================================================
// IComputationNode -- set of methods that are to be implemented (or optionally overridable) by node implementations.
// =======================================================================

class ComputationNodeBase;
struct /*interface*/ IComputationNode
{
    typedef shared_ptr<ComputationNodeBase> ComputationNodeBasePtr;

    // --- these must be implemented by each node

    virtual ComputationNodeBase* NewThis(DEVICEID_TYPE deviceId, const wstring& name) const = 0;
    // TODO: OperationName calls static TypeName which does not match the actual type names in that the 'Node' is missing.
    virtual const std::wstring OperationName() const = 0;
#define OperationNameOf(T) (T<float>::TypeName()) // convenience macro

    virtual void UpdateFunctionMBSize() = 0; // recalculate our column dimensions from MBLayout. Override to update temps.

    virtual void BeginForwardProp() = 0;             // called beforefirst iteration step of ForwardProp()
    virtual void ForwardProp(const FrameRange&) = 0; // forward prop for one minibatch
    virtual void EndForwardProp() = 0;               // called after last iteration step of ForwardProp()

    virtual void PostForwardAndBackProp() {} // Optional: Post forward and backprop prop for one minibatch, this will be called in a second 
                                             //           looping on the graph, after the backward pass finish. Or after forward pass in inference
                                             //           mode.

    virtual void BeginBackprop() = 0;                                        // called before first iteration step of ComputeGradient()
    virtual void BackpropTo(const size_t inputIndex, const FrameRange&) = 0; // backprop gradient into one of the inputs
    virtual void EndBackprop() = 0;                                          // called after last iteration step of ComputeGradient()

    // --- this is meant to be overridden by ControlFlowNodes

    virtual void Backprop(const FrameRange& fr, bool childrenInThisLoop, bool childrenInOuterLoop) = 0;

    // --- optional overrides that add functionality

    // Any override must call Base version as well.
    // Default implementations are in ComputationNodeBase or ComputationNode<ElemType>.

    virtual void Validate(bool isFinalValidationPass) = 0; // main base validation function
    virtual void Save(File& fstream) const = 0;
    virtual void Load(File& /*fstream*/, size_t /*modelVersion*/) = 0;
    virtual void CopyTo(ComputationNodeBasePtr node, const std::wstring& newName, const CopyNodeFlags flags) const = 0;

    virtual void RequestMatricesBeforeForwardProp(MatrixPool& matrixPool) = 0; // request matrices needed to do node function value evaluation
    virtual void ReleaseMatricesAfterForwardProp(MatrixPool& matrixPool) = 0;  // release temp matrices that are only used by forward computation. Don't release matrices that need to be used in the gradient computation
    virtual void AllocateGradientMatricesForInputs(MatrixPool& matrixPool) = 0;
    virtual void RequestMatricesBeforeBackprop(MatrixPool& matrixPool) = 0; // request matrices that are needed for gradient computation
    virtual void ReleaseMatricesAfterBackprop(MatrixPool& matrixPool) = 0;  // release gradient and temp matrices that no longer needed after all the children's gradients are computed.

    // --- optional overrides that describe a feature or property of the node

    virtual bool RequiresPreCompute() const = 0; // return true if the node's value should be computed before the normal training. e.g., mean and invStd of input features.

    // --- optional overrides for more informative logging

    virtual std::string FormatOperationPrototype(const std::string& extraArgs) const = 0; // format the operation into a "prototype" (listing dimensions and parameters)
    virtual void DumpNodeInfo(const bool /*printValues*/, const bool /*printMetadata*/, File& fstream) const = 0;

protected:
    virtual ~IComputationNode()
    {
    }
};

// =======================================================================
//  Interface for stateful node (e.g., DelayNodeBase) and definition of state
//  This interface allows to Export and Import state from elsewhere, e.g. for sub-minibatching.
// =======================================================================

class INodeState : public std::enable_shared_from_this<INodeState> { public: virtual ~INodeState() { } };

struct /*interface*/ IStatefulNode
{
    typedef std::shared_ptr<INodeState> NodeStatePtr;
    virtual NodeStatePtr ExportState() = 0;
    virtual void ImportState(const NodeStatePtr& state) = 0;
};
typedef IStatefulNode::NodeStatePtr NodeStatePtr;

// =======================================================================
// ComputationNetworkOwnedNodeState -- class to collect ComputationNode members that are really owned by ComputationNetwork
// These members are only to be set, changed, and read by ComputationNetwork code.
// =======================================================================

enum class ParentGradientOptimization
{
    None,       // no parent gradient optimization
    Overwrite,  // parent overwrite gradient with beta = 0, so child don't need to reset its value
    Reuse       // parent gradient matrix is reused by child
};

class ComputationNetwork;
class ComputationNodeBase;
struct ComputationNetworkOwnedNodeState
{
    friend class ComputationNetwork;

    ComputationNetworkOwnedNodeState()
        : m_needsGradient(false), m_needsDynamicValidation(false), m_valueSharable(true), m_parentGradientOptimization(ParentGradientOptimization::None)
    {
        PurgeStateForFormingRecurrentLoops();
        m_isPartOfLoop = false;
    }

    void CopyTo(ComputationNetworkOwnedNodeState& other) const
    {
        other.m_isPartOfLoop                  = m_isPartOfLoop;
        other.m_needsGradient                 = m_needsGradient;
        other.m_needsDynamicValidation        = m_needsDynamicValidation;
        other.m_valueSharable                 = m_valueSharable;
        other.m_traceNodeValueReal            = m_traceNodeValueReal;
        other.m_traceNodeValueAsCategoryLabel = m_traceNodeValueAsCategoryLabel;
        other.m_traceNodeValueSparse          = m_traceNodeValueSparse;
        other.m_traceNodeValueUpToDim         = m_traceNodeValueUpToDim;
        other.m_traceNodeValueUpToT           = m_traceNodeValueUpToT;
        other.m_parentGradientOptimization    = m_parentGradientOptimization;
    }

    bool IsPartOfLoop() const { return m_isPartOfLoop; }

    void SetParentGradientOptimization(ParentGradientOptimization opt) { m_parentGradientOptimization = opt; }
    bool ParentGradientOptimized() const { return m_parentGradientOptimization != ParentGradientOptimization::None; }
    bool ParentGradientReused() const { return m_parentGradientOptimization == ParentGradientOptimization::Reuse; }

    virtual void MarkValueNonSharable() { m_valueSharable = false; }
    virtual void MarkValueSharable() { m_valueSharable = true; }
    bool IsValueSharable() const { return m_valueSharable; }

    // tracing flags
    // Enable to print the value of the function-value matrix in somewhat readable format.
    // These are public since you are meant to set these flags manually in the debugger or temporarily poke into them from code as needed.
    bool m_traceNodeValueReal = false;
    bool m_traceNodeValueAsCategoryLabel = false;
    bool m_traceNodeValueSparse = false;
    size_t m_traceNodeValueUpToDim = 3; // 3 should be enough to see simple patterns such as all values are identical or out of range
    size_t m_traceNodeValueUpToT = 8;   // 8 time steps fit comfortably into a normal-sized console
    void EnableNodeTracing(bool asReal, bool asCategoryLabel, bool asSparse) { m_traceNodeValueReal = asReal; m_traceNodeValueAsCategoryLabel = asCategoryLabel; m_traceNodeValueSparse = asSparse; }

    virtual ParentGradientOptimization ImplementsGradientOptimization(const ComputationNodeBase* /*input*/) const { return ParentGradientOptimization::None; }

protected:                // TODO: should be fully encapsulated here
    bool m_needsGradient; // true if this node or any children need a gradient to be computed (for own consumption or propagation to somewhere in the child tree)
    bool m_needsDynamicValidation;

    bool m_valueSharable; // a flag is needed for memory share.
                          // If it is false (e.g., LearnableParameters/InputValue and those nodes are solely induced by LearnableParameters),
                          // it will never be released to memory pool

    ParentGradientOptimization m_parentGradientOptimization; // flag indicating whether the parent of this node overwrites the gradient of this node instead of accumulating to it

private:
    bool m_isPartOfLoop; // true if this loop is part of a recurrent loop

protected:
    // owned by FormRecurrentLoops() and stuff it calls, only used from inside there (FormRecurrentLoops() calls PurgeStateForFormingRecurrentLoops() at its end to make that super-clear)
    void PurgeStateForFormingRecurrentLoops()
    {
        m_loopId = -1;
        m_visitedOrder = -1;
        m_numNonDelayedParentsInLoop = 0;
        m_visited = false;
        m_index = -1;
        m_minIndex = -1;
        m_inStack = false;
    }

    int m_loopId;       // index into m_allSEQNodes array, for use by reordering operation only
    int m_visitedOrder; // remembers order in which nodes were visited by EnumerateNodes(), but gets updated
    bool m_visited;     // note: also used by ValidateSubNetwork()
    int m_numNonDelayedParentsInLoop;
    // only used inside DetermineSCCs():
    int m_index;    // index denoting order in which nodes were visited in DetermineSCCs()
    int m_minIndex; // min of m_index over all nodes within a single loop
    bool m_inStack;
};

// =======================================================================
// TimeStamp -- helper class to manage a "time stamp" (unique value) of a computation result to avoid recomputation
// =======================================================================

class TimeStamp
{
public:
    TimeStamp()
    {
        ResetEvalTimeStamp();
    }
    void CopyTo(TimeStamp& other) const
    {
        other.m_evalTimeStamp = m_evalTimeStamp;
    }
    void ResetEvalTimeStamp()
    {
        m_evalTimeStamp = s_timeStampCounter;
    }
    void SetEvalTimeStampOutdatedWrtAll()
    {
        m_evalTimeStamp = 0;
    }
    uint64_t GetEvalTimeStamp() const
    {
        return m_evalTimeStamp;
    }

    // create a new unique time stamp
    void BumpEvalTimeStamp()
    {
        m_evalTimeStamp = CreateUniqId();
    }

    bool IsOlderThan(const TimeStamp& other) const
    {
        return GetEvalTimeStamp() < other.GetEvalTimeStamp();
    }

    uint64_t CreateUniqId() const
    {
        return ++s_timeStampCounter;
    }

private:
    static atomic_ullong s_timeStampCounter;
    uint64_t m_evalTimeStamp; // this is used to reduce unnecessary recomputation when a different node in the model is reevaluated
};

// =======================================================================
// ComputationNodeBase -- abstract base class for all computation nodes
// =======================================================================

class ComputationNodeBase : public IComputationNode,
                            public /*protected*/ ComputationNetworkOwnedNodeState, // TODO: figure the 'protected' business out, somehow the 'friend' thing does not work
                            public TimeStamp,                                      // for time-stamp management
                            public ScriptableObjects::ComputationNodeObject,
                            public ScriptableObjects::WithTags,
                            public ScriptableObjects::HasName,
                            public ScriptableObjects::HasToString,
                            public ScriptableObjects::CustomConfigRecord, // make members accessible as BS expressions
                            public std::enable_shared_from_this<ComputationNodeBase>
{
    // note: enable_shared_from_this<> allows to create a shared_ptr from a raw pointer to this that is correctly aware of all other shared_ptrs (same ref count)
public:
    typedef shared_ptr<ComputationNodeBase> ComputationNodeBasePtr;

    // -----------------------------------------------------------------------
    // constructors, copying, (de-)serialization
    // -----------------------------------------------------------------------

    ComputationNodeBase(DEVICEID_TYPE deviceId, const wstring& name) :
        m_deviceId(deviceId), m_outputNeededDuringBackprop(true), m_learningRateMultiplier(0),
        m_gradientInitializedBy(nullptr),
        m_nodeName(name == L"" ? CreateUniqNodeName() : name), m_isValueSparse(false)
    {
        // TODO: should m_learningRateMultiplier be set to 0? Or should every node have a way to add its own say on the learning rate for all its inputs?
        // we store a unique numeric number for every node that is constructed, as a debugging aid
        static size_t uniqueNumericId = 0;
        m_uniqueNumericId = uniqueNumericId++;
    }
    virtual ~ComputationNodeBase()
    {
    }

    virtual void CopyTo(ComputationNodeBasePtr node, const std::wstring& newName, const CopyNodeFlags flags) const
    {
        if (OperationName() != node->OperationName())
            RuntimeError("Cannot copy from one node type to another node type");
        if (flags & CopyNodeFlags::copyNodeInputLinks)
        {
            node->m_inputs = m_inputs;
        }
        if (flags & CopyNodeFlags::copyNodeValue)
        {
            node->m_deviceId = m_deviceId;
            node->m_learningRateMultiplier = m_learningRateMultiplier;
            node->m_nodeName = newName;

            node->m_sampleLayout = m_sampleLayout;

            ComputationNetworkOwnedNodeState::CopyTo(*node);
            TimeStamp::CopyTo(*node);
        }

        if (flags & CopyNodeFlags::copyNodeAll)
        {
            for (auto tag : this->GetTags())
            {
                node->SetTag(tag);
            }
        }

        node->ClearConfigMemberCache();
    }

    virtual ComputationNodeBasePtr Duplicate(const std::wstring& newName = L"", const CopyNodeFlags flags = CopyNodeFlags::copyNodeAll) const = 0;   // (called on here implemented by ComputationNode<ElemType>

    virtual void Load(File& /*fstream*/, size_t /*modelVersion*/)
    {
        // it is assumed that OperationName and NodeName have already been consumed
        // base class has nothing else to load
    }

    virtual void Save(File& /*fstream*/) const
    {
        // it is assumed that OperationName and NodeName have already been saved
        // base class has nothing else to save
    }

    std::wstring CreateUniqNodeName() const
    {
#ifdef USE_GUID_AS_NAME
        UUID uuid;
        ZeroMemory(&uuid, sizeof(UUID));
        std::wstring name;

        UuidCreate(&uuid);
        WCHAR* szUuid = nullptr;
        if (UuidToStringW(&uuid, (RPC_WSTR*) &szUuid) != RPC_S_OK)
            RuntimeError("Failed to craete unique node name.");
        else
        {
            name = szUuid;
            RpcStringFreeW((RPC_WSTR*) &szUuid);
        }
#else
        uint64_t id = CreateUniqId();
        std::wstring base = L"AutoName";
        std::wstringstream sstm;
        sstm << base.c_str() << id;
        std::wstring name = sstm.str();
//msra::strfun::wstrprintf name(L"%s%d", L"AutoName", id);
#endif

        return name;
    }

    // -----------------------------------------------------------------------
    // dimensions of the value held by this node
    // -----------------------------------------------------------------------

    // The value of a node is a tensor in one of two variants:
    //
    //  - single matrix, vector, tensor
    //     - m_sampleLayout contains the shape. Accessed through GetSampleLayout().
    //     - m_pMBLayout is null
    //  - minibatch data
    //     - consists of many samples which are all tensors of m_sampleLayout
    //     - adds two additional tensor dimensions, time step and parallel sequence
    //       These change for each minibatch and are unknown during validation.
    //     - m_sampleLayout is the tensor shape of the samples
    //     - m_pMBLayout defines the number of time steps and parallel sequences (="tensor shape" of the minibatch)
    //       Accessed through GetMBLayout(); test for through HasMBLayout().
    //
    // The values can be accessed in three ways:
    //
    //  - as a tensor
    //     - GetTensorShape() forms the joint tensor that incorporates both m_sampleLayout and, if present, m_pMBLayout
    //        - Elementwise tensor operations operate on these.
    //        - If no MBLayout is present in one of multiple elementwise operands, it will be interpreted as a one-sample minibatch that broadcasts to all samples.
    //     - learnable parameters hold tensors that are not minibatches
    //  - as a sample matrix
    //     - many nodes do not care about the specific sample-tensor dimensions
    //     - but may care about selecting a single time step out of a minibatch
    //     - minibatch: each matrix column contains a sample tensor flattened, with one column per time step and parallel sequence
    //     - tensor: one column containing the sample tensor flattened
    //     - GetSampleMatrixNumRows(), GetSampleMatrixNumCols()
    //  - as a Matrix reference
    //     - actual object is a 2D tensor without MB Layout
    //     - ValueAsMatrix(), GradientAsMatrix() returns tensor as a 2D Matrix object
    //     - nodes that do this are: TimesNode, DiagTimesNode, ConvolutionNode, NoiseContrastiveEstimationNode, ClassBasedCrossEntropyWithSoftmaxNode, TransposeDimensionsNode, DiagonalNode
    //
    // How values are stored:
    //
    //  - minibatch: Matrix of columns, where each column is a sample
    //  - tensor: Matrix where column dimension contains all but the first dimension
    //     - This only matters for sparse matrices, which cannot easily be Reshaped().
    //       For those, we keep the underlying storage identical to the semantic meaning.

    // accessor to sample layout
    const TensorShape& GetSampleLayout() const { return m_sampleLayout; }
    bool HasSampleLayout() const { return m_sampleLayout.GetRank() != 1; } // does it have a layout that is not just a vector?
    const TensorShape& GetInputSampleLayout(const size_t index) const { return m_inputs[index]->GetSampleLayout(); }

    // interpretation as sample matrix (each column is a sample, individual sample tensor dimensions do not matter for the operation)
    size_t GetSampleMatrixNumRows() const
    {
        return m_sampleLayout.GetNumElements();
    }
    size_t GetSampleMatrixNumCols() const
    {
        if (HasMBLayout())
            return GetMBLayout()->GetNumCols();
        else
            return 1; // no layout: treat as 1-sample minibatch that is meant to broadcast
    }
    // determine if we are the output of an op over 'other', whether that would be a reduction, so that we need to mask
    bool ReducesInTimeWrt(const ComputationNodeBasePtr& other) const
    {
        return GetSampleMatrixNumCols() < other->GetSampleMatrixNumCols();
    }

    bool IsGradientReused() const
    {
        for (const auto& input : GetInputs())
        {
            if (input->ParentGradientReused())
                return true;
        }
        return false;
    }

    bool IsGradientInitializedBy(const ComputationNodeBase* node) const
    {
        return (m_gradientInitializedBy == node);
    }

    bool IsGradientOptimized(const ComputationNodeBase* parent) const
    {
        return ParentGradientReused() || IsGradientInitializedBy(parent);
    }

    // interpretation as a Matrix reference
private:
    void CheckTensorIsMatrix() const
    {
        if (HasMBLayout())
            LogicError("%ls: Minibatch data cannot be interpreted as a single 2D tensor.", NodeDescription().c_str());

        bool notFlattenableTo2D = false;
        for (size_t i = 2; i < m_sampleLayout.GetRank(); ++i)
        {
            if (!m_sampleLayout.CanFlatten(i))
            {
                notFlattenableTo2D = true;
                break;
            }
        }

        if (m_sampleLayout.GetRank() < 1 || ((m_sampleLayout.GetRank() > 2) && notFlattenableTo2D)) // note: scalars are not stored as tensors of rank 0, but rather as 1-dim vectors. TODO: clean this up some day
            LogicError("%ls: Sample [%s] is not a column vector or matrix (1D or 2D tensor).", NodeDescription().c_str(), string(m_sampleLayout).c_str());
    }
public:
    size_t GetAsMatrixNumRows() const
    {
        CheckTensorIsMatrix();
        return m_sampleLayout[0];
    }
    size_t GetAsMatrixNumCols() const
    {
        CheckTensorIsMatrix();
        auto flattenedLayout = m_sampleLayout;
        if (flattenedLayout.GetRank() > 2)
            flattenedLayout.FlattenTo2DInPlace(1, "GetAsMatrixNumCols()");

        return flattenedLayout.GetRank() > 1 ? flattenedLayout[1] : 1; // a column vector is also a Matrix
    }

    // setting/updating the dimensions of the node
    // The MBLayout must be set first, and 'isMinibatch' will be checked against it.
    void SetDims(const TensorShape& sampleLayout, bool isMinibatch)
    {
        if (HasMBLayout() != isMinibatch)
            LogicError("%ls: SetDims: MBLayout must be set first, before calling this function.", NodeDescription().c_str());
        m_sampleLayout = sampleLayout;
    }
    // copy dimensions (rows, cols, sample layout) from another node
    void SetDims(const ComputationNodeBasePtr& node)
    {
        SetDims(node->GetSampleLayout(), node->HasMBLayout());
    }

    // the following two are only for legacy testing code; don't use this
    void SetDims1(size_t rows, size_t cols) { SetDims(TensorShape(rows, cols), false); }
    size_t GetNumCols1() const { return GetSampleMatrixNumCols(); } // dummy

    // checking the dimensions of the node
    virtual void NotifyFunctionValuesMBSizeModified() = 0;
    void VerifyDims(const TensorShape& shape, bool isMinibatch)
    {
        if (m_sampleLayout.GetDims() != shape.GetDims() || HasMBLayout() != isMinibatch)
        {
            LogicError("%ls: VerifyDims: Expected a %s of [%s], but it is a %s of [%s]",
                       NodeDescription().c_str(),
                       isMinibatch ? "minibatch" : "tensor", string(shape).c_str(),
                       HasMBLayout() ? "minibatch" : "tensor", string(m_sampleLayout).c_str());
        }
    }
    virtual void VerifyDims(ComputationNodeBasePtr node)
    {
        VerifyDims(node->GetSampleLayout(), node->HasMBLayout());
    }

    // MBLayout (minibatch structure)
    void LinkToMBLayout(MBLayoutPtr pMBLayout)
    {
        m_pMBLayout = pMBLayout;
    }
    const MBLayoutPtr& GetMBLayout() const { return m_pMBLayout; }
    bool HasMBLayout() const { return !!m_pMBLayout; }

    // for logging: get the string fragment for displaying the dimension
    std::wstring GetMBLayoutAxisString() const
    {
        if (!HasMBLayout())
            return L"";
        const wstring& axisName = GetMBLayout()->GetAxisName();
        if (axisName.empty())
            return L" x *";
        else
            return L" x " + axisName;
    }

protected: public: // ...the following should be protected, but nodes inquire about their children, requiring public access

    size_t GetNumParallelSequences() const
    {
#if 1
        if (!m_pMBLayout) // TODO: temporary workaround to Check_t() calls which call this. TODO: Delete the first arg from Check_t() after memshare merge.
            return SIZE_MAX;
#endif
        return m_pMBLayout->GetNumParallelSequences();
    }

    // get our current number of time steps for this node
    // This inquires the MB layout.
    size_t GetNumTimeSteps() const
    {
        if (!m_pMBLayout)
            LogicError("%ls: GetNumTimeSteps: invalid to call on a node without MB layout", NodeDescription().c_str()); // since it has no notion of time
        return m_pMBLayout->GetNumTimeSteps();
    }

public:

    // forming the actual tensor that describes the full object
    TensorShape GetTensorShape(size_t rank) const;

protected:

    size_t DetermineElementwiseTensorRank() const;                          // determine tensor rank when considering all inputs with padding

public:

    TensorShape GetTensorSliceFor(size_t rank, const FrameRange& fr) const; // form tensor shape of the slice referenced by FrameRange. Public since nodes may call it for their inputs.
    TensorShape GetOneSampleTensorSliceFor(size_t rank, const FrameRange& fr) const; // same but 'fr' refers to a single column, and result will not have seq/time axes

    // -----------------------------------------------------------------------
    // inputs
    // -----------------------------------------------------------------------

    // access an input
    const ComputationNodeBasePtr& Input(size_t index) const { return m_inputs[index]; }

    // access all inputs (use this for range-based for loops)
    const std::vector<ComputationNodeBasePtr>& GetInputs() const { return m_inputs; }
    const size_t GetNumInputs() const { return m_inputs.size(); }
    bool IsLeaf() const { return GetNumInputs() == 0; }

    // attaching/detaching inputs
    virtual void AttachInputs(const std::vector<ComputationNodeBasePtr>& inputs) = 0;

    // Note: This function is used to break cyclic references.
    virtual void DetachInputs()
    {
        ClearConfigMemberCache(); // cached config may also hold pointers, must clear, too
        m_inputs.clear();
    }

    virtual void SetInput(const size_t childIndex, const ComputationNodeBasePtr& node) = 0;

    // helper for the factory function for ComputationNodes
    static vector<ComputationNodeBasePtr> GetInputsFromConfig(const ScriptableObjects::IConfigRecordPtr configp)
    {
        return GetInputsFromConfig(configp, L"inputs");
    }

    static vector<ComputationNodeBasePtr> GetInputsFromConfig(const ScriptableObjects::IConfigRecordPtr configp, const std::wstring& property)
    {
        vector<ComputationNodeBasePtr> inputs;
        const auto* inputsArg = configp->Find(property);
        if (inputsArg)
        {
            if (inputsArg->Is<ComputationNodeBase>()) // single arg
                inputs.push_back(*inputsArg);
            else // a whole vector
            {
                ScriptableObjects::ConfigArrayPtr inputsArray = *inputsArg;
                const auto range = inputsArray->GetIndexBeginEnd();
                for (int i = range.first; i < range.second; i++) // pull them. This will resolve all of them.
                    inputs.push_back(inputsArray->At(i, [](const wstring&) { LogicError("GetInputs: out of bounds index while iterating??"); }));
            }
        }
        return inputs;
    }

    // -----------------------------------------------------------------------
    // accessors
    // -----------------------------------------------------------------------

    DEVICEID_TYPE GetDeviceId() const { return m_deviceId; }

    // helper to access to element(0,0) without having to type-cast
    virtual double Get00Element() const = 0;
    virtual MatrixBasePtr ValuePtr() const = 0; // for use in readers that pass the agnostic object around

    // TODO: two sets of functions, choose one
    const std::wstring& NodeName() const { return m_nodeName; }
    std::wstring GetName() const { return m_nodeName; }
    void SetNodeName(const std::wstring& nodeName) { m_nodeName = nodeName; }
    /*HasName::*/ void SetName(const std::wstring& newName) override // also for use by ExperimentalNetworkBuilder
    {
        ClearConfigMemberCache();
        m_nodeName = newName;
        //fprintf(stderr, "Node --> %ls : %ls\n", NodeName().c_str(), OperationName().c_str()), fflush(stderr);
    }

    bool NeedsGradient() const { return m_needsGradient; }

    void MarkNeedsDynamicValidation() { m_needsDynamicValidation = true; }
    bool NeedsDynamicValidation() const { return m_needsDynamicValidation; }

    virtual bool ForceDynamicValidation() const { return false; }

    void SetLearningRateMultiplier(float f) 
    { 
        if (f < 0)
            InvalidArgument("%ls: LearningRateMultiplier should be non-negative. You are trying to set it to %f.", NodeDescription().c_str(), f);
        m_learningRateMultiplier = f; 
    }
    float GetLearningRateMultiplier() const { return m_learningRateMultiplier; }
    bool IsParameterUpdateRequired() const { return m_learningRateMultiplier > 0; }

    // return true if the node's value should be computed before the normal training. e.g., mean and invStd of input features.
    virtual bool /*IComputationNode::*/ RequiresPreCompute() const { return false; }

    const ComputationEnvironment& Environment() const
    {
        if (!m_environment)
            LogicError("Environment: No environment has been set.");
        return *m_environment;
    }

    bool HasEnvironmentPtr() const { return m_environment.get() != nullptr; }
    ComputationEnvironmentPtr GetEnvironmentPtr() const { return m_environment; }
    void SetEnvironment(ComputationEnvironmentPtr environment) { m_environment = environment; }

    virtual std::set<std::pair<const MatrixBase*, std::wstring>> GetMatrixInfo() const = 0; // to be defined by <ElemType> version

    // -----------------------------------------------------------------------
    // validation
    // -----------------------------------------------------------------------

    // This is overridden by every node. This base class just checks for unconnected and empty inputs. Overrides must call their base version first.
    virtual void Validate(bool isFinalValidationPass) // main base validation function
    {
        // check for NULL pointers
        for (size_t i = 0; i < m_inputs.size(); i++)
        {
            if (!m_inputs[i])
                RuntimeError("%ls: Validate: Input [%d] is empty (NULL, not connected).", NodeDescription().c_str(), (int)i);
        }
        // check for empty inputs
        if (isFinalValidationPass)
        {
            for (const auto& child : m_inputs)
                if (child->GetSampleMatrixNumRows() == 0)
                    RuntimeError("%ls: input %ls %ls has 0 elements.", NodeDescription().c_str(), child->NodeName().c_str(), child->OperationName().c_str());
        }

        // By default the only case when the Value of a node is sparse 
        // is when the node has a single input with sparse Value
        if ((GetNumInputs() == 1) && m_inputs[0]->IsValueSparse())
            m_isValueSparse = true;
    }

protected:

    // helper functions for common cases
    void ValidateUnaryMap(bool isFinalValidationPass);
    void ValidateUnaryReduce(bool isFinalValidationPass, bool keepDimensions = false);
    void ValidateInferBinaryInputDims();
    void ValidateInferNaryInputDims(size_t numInputs);    
    void ValidateBinaryZip(bool isFinalValidationPass, bool allowBroadcast);
    void ValidateBinaryReduce(bool isFinalValidationPass);    
    void ValidateNaryZip(bool isFinalValidationPass, bool allowBroadcast, size_t numInputs);
    void ValidateMBLayout(const ComputationNodeBasePtr which, const ComputationNodeBasePtr vsWhich) const;
    void InferMBLayoutFromInputsForStandardCase(bool isFinalValidationPass);
    virtual void ValidateInferInputDimsFrom(const TensorShape&) = 0;    // (implemented by ComputationNode<ElemType>)

public:

    virtual void OnEpochStart() {}

    // -----------------------------------------------------------------------
    // forward prop, backprop
    // -----------------------------------------------------------------------

    virtual void /*IComputationNode::*/ BeginForwardProp() override // called before first iteration step of ForwardProp()
    {
#ifdef TRACK_GAP_NANS
        fprintf(stderr, "BeginForwardProp: %ls %ls operation [%s]\n", NodeName().c_str(), OperationName().c_str(), std::string(GetTensorShape(DetermineElementwiseTensorRank())).c_str());
#endif
    }
    virtual void /*IComputationNode::*/ EndForwardProp() override // called after last iteration step of ForwardProp()
    {
#ifdef TRACK_GAP_NANS
        fprintf(stderr, "EndForwardProp: %ls %ls operation\n", NodeName().c_str(), OperationName().c_str());
#endif
    }
    virtual void /*IComputationNode::*/ BeginBackprop() override // called before first iteration step of ComputeGradient()
    {
#ifdef TRACK_GAP_NANS
        fprintf(stderr, "BeginBackprop: %ls %ls operation\n", NodeName().c_str(), OperationName().c_str());
#endif
    }
    virtual void /*IComputationNode::*/ EndBackprop() override // called after last iteration step of ComputeGradient()
    {
#ifdef TRACK_GAP_NANS
        fprintf(stderr, "EndBackprop: %ls %ls operation\n", NodeName().c_str(), OperationName().c_str());
#endif
    }

    // check whether a node is out of date w.r.t. its children, for lazy evaluation
    // If this returns true, node must be evaluated to update m_value.
    // This is virtual because it is overridden by traversal nodes, which would check all their nodes' inputs.
    virtual bool IsOutOfDateWrtInputs() const
    {
        for (const auto & input : GetInputs())
            if (!input->IsOlderThan(*this))
                return true;
        // Note: This ^^ must also return true when time stamps are the same, for an unknown reason (possibly an initialization condition). We should track this down some day.
        return false;
    }

    // reset gradients of a node's inputs
    // This really only clears the lazy-init flags (LazyZeroGradient() actually clears the values lazily).
    void /*ComputationNodeBase::*/ ZeroGradientsOfInputs()
    {
        for (size_t i = 0; i < m_inputs.size(); i++)
        {
            Input(i)->m_gradientInitializedBy = nullptr;
        }
    }

    // -----------------------------------------------------------------------
    // masking
    // -----------------------------------------------------------------------

    // overridden by <ElemType> variant only
    virtual void MaskMissingValueColumnsToZero(const FrameRange&) = 0;
    virtual void MaskMissingGradientColumnsToZero(const FrameRange&) = 0;
    virtual void InvalidateMissingValueColumns(const FrameRange&) = 0;
    virtual void InvalidateMissingGradientColumns(const FrameRange&) = 0;

    // -----------------------------------------------------------------------
    // memory sharing
    // -----------------------------------------------------------------------

    // Is the output value of the computation node needed for computing
    // gradients of any of the input nodes
    // Base-class version makes conservative assumption that it is. Override if not.
    virtual bool OutputUsedInComputingInputNodesGradients() const { return true; }

    // Is the output value of the specified  input node needed for computing
    // gradients of any of the input nodes
    // Base-class version makes conservative assumption that it is. Override if not.
    virtual bool InputUsedInComputingInputNodesGradients(size_t /*childIndex*/) const { return true; }

    void SetOutputNeededDuringBackprop(bool f) { m_outputNeededDuringBackprop = f; }
    bool IsOutputNeededDuringBackprop() const 
    { 
        return !Globals::ShouldEnableShareNodeValueMatrices() || m_outputNeededDuringBackprop; 
    }

    // -----------------------------------------------------------------------
    // helpers for network traversal
    // -----------------------------------------------------------------------

    // determine enumeration order for everything needed to evaluate this node (and its children)
    // This creates a list such that children are evaluated before their parents.
    // If !forForwardProp then the order will be reversed, suitable for backprop.
    // TODO: This should be a method of ComputationNetwork, not ComputationNode.
    static std::list<ComputationNodeBasePtr> EnumerateNodes(const std::vector<ComputationNodeBasePtr>& allRoots)
    {
        std::list<ComputationNodeBasePtr> nodes;
        std::unordered_set<ComputationNodeBasePtr> visited;

        for (const auto& root : allRoots)
            root->EnumerateNodesRec(visited, nodes); // call into the recursive portion of this function below

        return nodes;
    }

    // and a version that does it for only one root 'this'
    std::list<ComputationNodeBasePtr> EnumerateNodes() /*const*/
    {
        return EnumerateNodes(std::vector<ComputationNodeBasePtr>{shared_from_this()});
    }

    static const std::wstring DefaultDynamicAxisName;
    static const std::wstring DefaultNoSequenceAxisName;

private:
    // Recursive part of EnumerateNodes().
    void EnumerateNodesRec(std::unordered_set<ComputationNodeBasePtr>& visited, std::list<ComputationNodeBasePtr>& result) /*const*/ // const not working due to shared_from_this()
    {
        if (visited.find(shared_from_this()) == visited.end()) // do not include a node twice
        {
            visited.insert(shared_from_this()); // have visited tagged here to avoid infinite loop over children, children's children, etc

            // children first for function evaluation
            for (int i = 0; i < m_inputs.size(); i++)
                if (m_inputs[i])
                    m_inputs[i]->EnumerateNodesRec(visited, result);

            // now that all children are in list before us, put ourselves
            result.push_back(shared_from_this());
        }
    }

public:
    // -----------------------------------------------------------------------
    // scripting integration
    // -----------------------------------------------------------------------

    // pretend to be a ConfigRecord
    void /*CustomConfigRecord::*/ LazyCreateConfigMember(const std::wstring& id) const override;
    std::vector<std::wstring> /*IConfigRecord::*/ GetMemberIds() const override;

    // -----------------------------------------------------------------------
    // miscellaneous
    // -----------------------------------------------------------------------

    // casting helpers
    template <typename N>
    N* As()
    {
        auto p = dynamic_cast<N*>(this);
        if (!p)
            LogicError("%ls: Attempted to type-cast node to %s, which is not possible.", NodeDescription().c_str(), typeid(N).name());
        return p;
    }
    template <typename N>
    bool Is()
    {
        return dynamic_cast<N*>(this) != nullptr;
    }

    virtual bool UnitTest() { return true; }

    // implemented by ComputationNode<ElemType>
    // for debugging purpose
    virtual void PrintSelf(bool printMatrices = false) const = 0;

    // called in validation loop right before Validate()
    virtual std::string /*IComputationNode::*/ FormatOperationPrototype(const std::string& extraArgs) const;

    // helper for topology plot: enumerate arcs that can be reached starting from the current node's children
    typedef std::pair<ComputationNodeBasePtr, ComputationNodeBasePtr> ComputationArc;
    // TODO: This should be a method of ComputationNetwork, not ComputationNode.
    void EnumerateArcs(std::unordered_set<ComputationNodeBasePtr>& visited, std::list<ComputationArc>& arcs);

    // Helper for generating error messages and the like
    const std::wstring NodeDescription() const
    { 
        return std::wstring(L"Node '") + NodeName().c_str() + L"' (" + OperationName().c_str() + L" operation)"; 
    };

    // Helper that returns [a x b x c], including dynamic axes.
    const std::string ShapeDescription() const;

    bool IsValueSparse() const { return m_isValueSparse; }

    // debugging helper
    size_t m_uniqueNumericId; // (a unique handle for debugging)
protected:

    // -----------------------------------------------------------------------
    // data members
    // -----------------------------------------------------------------------

    // administrative
    DEVICEID_TYPE m_deviceId; // CPU=-1, >=0 GPU
    std::wstring m_nodeName;

    // inputs
    std::vector<ComputationNodeBasePtr> m_inputs;

    bool m_isValueSparse;

    // dimensions and layout
    // Data is stored as a Matrix object, but often it is interpreted as a tensor.
    // For nodes that carry data (samples), each sample is a column of the matrix, which is interpreted as
    // a tensor (n-dimensional array) described by m_sampleLayout. The MBLayout describes the meaning
    // of the column index.
    // For nodes that do not carry data, the last tensor index of m_sampleLayout is the number of columns.
    TensorShape m_sampleLayout; // sample layout
    MBLayoutPtr m_pMBLayout;

    // environment information
    // This structure is shared with the ComputationNetwork that this node lives in
    ComputationEnvironmentPtr m_environment;

    // flags related to gradient propagation
    float m_learningRateMultiplier;    // update parameters? Only used for LearnableParameters.    --TODO: Should we make this a member of LearnableParameters actually? And require a type cast? Currently it is read out for all leaves.
    const ComputationNodeBase* m_gradientInitializedBy; // indicates which node initialized the gradient matrix
    bool m_outputNeededDuringBackprop; // indicates whether the output value of the node is needed during backprop
};
typedef ComputationNodeBase::ComputationNodeBasePtr ComputationNodeBasePtr;

// =======================================================================
// NumInputs -- little helper interface to allow derived Node classes to 
// specify how many inputs they expect
// =======================================================================

struct INumInputs { virtual size_t GetExpectedNumInputs() const = 0; };
template <size_t m_numInputs>
struct NumInputs : public INumInputs // e.g. derive from NumInputs<2>
{
    size_t GetExpectedNumInputs() const override final
    {
        return m_numInputs;
    }
};

// =======================================================================
// AxisTransform -- Defines transformation along one axis. Currently, just
// scale and translation are supported.
// =======================================================================

struct AxisTransform
{
public:
    bool operator==(const AxisTransform& other) const
    {
        return (scale == other.scale) && (translate == other.translate);
    }

    bool operator!=(const AxisTransform& other) const
    {
        return !operator==(other);
    }

    // Scale along the axis (by default identity transform -> 1 scale).
    double scale = 1.0;
    // Translation along the axis (by default identity transform -> 0 translate).
    double translate = 0.0;
};

// =======================================================================
// SpaceTransform -- Combines several axis transforms into space transform.
// =======================================================================

struct SpaceTransform
{
public:
    SpaceTransform() {}

    // Returns all axis transforms.
    std::vector<AxisTransform>* GetTransform()
    {
        return &m_axisTransforms;
    }

    bool operator==(const SpaceTransform& other) const
    {
        CheckCompatibility(other);
        for (size_t i = 0; i < m_axisTransforms.size(); i++)
        {
            if (m_axisTransforms[i] != other.m_axisTransforms[i])
                return false;
        }
        return true;
    }

    bool operator!=(const SpaceTransform& other) const
    {
        return !operator==(other);
    }

    // Returns identity transform with given number of dimensions.
    static SpaceTransform Identity(int dimensions)
    {
        SpaceTransform result;
        result.m_axisTransforms.resize(dimensions);
        return result;
    }

    // Returns composition of this transform with given one (without modifying this one).
    SpaceTransform Compose(const SpaceTransform& other) const
    {
        CheckCompatibility(other);
        SpaceTransform result = SpaceTransform::Identity(m_axisTransforms.size());
        for (size_t ia = 0; ia < m_axisTransforms.size(); ia++)
        {
            result.m_axisTransforms[ia].scale     = m_axisTransforms[ia].scale * other.m_axisTransforms[ia].scale;
            result.m_axisTransforms[ia].translate = m_axisTransforms[ia].scale * other.m_axisTransforms[ia].translate + m_axisTransforms[ia].translate;
        }
        return result;
    }

    // Returns inverse of this transform without modifying it.
    SpaceTransform Inverse() const
    {
        SpaceTransform result = SpaceTransform::Identity(m_axisTransforms.size());
        for (size_t ia = 0; ia < m_axisTransforms.size(); ia++)
        {
            result.m_axisTransforms[ia].scale = 1 / m_axisTransforms[ia].scale;
            result.m_axisTransforms[ia].translate = -m_axisTransforms[ia].translate / m_axisTransforms[ia].scale;
        }
        return result;
    }

    // Check if this transform is compatible with given one.
    void CheckCompatibility(const SpaceTransform& other) const
    {
        // Transforms are compatible if they have same number of axis transforms.
        if (m_axisTransforms.size() != other.m_axisTransforms.size())
        {
            RuntimeError("Incompatible space transforms.");
        }
    }

    std::vector<AxisTransform> m_axisTransforms;
};

// =======================================================================
// TransformerNode -- Base class for all nodes that implement input-output
// transformation. Using individual node transformations one can calculate cumulative
// transformation between two nodes and establish spatial matching of its inputs or
// outputs. Node needs to provide its type and template argument (we use recurring
// template pattern to access number of inputs of the derived object).
// Note: This interface assumes that node also inherits from NumInputs<> class.
// =======================================================================

struct TransformerNode
{
public:
    TransformerNode() {}

    virtual ~TransformerNode() {}

    // Derived class needs to return if it supports transform computation between input at given index and output.
    virtual bool SupportsTransformOnInput(size_t index) = 0;

    // Derived class needs to compute transforms for all axes for all supported input-output paths (
    // (see SupportsTransformOnInput above) on this call.
    virtual void ComputeTransforms() = 0;

    // Derived classes need to inform us regarding number of inputs they have using this call before first
    // GetTransformForInput call.
    void SetNumberOfInputs(size_t inputsCount)
    {
        // Allocate appropriate number of transforms. Here transforms will be set to identity, node needs to compute
        // them during ComputeTransforms.
        m_transforms.resize(inputsCount);
    }

    // Handles transform accessing for all derive classes. Derived objects still need to
    // implement rest of ITransformerNode interface.
    const SpaceTransform& GetTransformForInput(size_t inputIndex)
    {
        if (m_transforms.empty())
            LogicError("No transforms present on GetTransformForInput call. Maybe SetNumberOfInputs has not been called?");

        // Check that we are within range.
        if (inputIndex >= m_transforms.size())
            RuntimeError("Invalid transform index in TransformerNode.");

        // Verify that derived object supports transform on given input.
        if (!SupportsTransformOnInput(inputIndex))
            RuntimeError("Space transform requested on unsupported input");

        // All good, ask derived object to compute transforms.
        ComputeTransforms();
        // Return transform for requested input.
        return m_transforms[inputIndex];
    }

protected:
    // Transforms for all node inputs.
    std::vector<SpaceTransform> m_transforms;
};

// =======================================================================
// IdentityTransformerNode -- Helper class for nodes that have identity
// transform for all inputs.
// =======================================================================

struct IdentityTransformerNode : public TransformerNode
{
private:
    using TransformerNode::m_transforms;

    // Set all transforms to identity.
    virtual void ComputeTransforms() override
    {
        if (m_transforms[0].m_axisTransforms.empty())
        {
            for (size_t it = 0; it < m_transforms.size(); it++)
            {
                m_transforms[it].m_axisTransforms.resize(2);
            }
        }
    }

    // Support transforms for all inputs.
    virtual bool SupportsTransformOnInput(size_t /*index*/) override { return true; }
};

// =======================================================================
// IdentityTransformerNodeOnOneInput -- Helper class for nodes that support
// identity transform for one input (defined with template argument).
// =======================================================================

template <size_t supportedInputIndex>
struct IdentityTransformerNodeOnOneInput : public TransformerNode
{
private:
    using TransformerNode::m_transforms;

    virtual void ComputeTransforms() override
    {
        if (m_transforms[supportedInputIndex].m_axisTransforms.empty())
        {
            // m_axisTransforms defaults to identity.
            m_transforms[supportedInputIndex].m_axisTransforms.resize(2);
        }
    }

    // Support transforms just one input.
    virtual bool SupportsTransformOnInput(size_t inputIndex) override
    {
        return (inputIndex == supportedInputIndex);
    }
};

// =======================================================================
// Nodes that can take a dynamic axis need to implement this.
// =======================================================================
struct ITakesDynamicAxis
{
    virtual const std::wstring GetRequestedDynamicAxis() const = 0;
};

// =======================================================================
// Nodes that have multiple outputs must derive from this.
// =======================================================================
template <typename ElemType>
struct MultiOutputNode
{
public:
    MultiOutputNode(size_t numOutputs)
        : m_numOutputs(numOutputs)
    {
        m_outputsShape.resize(m_numOutputs);
        m_outputsHasNewMBLayout.resize(m_numOutputs);
        m_outputsMBLayout.resize(m_numOutputs);
        m_outputsIsValueSparse.resize(m_numOutputs, false);
        m_outputsValue.resize(m_numOutputs);
        m_outputsGradient.resize(m_numOutputs);
    }

    size_t m_numOutputs;
    std::vector<TensorShape> m_outputsShape;
    std::vector<bool> m_outputsHasNewMBLayout;
    std::vector<std::shared_ptr<MBLayout>> m_outputsMBLayout;
    std::vector<bool> m_outputsIsValueSparse;
    std::vector<std::shared_ptr<Matrix<ElemType>>> m_outputsValue;
    std::vector<std::shared_ptr<Matrix<ElemType>>> m_outputsGradient;
};

// =======================================================================
// ComputationNode -- abstract base class for computation nodes, deriving
// from CompuationNodeBase, parameterized by float vs. double
// =======================================================================

template <class ElemType>
class ComputationNode : public ComputationNodeBase // abstract class that cannot be instantiated
{
    typedef ComputationNodeBase Base;

protected:

    // std containers such as list and map does not support class reference so we need to use pointer
    typedef shared_ptr<ComputationNode<ElemType>> ComputationNodePtr;

public:

    using ComputationNodeBase::AttachInputs; // import the convenience functions that take 1..6 parameters
    using ComputationNodeBase::SetDims;
    typedef ElemType OurElemType;

    // -----------------------------------------------------------------------
    // construction, copying, (de-)serialization
    // -----------------------------------------------------------------------

    // public constructor
    // Note: use the New<> helper function that is declared next, which gives you the convenience of returning a shared_ptr
    ComputationNode(DEVICEID_TYPE deviceId, const wstring& name)
        : ComputationNodeBase(deviceId, name)
    {
    }

    // recover a shared_ptr from ourselves if given a naked pointer
    ComputationNodePtr shared_from_this()
    {
        return dynamic_pointer_cast<ComputationNode<ElemType>>(ComputationNodeBase::shared_from_this());
    }

    // recover a ComputationNodePtr (which is a shared_ptr) from a naked pointer to our base type (ComputationNodeBase) stored as a void* (old NDL parser does that)
    static ComputationNodePtr FromVoidPtr(void* vp)
    {
        auto p = dynamic_cast<ComputationNode<ElemType>*>((ComputationNodeBase*)vp); // TODO: check that all void* casts really come from ComputationNodeBasePtr; or add a method ToVoidPtr(). Or get rid of the void*?!
        return p ? p->shared_from_this() : nullptr;
    }

    virtual void CopyTo(ComputationNodeBasePtr nodeP, const std::wstring& newName, const CopyNodeFlags flags) const override
    {
        Base::CopyTo(nodeP, newName, flags);
        if (flags & CopyNodeFlags::copyNodeValue)
        {
            auto node = DownCast(nodeP);
            if (m_value)
            {
                node->CreateValueMatrixIfNull();
                node->m_value->SetValue(*m_value);
            }
            else
                node->m_value = nullptr;
            if (m_gradient)
            {
                node->CreateGradientMatrixIfNull();
                node->m_gradient->SetValue(*m_gradient);
            }
            else
                node->m_gradient = nullptr;
        }
    }

    // duplicate a node
    // Create a copy of a ComputationNode object. Inputs will be shared. Values (and gradients if applicable) are copied.
    ComputationNodeBasePtr Duplicate(const std::wstring& newName, const CopyNodeFlags flags) const override
    {
        const std::wstring& name = (newName == L"") ? NodeName() : newName;
        ComputationNodeBasePtr node(NewThis(m_deviceId, name));  // NewThis() is a virtual function that creates a new node of the actual type of 'this'
        CopyTo(node, name, flags);
        return node;
    }

    // creation from configuration
    // Nodes with NumInputs<> should say DeclareConstructorFromConfigWithNumInputs(ClassName), and nodes without DeclareConstructorFromConfig(ClassName).
    // The macro will forward to the regular constructor of the node (which may do more than just calling the base constructor), and then attach the inputs from config.
#define DeclareConstructorFromConfigWithNumInputs(C)                     \
    C(const Microsoft::MSR::ScriptableObjects::IConfigRecordPtr configp) \
        : C(configp->Get(L"deviceId"), L"<placeholder>")                 \
    {                                                                    \
        AttachInputsFromConfig(configp, this->GetExpectedNumInputs());   \
    }
#define DeclareConstructorFromConfig(C)                                  \
    C(const Microsoft::MSR::ScriptableObjects::IConfigRecordPtr configp) \
        : C(configp->Get(L"deviceId"), L"<placeholder>")                 \
    {                                                                    \
        AttachInputsFromConfig(configp);                                 \
    }

    // helper to load m_value from a stream
    // This function updates the dimensions to a 2D matrix.
    // If a different tensor layout is associated with this, it must be implanted afterwards.
    // Nodes that call this never have an MB layout.
    void LoadValue(File& fstream)
    {
        CreateMatrixIfNull(m_value);
        fstream >> Value();
        // above reads dimensions, so we must update our own dimensions
        SetDims(TensorShape(Value().GetNumRows(), Value().GetNumCols()), false);
    }

    // reader updated m_functionValue and MBLayout--ensure our internal state is consistent
    virtual void NotifyFunctionValuesMBSizeModified() override final
    {
        if (!HasMBLayout())
            LogicError("NotifyFunctionValuesMBSizeModified: Must only be called on nodes with MBLayout.");
        if (GetSampleMatrixNumRows() != Value().GetNumRows())
            LogicError("NotifyFunctionValuesMBSizeModified: %ls %ls operation had its row dimension %d changed by the reader to %d.", NodeName().c_str(), OperationName().c_str(), (int) GetSampleMatrixNumRows(), (int) Value().GetNumRows());
        if (GetMBLayout()->GetNumCols() != Value().GetNumCols())
            LogicError("NotifyFunctionValuesMBSizeModified: %ls %ls operation had its col dimension %d changed by the reader to %d, but different from MBLayout.", NodeName().c_str(), OperationName().c_str(), (int) GetMBLayout()->GetNumCols(), (int) Value().GetNumCols());
    }

    // -----------------------------------------------------------------------
    // inputs
    // -----------------------------------------------------------------------

    // AttachInputs() -- attach the inputs of a node
    // This verifies the number of inputs. For that, nodes with fixed number of inputs derive from NumInputs<N>.
    // This function discovers this through RTTI and performs a runtime check. Nodes should not have additional checks in their implementation (save the code).
    // Note: Nodes with variable number of inputs will not derive from NumInputs<>, but instead check their inputs in Validate().
    void AttachInputs(const std::vector<ComputationNodeBasePtr>& inputs)
    {
#ifdef _DEBUG
        wstring name = NodeName();
        name; // (for easier debugging)
#endif
        ClearConfigMemberCache();
        const auto* pNumInputs = dynamic_cast<INumInputs*>(this); // if this class also derives from NumInputs<N> then N is the expected number of inputs
        if (pNumInputs && pNumInputs->GetExpectedNumInputs() != inputs.size())
            RuntimeError("%ls operation '%ls' expects %d inputs (given: %d)", OperationName().c_str(), NodeName().c_str(), (int) pNumInputs->GetExpectedNumInputs(), (int) inputs.size());
        m_inputs.resize(inputs.size());
        for (size_t i = 0; i < m_inputs.size(); i++)
            if (inputs[i])
                m_inputs[i] = DownCast(inputs[i]); // (DownCast() checks the type; the assignment then downcasts it again)
            else
                m_inputs[i] = nullptr; // during network creation, nullptrs are possible

        // If this object implements also TransformerNode interface we need to notify it about number of inputs.
        if (Is<TransformerNode>())
        {
            auto transformerNode = As<TransformerNode>();
            transformerNode->SetNumberOfInputs(m_inputs.size());
        }
    }

protected:

    // AttachInputs() from config
    void AttachInputsFromConfig(const ScriptableObjects::IConfigRecordPtr configp, size_t expectedNumInputs = SIZE_MAX)
    {
        const auto inputs = GetInputsFromConfig(configp);
        if (expectedNumInputs != SIZE_MAX)
        {
            if (inputs.size() != expectedNumInputs)
            {
                // print an error. For that, find at least one argument
                auto* val = configp->Find(L"inputs");
                if (!val) // if there is no 'inputs' then get the first item of this config record for a Fail() function
                {
                    auto members2 = configp->GetMemberIds();
                    if (members2.size() > 0)
                        val = configp->Find(members2.front());
                }
                if (val)
                    val->Fail(msra::strfun::wstrprintf(L"Expected %d inputs, but %d were given.", (int) expectedNumInputs, (int) inputs.size()));
                else
                    InvalidArgument("Expected %d inputs, but %d were given.", (int) expectedNumInputs, (int) inputs.size());
            }
        }
        AttachInputs(inputs);
    }

    // up-cast to make life easier
    static ComputationNodePtr DownCast(ComputationNodeBasePtr inode)
    {
        ComputationNodePtr node = dynamic_pointer_cast<ComputationNode<ElemType>>(inode);
        if (!node)
            InvalidArgument("an ComputationNodeBasePtr of mismatching precision was passed");
        return node;
    }

    inline ComputationNodePtr Input(const size_t inputIndex) const
    {
        if (inputIndex >= m_inputs.size())
            LogicError("Inputs: inputIndex %d is out of range for %ls %ls operation.", (int) inputIndex, NodeName().c_str(), OperationName().c_str());
        return DownCast(m_inputs[inputIndex]);
    }

    // Fast downcast without runtime type check of dynamic_pointer_cast.
    // Meant to be used in Forward and BackPropTo, assuming that Validate() has already used Input() which validated the correct types.
    inline ComputationNode<ElemType>& InputRef(const size_t inputIndex) const
    {
        return static_cast<ComputationNode<ElemType>&>(*m_inputs[inputIndex].get());
    }

    void /*ComputationNodeBase::*/ SetInput(const size_t childIndex, const ComputationNodeBasePtr& inode) override
    {
        ClearConfigMemberCache();

        const ComputationNodePtr node = DownCast(inode);

        // require first nodes specified before the second to avoid null nodes condition.
        if (childIndex > m_inputs.size())
            InvalidArgument("SetInput: You must specify the input for children with index less than this one first.");

        // expand the inputs to exist up to the desired index
        while (childIndex >= m_inputs.size())
            m_inputs.push_back(nullptr);

        // set the input value
        m_inputs[childIndex] = node;
    }

    bool InputMatchesOutput(size_t i) const
    {
        return InputRef(i).HasMBLayout() == HasMBLayout() &&
            InputRef(i).GetSampleLayout() == GetSampleLayout() &&
            !InputRef(i).m_needsDynamicValidation &&
            !m_needsDynamicValidation;
    }

public:

    // -----------------------------------------------------------------------
    // validation
    // -----------------------------------------------------------------------

    void ValidateInferInputDimsFrom(const TensorShape& otherShape) override final;

    // -----------------------------------------------------------------------
    // masking
    // -----------------------------------------------------------------------

    static void MaskMissingColumnsToZero(Matrix<ElemType>& matrixToBeMasked, const MBLayoutPtr& pMBLayout, const FrameRange& fr)
    {
        // fprintf(stderr, "masking column range %d\n", (int)fr.timeIdxInSeq);
        MaskMissingColumnsTo(matrixToBeMasked, pMBLayout, fr, (ElemType) 0);
    }

    void /*ComputationNodeBase::*/ MaskMissingValueColumnsToZero(const FrameRange& fr) override final
    {
        // fprintf(stderr, "%ls %ls m_value ", NodeName().c_str(), OperationName().c_str());
        MaskMissingColumnsToZero(*m_value, m_pMBLayout, fr);
    }
    void /*ComputationNodeBase::*/ MaskMissingGradientColumnsToZero(const FrameRange& fr) override final
    {
        // fprintf(stderr, "%ls %ls m_gradient ", NodeName().c_str(), OperationName().c_str());
        MaskMissingColumnsToZero(*m_gradient, m_pMBLayout, fr);
    }

    // for index vectors: Invalid entries must be set to -1.
    void MaskMissingValueColumnsTo(const FrameRange& fr, ElemType val)
    {
        MaskMissingColumnsTo(*m_value, m_pMBLayout, fr, val);
    }

    // for debugging, set the gaps to NaN instead (to track whether it bubbles up somewhere)
    void InvalidateMissingValueColumns(const FrameRange& fr) override final
    {
        if (m_value->GetMatrixType() != SPARSE) // Sparse matrices can only be masked with 0s
            MaskMissingColumnsTo(*m_value, m_pMBLayout, fr, Matrix<ElemType>::MakeNan(__LINE__));
    }
    void InvalidateMissingGradientColumns(const FrameRange& fr) override final
    {
        if (m_gradient->GetMatrixType() != SPARSE) // Sparse matrices can only be masked with 0s
            MaskMissingColumnsTo(*m_gradient, m_pMBLayout, fr, Matrix<ElemType>::MakeNan(__LINE__));
    }

    static TensorView<ElemType> Unpack(const TensorShape& sampleShape,
                                       const Matrix<ElemType>& packedData,                                       
                                       const MBLayoutPtr& layout,
                                       const std::shared_ptr<Matrix<ElemType>>& unpackedDataStorage,
                                       const std::shared_ptr<Matrix<ElemType>>& tempIndicesStorage,
                                       const std::shared_ptr<Matrix<char>>& tempMaskStorage,
                                       bool batchMajor,
                                       const ElemType* gapPadValue);

    static TensorView<ElemType> Unpack(const TensorShape& sampleShape,
                                       const Matrix<ElemType>& packedData,
                                       const MBLayoutPtr& layout,
                                       bool batchMajor,
                                       const ElemType* gapPadValue)
    {
        auto nullSharedPtr = std::shared_ptr<Matrix<ElemType>>(nullptr);
        return Unpack(sampleShape, packedData, layout, nullSharedPtr, nullSharedPtr, std::shared_ptr<Matrix<char>>(nullptr), batchMajor, gapPadValue);
    }

    static void BroadcastToPacked(const Matrix<ElemType>& dataToBroadcast,
                                  const MBLayoutPtr& inputLayout,
                                  ElemType beta,
                                  Matrix<ElemType>& broadcastTo,
                                  const FrameRange& targetFrameRange,
                                  const std::shared_ptr<Matrix<ElemType>>& tempIndicesStorage);

    // -----------------------------------------------------------------------
    // accessors for value and gradient
    // -----------------------------------------------------------------------

    const Matrix<ElemType>& Value() const { return *m_value; }
    Matrix<ElemType>&       Value()       { return *m_value; }

    MatrixBasePtr ValuePtr() const override final { return m_value; }    // readers want this as a shared_ptr straight
    std::shared_ptr<Matrix<ElemType>>& ValuePtrRef() { return m_value; }

    // Note: We cannot return a const& since returning m_value as a MatrixBasePtr is a type cast that generates a temporary. Interesting.

    const Matrix<ElemType>& Gradient() const { return *m_gradient; }
    Matrix<ElemType>&       Gradient()       { return *m_gradient; }

    MatrixBasePtr GradientPtr() const { return m_gradient; }
    std::shared_ptr<Matrix<ElemType>>& GradientPtrRef() { return m_gradient; }
    // TODO: This is only used for testing whether a gradient has been allocated. Maybe reduce to bool HasGradient()?

    MatrixType GetPreferredGradientMatrixType() { return m_preferredGradientMatrixType; }
    void SetPreferredGradientMatrixType(MatrixType requestType) { m_preferredGradientMatrixType = requestType; }

private:

    template<class E>
    void RethrowAs(const std::exception & e, const std::string & what) const
    {
        const auto * pe = dynamic_cast<const ExceptionWithCallStack<E> *>(&e);
        if (pe)
            throw ExceptionWithCallStack<E>(what, pe->CallStack());
        else if (dynamic_cast<const E *>(&e))
            throw E(what);
    }

    // rethrow an exception with added node-name information
    // Use this for exceptions we may get e.g. from the Matrix library, such as VerifySize().
    __declspec_noreturn
    void Rethrow(const std::exception & e) const
    {
        string what = msra::strfun::strprintf("%ls: %s", NodeDescription().c_str(), e.what());
        RethrowAs<std::runtime_error>   (e, what);
        RethrowAs<std::logic_error>     (e, what);
        RethrowAs<std::invalid_argument>(e, what);
        //RethrowAs<std::bad_alloc>       (e, what); // can't throw with message
        //RethrowAs<std::exception>       (e, what); // ditto
        throw e;
    }

    // map a tensor to a matrix
    // The leading dimension maps to rows, the rest to columns, for compat with sparse matrix lib.
    Matrix<ElemType>& TensorAsMatrix(Matrix<ElemType>& data)
    {
        size_t numRows = GetAsMatrixNumRows();
        size_t numCols = GetAsMatrixNumCols();
        // We only get here if the tensor indeed describes an 1D or 2D object. In that case, just verify the dimensions.
        try
        {
        data.VerifySize(numRows, numCols);
        }
        catch (const std::exception& e)
        {
            Rethrow(e);
        }
        return data;
    }

public:

    Matrix<ElemType>& ValueAsMatrix() { return TensorAsMatrix(*m_value); }
    Matrix<ElemType>& GradientAsMatrix() { return TensorAsMatrix(*m_gradient); }

    // function to access any input and output, value and gradient, whole batch or single frame
    // Note: This returns a reference into 'data' in the form of a column slice, i.e. a small matrix object that just points into 'data'.
    Matrix<ElemType> DataFor(Matrix<ElemType>& data, const FrameRange& fr /*select frame or entire batch*/)
    {
        try
        {
            return DataWithMBLayoutFor(data, fr, m_pMBLayout);
        }
        catch (const std::exception& e) // catch the error and rethrow it with the node name attached
        {
            Rethrow(e);
        }
    }
#if 0
    Matrix<ElemType> DataFor(const Matrix<ElemType>& data, const FrameRange& fr /*select frame or entire batch*/) const
    {
        return const_cast<ComputationNode<ElemType>*>(this)->DataFor(const_cast<Matrix<ElemType>&>(data), fr);
    }
#endif

    Matrix<ElemType> ValueFor   (const FrameRange& fr /*select frame or entire batch*/)       { return DataFor(Value(),    fr); }
    Matrix<ElemType> GradientFor(const FrameRange& fr /*select frame or entire batch*/)       { return DataFor(Gradient(), fr); }
#if 0 // causes grief with gcc
    Matrix<ElemType> ValueFor   (const FrameRange& fr /*select frame or entire batch*/) const { return DataFor(Value(),    fr); }
    Matrix<ElemType> GradientFor(const FrameRange& fr /*select frame or entire batch*/) const { return DataFor(Gradient(), fr); }
#endif
    // use the following two versions if you assume the inputs may contain gaps that must be set to zero because you want to reduce over frames with a BLAS operation
    Matrix<ElemType> MaskedValueFor(const FrameRange& fr /*select frame or entire batch*/)
    {
        MaskMissingValueColumnsToZero(fr);
        return ValueFor(fr);
    }
    Matrix<ElemType> MaskedGradientFor(const FrameRange& fr /*select frame or entire batch*/)
    {
        MaskMissingGradientColumnsToZero(fr);
        return GradientFor(fr);
    }
    // tensor version of the above functions
    TensorView<ElemType> DataTensorFor(const MatrixBasePtr& data, size_t rank, const FrameRange& fr) const
    {
        try
        {
            return TensorView<ElemType>(data, GetTensorSliceFor(rank, fr));
        }
        catch (const std::exception& e) // catch the error and rethrow it with the node name attached
        {
            Rethrow(e);
        }
    }
    TensorView<ElemType> ValueTensorFor(size_t rank, const FrameRange& fr)
    {
        return DataTensorFor(ValuePtr(), rank, fr);
    }
    TensorView<ElemType> GradientTensorFor(size_t rank, const FrameRange& fr)
    {
        return DataTensorFor(GradientPtr(), rank, fr);
    }

    // TODO: Are all these meant to read out a scalar? Then rename and verify dimensions.
    virtual double Get00Element() const override final { return Value().Get00Element(); }

    // -----------------------------------------------------------------------
    // dimensions and allocation
    // -----------------------------------------------------------------------

    // update temporary variables of a node to match MBLayout
    virtual void UpdateFunctionMBSize() override
    {
    }

protected:

    // determine the size that we should set our Matrix storage to
    void DetermineDataSize(size_t& rows, size_t& cols) const
    {
        if (m_isValueSparse && HasMBLayout())
        {
            const auto& shape = GetSampleLayout();
            size_t rank = shape.GetRank();
            rows = rank > 0 ? shape[0] : 1;

            // TODO: TensorShape should have a method to 
            // easily compute size of subshapes
            cols = 1;
            for (size_t k = 1; k < rank; k++)   // all dimensions except leading one
                cols *= shape[k];

            cols *= GetMBLayout()->GetNumCols();
        }
        else
        {
            if (HasMBLayout())
            {
                rows = GetSampleMatrixNumRows();
                cols = GetSampleMatrixNumCols();
            }
            else
            {
                const auto& shape = GetSampleLayout();
                size_t rank = shape.GetRank();
                rows = rank > 0 ? shape[0] : 1;
                cols = 1;
                for (size_t k = 1; k < rank; k++)   // all dimensions except leading one
                    cols *= shape[k];
            }
        }
    }

protected:

    // set the size of the underlying Matrix object to match node dimensions
    void UpdateDataSize(Matrix<ElemType>& m)
    {
        size_t rows, cols;
        DetermineDataSize(rows, cols);
        m.Resize(rows, cols);
    }
    // and verify the condition that UpdateDataSize() creates (used for sanity checking after loading parameters)
    void VerifyDataSize(Matrix<ElemType>& m)
    {
        size_t rows, cols;
        DetermineDataSize(rows, cols);
        try
        {
            m.VerifySize(rows, cols);
        }
        catch (const std::exception& e)
        {
            Rethrow(e);
        }
    }

public:
    // update the actual matrix allocation for m_value based on the node dimension
    void UpdateFunctionValuesSize()
    {
        UpdateDataSize(Value());
        Value().CollapseDataLocation();
    }

    // -----------------------------------------------------------------------
    // forward propagation, backpropagation
    // -----------------------------------------------------------------------

    // this is called before a node's ForwardProp() function is called (in loops: for the first time)
    // This is where we
    //  - update the node dimension based on actual MB size
    //  - (re-)allocate the m_value matrix, which may be shared across nodes and thus have changed dimensions
    virtual void /*IComputationNode::*/ BeginForwardProp() override; // called before first iteration step of ForwardProp()

    virtual void /*IComputationNode::*/ EndForwardProp() override;

    virtual void /*IComputationNode::*/BeginBackprop() override;

    virtual void /*IComputationNode::*/ EndBackprop() override;

    // this is the entry point from Network; while it will call virtual BackpropTo() into the actual node implementation
    // TODO: move to -Base (or -Network?)
    void Backprop(const FrameRange& fr, bool childrenInThisLoop, bool childrenInOuterLoop) override;

    // lazy resetting of gradient
    // This performs the actual zeroing out.
    void LazyZeroGradient(const ComputationNodeBase* gradientInitializedBy);

    void VerifyGradientOptimization(const ComputationNodeBase* gradientInitializedBy) const
    {
        if (m_gradientInitializedBy != gradientInitializedBy && IsGradientOptimized(gradientInitializedBy))
            LogicError("Unexpected gradient initialization");
    }

    // resize and reset this node's gradient to a given value (normally 0, 1 for root)
    void ResetGradient(ElemType val)
    {
        UpdateDataSize(Gradient());

        Gradient().SetValue(val);

        m_gradientInitializedBy = this;
    }

    // Assign the given matrix's value to this node's gradient. The matrix sizes must match.
    void AssignGradient(const Matrix<ElemType>& val)
    {
        UpdateDataSize(Gradient());

        // The specified value matrix's dimensions must match the gradient matrix dimensions
        if ((val.GetNumRows() != Gradient().GetNumRows()) || (val.GetNumCols() != Gradient().GetNumCols()))
            LogicError("%ls %ls operation: The value matrix specified for ResetGradient() does not match the dimensions of the gradient matrix.", NodeName().c_str(), OperationName().c_str());

        Gradient().AssignValuesOf(val);

        m_gradientInitializedBy = this;
    }

    // -----------------------------------------------------------------------
    // memory sharing
    // -----------------------------------------------------------------------

    // helper function for formatting memory sharing information
    // TODO: customize this function for all nodes that uses temp internal matrices.
    virtual std::set<std::pair<const MatrixBase*, std::wstring>> GetMatrixInfo() const override
    {
        std::set<std::pair<const MatrixBase*, std::wstring>> matrixInfo;
        matrixInfo.insert    (make_pair(ValuePtr().get(),    NodeName() + L" : " + msra::strfun::utf16(ShapeDescription())));
        if (GradientPtr())
            matrixInfo.insert(make_pair(GradientPtr().get(), NodeName() + L" : " + msra::strfun::utf16(ShapeDescription()) + L" (gradient)"));
        return matrixInfo;
    }

    // request matrices needed to do node function value evaluation
    // for memory pool utilization optimization, the requested pointer is not immediately useable until the entire network has gone through all requests 
    virtual void RequestMatricesBeforeForwardProp(MatrixPool& matrixPool) override
    {
        size_t matrixSize = m_sampleLayout.GetNumElements();
        if (IsValueSharable() && !m_isValueSparse)
            RequestMatrixFromPool(m_value, matrixPool, matrixSize, HasMBLayout());
        else
            CreateMatrixIfNull(m_value);

        auto multiOutputNode = dynamic_cast<MultiOutputNode<ElemType>*>(this);
        if (multiOutputNode)
        {
            for (size_t i = 1; i < multiOutputNode->m_numOutputs; ++i)
            {
                if (IsValueSharable() && !multiOutputNode->m_outputsIsValueSparse[i])
                    RequestMatrixFromPool(multiOutputNode->m_outputsValue[i], matrixPool, multiOutputNode->m_outputsShape[i].GetNumElements(), multiOutputNode->m_outputsMBLayout[i] != nullptr);
                else
                    CreateMatrixIfNull(multiOutputNode->m_outputsValue[i]);
            }
        }
    }

    // release temp matrices that are only used by forward computation
    // don't release matrices that need to be used in the gradient computation
    virtual void ReleaseMatricesAfterForwardProp(MatrixPool& matrixPool) override
    {
        if (!IsOutputNeededDuringBackprop() && !m_isValueSparse && IsValueSharable())
            ReleaseMatrixToPool(m_value, matrixPool);
    }

    virtual void AllocateGradientMatricesForInputs(MatrixPool& matrixPool) override
    {
        for (int i = 0; i < m_inputs.size(); i++)
        {
            if (m_inputs[i]->NeedsGradient())
                m_inputs[i]->RequestMatricesBeforeBackprop(matrixPool);
        }
    }

    // request matrices that are needed for gradient computation
    virtual void RequestMatricesBeforeBackprop(MatrixPool& matrixPool) override
    {
        size_t matrixSize = m_sampleLayout.GetNumElements();
        RequestMatrixFromPool(m_gradient, matrixPool, matrixSize, HasMBLayout(), /*isWorkSpace*/false, ParentGradientReused() || IsGradientReused());

        auto multiOutputNode = dynamic_cast<MultiOutputNode<ElemType>*>(this);
        if (multiOutputNode)
        {
            for (size_t i = 1; i < multiOutputNode->m_numOutputs; ++i)
                RequestMatrixFromPool(multiOutputNode->m_outputsGradient[i], matrixPool, multiOutputNode->m_outputsShape[i].GetNumElements(), multiOutputNode->m_outputsMBLayout[i] != nullptr);
        }
    }

    // release gradient and temp matrices that no longer needed after all the children's gradients are computed.
    virtual void ReleaseMatricesAfterBackprop(MatrixPool& matrixPool) override
    {
        if (!IsLeaf() && !RequiresPreCompute())
        {
            if (m_gradient != nullptr && m_gradient->GetMatrixType() != SPARSE) // since we don't have a sparse pool yet
                ReleaseMatrixToPool(m_gradient, matrixPool, ParentGradientReused() || IsGradientReused());

            // Release the Value matrix only if the output value is needed during backprop
            // since in the case it isn't used, we release it during forward prop itself
            if (IsOutputNeededDuringBackprop() && !m_isValueSparse && IsValueSharable())
                ReleaseMatrixToPool(m_value, matrixPool);

            auto multiOutputNode = dynamic_cast<MultiOutputNode<ElemType>*>(this);
            if (multiOutputNode)
            {
                for (size_t i = 1; i < multiOutputNode->m_numOutputs; ++i)
                    ReleaseMatrixToPool(multiOutputNode->m_outputsGradient[i], matrixPool);

                for (size_t i = 1; i < multiOutputNode->m_numOutputs; ++i)
                {
                    if (IsValueSharable() && !multiOutputNode->m_outputsIsValueSparse[i])
                        ReleaseMatrixToPool(multiOutputNode->m_outputsValue[i], matrixPool);
                }
            }
        }
    }

    void CreateValueMatrixIfNull()
    {
        CreateMatrixIfNull(m_value);
    }

    void CreateGradientMatrixIfNull()
    {
        CreateMatrixIfNull(m_gradient);
    }

    void MarkValueNonSharable() override
    {
        m_valueSharable = false;
        CreateMatrixIfNull(m_value);
    }

protected:

    // this function is used to create matrices for those needed before matrix pool is available
    // e.g., for model parameters and input nodes you will need to resize the functions based on NDL
    // and before matrix pool is available
    void CreateMatrixIfNull(shared_ptr<Matrix<ElemType>>& matrixPtr)
    {
        if (!matrixPtr)
            matrixPtr = make_shared<Matrix<ElemType>>(m_deviceId);
    }

    // matrixSize is per sample size, if unknown or hard to estimate, set matrixSize = 0
    // if the matrix's size will scale with minibatch size, set mbScale = true 
    // if workspace flag is true, the memory request will be treated specially. We assume workspace memory will share their own pointers 
    // this is currently a workaround for workspace memory for convolutions
    void RequestMatrixFromPool(shared_ptr<Matrix<ElemType>>& matrixPtr, MatrixPool& matrixPool, size_t matrixSize=0, bool mbScale=false, bool isWorkSpace=false, bool aliasing=false)
    {
        if (matrixPtr == nullptr)
        {
            if (aliasing)
                matrixPool.RequestAliasedAllocate<ElemType>(m_deviceId, this, &matrixPtr, matrixSize, mbScale);
            else
                matrixPool.RequestAllocate<ElemType>(m_deviceId, &matrixPtr, matrixSize, mbScale, isWorkSpace);
        }
    }

    void ReleaseMatrixToPool(shared_ptr<Matrix<ElemType>>& matrixPtr, MatrixPool& matrixPool, bool aliasing=false)
    {
        assert(matrixPtr != nullptr);
        if (aliasing)
            matrixPool.RequestAliasedRelease<ElemType>(this);
        else
            matrixPool.RequestRelease<ElemType>(&matrixPtr);
    }

public:
    // -----------------------------------------------------------------------
    // miscellaneous
    // -----------------------------------------------------------------------

    virtual void DumpNodeInfo(const bool /*printValues*/, const bool /*printMetadata*/, File& fstream) const;

    // helper for SimpleOutWriter, living in here to be able to use in debugging
    void WriteMinibatchWithFormatting(FILE* f, const FrameRange& fr, size_t onlyUpToRow, size_t onlyUpToT, bool transpose, bool isCategoryLabel, bool isSparse,
                                      const std::vector<std::string>& labelMapping, const std::string& sequenceSeparator, 
                                      const std::string& sequencePrologue, const std::string& sequenceEpilogue, const std::string& elementSeparator,
                                      const std::string& sampleSeparator, std::string valueFormatString,
                                      bool outputGradient = false, bool onlyShowAbsSumForDense = false,
                                      std::function<std::string(size_t)> getKeyById = std::function<std::string(size_t)>()) const;

    // simple helper to log the content of a minibatch
    void DebugLogMinibatch(bool outputGradient = false) const
    {
        fprintf(stderr, "<<<<<<\n"); // some prologue and epilogue so that we can use diff -c1 to see the node name
        fprintf(stderr, "<<<<<<\n");
        fprintf(stderr, "DebugLogMinibatch: <<<<< %ls%s >>>>>\n", NodeName().c_str(), outputGradient ? " (gradient)" : "");
        WriteMinibatchWithFormatting(stderr, FrameRange(), 8, 10, false/*transpose*/, /*isCategoryLabel=*/false, /*isSparse=*/false, std::vector<std::string>(),
            ""/*sequenceSeparator*/, "  "/*sequencePrologue*/, "\n"/*sequenceEpilogue*/, " "/*elementSeparator*/, "\n  "/*sampleSeparator*/,
            "%.8f"/*valueFormatString*/, outputGradient);
        fprintf(stderr, ">>>>>>\n");
        fprintf(stderr, ">>>>>>\n");
    }

    void Trace()
    {
        //DebugLogMinibatch();
#if 0
        static const std::set<std::wstring> toLog{
            L"labelSentenceStartEmbedded",
            L"delayedDecoderFeedback.h.x",
            L"delayedDecoderFeedback.h.flags",
            L"delayedDecoderFeedback.h.out.thenVal.h.indexSequence.h.indexSequence.h",
            L"delayedDecoderFeedback.h.out.thenVal.h.indexSequence.h",
            L"delayedDecoderFeedback.h.out.thenVal.h",
            L"delayedDecoderFeedback.h.out.PlusArgs[0]",
            L"delayedDecoderFeedback.h.out.PlusArgs[1].ElementTimesArgs[0]",
            L"delayedDecoderFeedback.h.out.elseVal",
            L"delayedDecoderFeedback.h.out.PlusArgs[1]",
            L"delayedDecoderFeedback.h.out",
            L"delayedDecoderFeedback"
        };
        if (toLog.find(NodeName()) != toLog.end())
            DebugLogMinibatch();
        if (NodeName() == L"delayedDecoderFeedback.h.out")
        {
            static int i = 0;
            if (++i == 2)
                exit(1);
        }
#endif
        if (m_traceNodeValueReal || m_traceNodeValueAsCategoryLabel || m_traceNodeValueSparse)
        {
            fprintf(stderr, "Trace --> %s\n", FormatOperationPrototype("").c_str());
            if (m_traceNodeValueReal)
                WriteMinibatchWithFormatting(stderr, FrameRange(), m_traceNodeValueUpToDim, m_traceNodeValueUpToT, false/*transpose*/, /*isCategoryLabel=*/false, /*isSparse=*/false, std::vector<std::string>(),
                                             ""/*sequenceSeparator*/, "  "/*sequencePrologue*/, "\n"/*sequenceEpilogue*/, " "/*elementSeparator*/, "\n  "/*sampleSeparator*/,
                                             "%13.10f"/*valueFormatString*/);
            if (m_traceNodeValueAsCategoryLabel)
                WriteMinibatchWithFormatting(stderr, FrameRange(), m_traceNodeValueUpToDim, m_traceNodeValueUpToT, false/*transpose*/, /*isCategoryLabel=*/true,  /*isSparse=*/false, std::vector<std::string>(),
                                             ""/*sequenceSeparator*/, "  "/*sequencePrologue*/, "\n"/*sequenceEpilogue*/, " "/*elementSeparator*/, "\n  "/*sampleSeparator*/,
                                             "%13.10f"/*valueFormatString*/);
            if (m_traceNodeValueSparse)
                WriteMinibatchWithFormatting(stderr, FrameRange(), SIZE_MAX,                SIZE_MAX,              false/*transpose*/, /*isCategoryLabel=*/false, /*isSparse=*/true, std::vector<std::string>(),
                                         ""/*sequenceSeparator*/, "  "/*sequencePrologue*/, "\n"/*sequenceEpilogue*/, " "/*elementSeparator*/, "\n  "/*sampleSeparator*/,
                                         "%13.10f"/*valueFormatString*/);
        }
    }

protected:
    // print node values
    // This is used for dumping model parameters, not minibatch data.
    void PrintNodeValuesToFile(const bool printValues, const bool printMetadata, File& fstream) const
    {
        if (printValues)
        { 
            if (printMetadata)
            {
                fstream << wstring(L"\n");
            }
            const Matrix<ElemType>& m = Value();
            for (size_t i = 0; i < m.GetNumRows(); i++)
            {
                for (size_t j = 0; j < m.GetNumCols(); j++)
                {
                    fstream << m(i, j);
                }
                fstream << wstring(L"\n");
            }
            if (printMetadata)
            {
                fstream << wstring(L"####################################################################");
            }
        }
    }

public:

    // TODO: similar to DumpInfo; used by ExperimentalNetworkBuilder test implementation
    /*HasToString::*/ wstring ToString() const override
    {
        // we format it like "name : type rows x cols ( args )"
        wstring result = NodeName() + L" : " + OperationName();
        result.append(msra::strfun::wstrprintf(L" [%s%ls]", string(GetSampleLayout()).c_str(), GetMBLayoutAxisString().c_str()));
        if (m_inputs.empty())
            result.append(L" ()");
        else
        {
            wstring args;
            bool first = true;
            for (auto& child : m_inputs)
            {
                if (first)
                    first = false;
                else
                    args.append(L"\n");
                args.append(/*TidyName*/ (child->NodeName()));
            }
            result += L" " + NestString(args, L'(', true, ')');
        }
        return result;
    }

    // for debugging purposes
    void /*ComputationNodeBase::*/ PrintSelf(bool printMatrices = false) const
    {
        fprintf(stderr, "\n%ls[%s%ls] = %ls", NodeName().c_str(), string(GetSampleLayout()).c_str(), GetMBLayoutAxisString().c_str(), OperationName().c_str());

        if (!IsLeaf())
        {
            fprintf(stderr, "(");
            for (size_t i = 0; i < GetNumInputs(); i++)
            {
                if (i > 0)
                    fprintf(stderr, ", ");
                fprintf(stderr, "%ls[%s%ls] = %ls", m_inputs[i] ? m_inputs[i]->NodeName().c_str() : L"NULL", string(m_inputs[i]->GetSampleLayout()).c_str(), m_inputs[i]->GetMBLayoutAxisString().c_str(), OperationName().c_str());
            }
            fprintf(stderr, ")");
        }

        if (printMatrices)
        {
            fprintf(stderr, "\n    $$$$ Function Values\n");
            Value().Print("FunctionValue");

            fprintf(stderr, "\n    $$$$ Gradient Values\n");
            Gradient().Print("GradientValue");
        }
    }

    // NOTE: we should reimplement this to be thread-safe and use a larger than requested initialized memory block
    // we can then just wrap that memory block in a matrix of the correct dimensions since it will be const no one can change it
    // should only need one memory block per device
    // Thread-safety could be achieved by changing this to a shared_ptr.
    // When using the TensorView interface, one could instead just use a 1x1 matrix with a view that broadcasts its columns (stride 0).
    static const Matrix<ElemType>& ConstOnes(const size_t rows, const size_t cols, const DEVICEID_TYPE deviceId)
    {
        if (s_constOnes.find(rows) == s_constOnes.end() ||
            s_constOnes[rows].find(cols) == s_constOnes[rows].end()) // not found
        {
            shared_ptr<Matrix<ElemType>> matrix = make_shared<Matrix<ElemType>>(rows, cols, (DEVICEID_TYPE) deviceId);
            matrix->SetValue(1);
            s_constOnes[rows][cols] = matrix;
        }

        shared_ptr<Matrix<ElemType>> m = s_constOnes[rows][cols];
        m->TransferFromDeviceToDevice(m->GetDeviceId(), deviceId);

        return *m;
    }

    // -----------------------------------------------------------------------
    // data members
    // -----------------------------------------------------------------------

protected:

    shared_ptr<Matrix<ElemType>> m_value, m_gradient;

    static std::map<size_t, std::map<size_t, shared_ptr<Matrix<ElemType>>>> s_constOnes;

    MatrixType m_preferredGradientMatrixType = UNDETERMINED;
};

// convenience wrapper for ComputationNode::New()
template <class C, class... _Types>
inline shared_ptr<C> New(_Types&&... _Args)
{
    return make_shared<C>(forward<_Types>(_Args)...);
}

// helper class for parsing parameters for WriteMinibatchWithFormatting() below
// pass this to WriteOutput() (to file-path, below) to specify how the output should be formatted
struct WriteFormattingOptions
{
    // How to interpret the data:
    bool isCategoryLabel = false;  // true: find max value in column and output the index instead of the entire vector
    std::wstring labelMappingFile; // optional dictionary for pretty-printing category labels
    bool isSparse = false;
    bool transpose = true;         // true: one line per sample, each sample (column vector) forms one line; false: one column per sample
    // The following strings are interspersed with the data:
    // overall
    std::string prologue; // print this at the start (e.g. a global header or opening bracket)
    std::string epilogue; // and this at the end
    // sequences
    std::string sequenceSeparator; // print this between sequences (i.e. before all sequences but the first)
    std::string sequencePrologue;  // print this before each sequence (after sequenceSeparator)
    std::string sequenceEpilogue;  // and this after each sequence
    // elements
    std::string elementSeparator;  // print this between elements on a row
    std::string sampleSeparator;   // and this between rows
    // Optional printf precision parameter:
    std::string precisionFormat;        // printf precision, e.g. ".2" to get a "%.2f"

    WriteFormattingOptions() : // TODO: replace by initializers?
        isCategoryLabel(false), transpose(true), sequenceEpilogue("\n"), elementSeparator(" "), sampleSeparator("\n")
    { }

    template <class ConfigRecordType>
    WriteFormattingOptions(const ConfigRecordType& config);

    void Save(File& fstream) const;
    void Load(File& fstream, size_t modelVersion);

    // Process -- replace newlines and all %s by the given string
    static std::string Processed(const std::wstring& nodeName, std::string fragment, size_t minibatchId);
};

// =======================================================================
// ComputationNodeNonLooping -- abstract base class for computation nodes that do not implement eval/partial for individual frames
// Such as CRFNode, SequenceDecoderNode, and training criteria.
// =======================================================================

// This will provide default implementations for those two functions that will fail at runtime with a meaningful error.
// TODO: Most of these are reduce nodes that output a single number, no MBLayout. Maybe abstract those out further
template <class ElemType>
class ComputationNodeNonLooping : public ComputationNode<ElemType>
{
    typedef ComputationNode<ElemType> Base;

public:
    ComputationNodeNonLooping(DEVICEID_TYPE deviceId, const wstring& name)
        : Base(deviceId, name)
    {
    }

    // these two implement the ComputationNode<> interface
    void ForwardProp(const FrameRange& fr) override final
    {
        if (fr.IsAllFrames())
            ForwardPropNonLooping();
        else
            LogicError("%ls: %s node should never be in a loop.", Base::NodeDescription().c_str(), typeid(*this).name());
    }
    void BackpropTo(const size_t inputIndex, const FrameRange& fr) override final
    {
        if (fr.IsAllFrames())
            BackpropToNonLooping(inputIndex);
        else
            LogicError("%ls: %s node should never be in a loop.", Base::NodeDescription().c_str(), typeid(*this).name());
    }

    // non-looping node types instead implement these functions
    virtual void ForwardPropNonLooping() = 0;
    virtual void BackpropToNonLooping(size_t inputIndex) = 0;
};

// =======================================================================
// FlowControlNode -- special wrapper node for use by ComputationNetwork only
// =======================================================================

class FlowControlNode : public ComputationNodeBase
{
    typedef ComputationNodeBase Base;

public:
    FlowControlNode()
        : ComputationNodeBase(DEVICEID_NOTYETDETERMINED /*we don't own matrices*/, L"" /*name: we don't care*/)
    {
    }

#pragma warning(disable : 4100)
    // these are meant to be implemented by ComputationNode<ElemType> but should never be called on traversal nodes
    // TODO: There are too many of these. This indicates improper class hierarchies.
    virtual ComputationNodeBase* NewThis(DEVICEID_TYPE deviceId, const wstring& name) const override { NOT_IMPLEMENTED; }
    virtual void Validate(bool isFinalValidationPass) override { NOT_IMPLEMENTED; }
    virtual void Save(File& fstream) const override { NOT_IMPLEMENTED; }
    virtual void Load(File& /*fstream*/, size_t /*modelVersion*/) override { NOT_IMPLEMENTED; }
    virtual void CopyTo(ComputationNodeBasePtr node, const std::wstring& newName, const CopyNodeFlags flags) const override { NOT_IMPLEMENTED; }
    virtual ComputationNodeBasePtr Duplicate(const std::wstring& newName, const CopyNodeFlags flags) const override { NOT_IMPLEMENTED; }
    virtual double Get00Element() const override { NOT_IMPLEMENTED; }
    virtual MatrixBasePtr ValuePtr() const override { NOT_IMPLEMENTED; }
    virtual void UpdateFunctionMBSize() override { NOT_IMPLEMENTED; }
    virtual void AttachInputs(const std::vector<ComputationNodeBasePtr>& inputs) override { NOT_IMPLEMENTED; }
    virtual void PrintSelf(bool) const override { NOT_IMPLEMENTED; }
    virtual void ValidateInferInputDimsFrom(const TensorShape&) override { NOT_IMPLEMENTED; }
    virtual void SetInput(const size_t, const Microsoft::MSR::CNTK::ComputationNodeBase::ComputationNodeBasePtr&) override { NOT_IMPLEMENTED; }
    virtual void MaskMissingValueColumnsToZero(const Microsoft::MSR::CNTK::FrameRange&) override { NOT_IMPLEMENTED; }
    virtual void MaskMissingGradientColumnsToZero(const Microsoft::MSR::CNTK::FrameRange&) override { NOT_IMPLEMENTED; }
    virtual void InvalidateMissingValueColumns(const Microsoft::MSR::CNTK::FrameRange&) override { NOT_IMPLEMENTED; }
    virtual void InvalidateMissingGradientColumns(const Microsoft::MSR::CNTK::FrameRange&) override { NOT_IMPLEMENTED; }
    virtual void NotifyFunctionValuesMBSizeModified(void) override { NOT_IMPLEMENTED; }
    virtual std::wstring ToString(void) const override { NOT_IMPLEMENTED; }
    // these are meant to be called during computation, so provide dummy implementations
    virtual bool RequiresPreCompute() const override { return false; } // return true if the node's value should be computed before the normal training. e.g., mean and invStd of input features.
    virtual std::string FormatOperationPrototype(const std::string& extraArgs) const override { return ""; }
    virtual void DumpNodeInfo(const bool /*printValues*/, const bool /*printMetadata*/, File& fstream) const override {}
    virtual std::set<std::pair<const MatrixBase*, std::wstring>> GetMatrixInfo() const override { NOT_IMPLEMENTED; }

protected: public:                                     // needed in ComputationNetwork::FindInRecurrentLoops(), which really should be part of SEQTraversalFlowControlNode
    std::vector<ComputationNodeBasePtr> m_nestedNodes; // nodes tucked away in this node, in evaluation order
};

// =======================================================================
// ILateAttachingNode -- helper wrapper class for ComputationNodes that must
// AttachInputs() late due to circular references
// =======================================================================

// Instantiate with LateAttachingNode<node type>(lambda, args for node constructor).
// To resolve, call AttachInputs()
// TODO: This is a bit indirect. Can it be done more nicely?
struct ILateAttachingNode { virtual void LateAttachInputs() = 0; };

// =======================================================================
// IRecurrentNode -- interface implemented by ComputationNodes that can be recurrent
// =======================================================================

struct IRecurrentNode { virtual int GetRecurrenceSteppingDirection() const = 0; };

// =======================================================================
// IFreezable -- nodes that have parameters that can be frozen
// e.g. if a trained model is to be used as a fixed feature extractor for another
// =======================================================================

struct IFreezable { virtual void FreezeParameters() { } };

// =======================================================================
// PreComputedNodeBase -- interface implemented by ComputationNodes that precompute
// TODO: We can use this interface in more places.
// =======================================================================

struct IPreComputeNode
{
    // check whether node has already undergone precomputation
    virtual bool HasComputed() const = 0;
    // call this with 'false' at start and with 'true' at end
    // This is used for resetting and updating from accumulators.
    virtual void MarkComputed(const bool hasComputed) = 0;
};

// =======================================================================
// helper macro to ease access to base members in presence of C++ two-phase name lookup
// =======================================================================

// Add 'typedef ComputationNode<ElemType> Base; UsingComputationNodeMembersBoilerplate;' at the start of each derived class
// (some derived classes define a similar macro; there please modify the typedef for Base accordingly.)
// This macro imports, one by one, every member of ComputationNode into the name space of the derived class.
// Without this, one would have to use the name prefix, or alternatively this->, in front of all base member,
// because the standard does not allow the compiler to do that for you (as MSVC still kindly does).
// If you add new members to ComputationNode, please also add them here.
// This macro expects 'Base' to be the name of the base class. Please also use 'Base' outside this macro to make it less likely to accidentally call the wrong base class members.
// Note: Whoever invented that C++ insanity called two-phase name lookup shall rot in hell, for the crime of causing infinite pain on unsuspecting programmers. [fseide]
#define UsingComputationNodeMembers /*without OperationName; needed to support inconsistent pattern of InputValue--TODO: This comment it out of date. */ \
    \
protected:                                                                                                                                               \
    typedef shared_ptr<ComputationNode<ElemType>> ComputationNodePtr;                                                                                    \
    using Base::BackpropTo;                                                                                                                              \
    using Base::ConstOnes;                                                                                                                               \
    using Base::CopyTo;                                                                                                                                  \
    using Base::CreateMatrixIfNull;                                                                                                                      \
    using Base::CreateUniqId;                                                                                                                            \
    using Base::CreateUniqNodeName;                                                                                                                      \
    using Base::DataFor;                                                                                                                                 \
    using Base::DataTensorFor;                                                                                                                           \
    using Base::DetachInputs;                                                                                                                            \
    using Base::DetermineElementwiseTensorRank;                                                                                                          \
    using Base::DumpNodeInfo;                                                                                                                            \
    using Base::EnumerateNodes;                                                                                                                          \
    using Base::Environment;                                                                                                                             \
    using Base::ForwardProp;                                                                                                                             \
    using Base::GetAsMatrixNumCols;                                                                                                                      \
    using Base::GetAsMatrixNumRows;                                                                                                                      \
    using Base::GetDeviceId;                                                                                                                             \
    using Base::GetEnvironmentPtr;                                                                                                                       \
    using Base::GetInputSampleLayout;                                                                                                                    \
    using Base::GetInputsFromConfig;                                                                                                                     \
    using Base::GetMBLayout;                                                                                                                             \
    using Base::GetMBLayoutAxisString;                                                                                                                   \
    using Base::GetNumInputs;                                                                                                                            \
    using Base::GetNumParallelSequences;                                                                                                                 \
    using Base::GetNumTimeSteps;                                                                                                                         \
    using Base::GetSampleLayout;                                                                                                                         \
    using Base::GetSampleMatrixNumCols;                                                                                                                  \
    using Base::GetSampleMatrixNumRows;                                                                                                                  \
    using Base::GetTensorShape;                                                                                                                          \
    using Base::GetTensorSliceFor;                                                                                                                       \
    using Base::Gradient;                                                                                                                                \
    using Base::GradientAsMatrix;                                                                                                                        \
    using Base::GradientFor;                                                                                                                             \
    using Base::GradientPtr;                                                                                                                             \
    using Base::GradientTensorFor;                                                                                                                       \
    using Base::HasMBLayout;                                                                                                                             \
    using Base::InferMBLayoutFromInputsForStandardCase;                                                                                                  \
    using Base::Input;                                                                                                                                   \
    using Base::InputRef;                                                                                                                                \
    using Base::InputUsedInComputingInputNodesGradients;                                                                                                 \
    using Base::InvalidateMissingGradientColumns;                                                                                                        \
    using Base::InvalidateMissingValueColumns;                                                                                                           \
    using Base::IsLeaf;                                                                                                                                  \
    using Base::IsOutOfDateWrtInputs;                                                                                                                    \
    using Base::IsPartOfLoop;                                                                                                                            \
    using Base::LinkToMBLayout;                                                                                                                          \
    using Base::Load;                                                                                                                                    \
    using Base::LoadValue;                                                                                                                               \
    using Base::MaskMissingColumnsToZero;                                                                                                                \
    using Base::MaskMissingGradientColumnsToZero;                                                                                                        \
    using Base::MaskMissingValueColumnsToZero;                                                                                                           \
    using Base::MaskedGradientFor;                                                                                                                       \
    using Base::MaskedValueFor;                                                                                                                          \
    using Base::MarkValueNonSharable;                                                                                                                    \
    using Base::NodeDescription;                                                                                                                         \
    using Base::OutputUsedInComputingInputNodesGradients;                                                                                                \
    using Base::PrintNodeValuesToFile;                                                                                                                   \
    using Base::FormatOperationPrototype;                                                                                                               \
    using Base::ReleaseMatricesAfterBackprop;                                                                                                            \
    using Base::ReleaseMatricesAfterForwardProp;                                                                                                         \
    using Base::ReleaseMatrixToPool;                                                                                                                     \
    using Base::RequestMatricesBeforeBackprop;                                                                                                           \
    using Base::RequestMatricesBeforeForwardProp;                                                                                                        \
    using Base::RequestMatrixFromPool;                                                                                                                   \
    using Base::Save;                                                                                                                                    \
    using Base::SetDims1;                                                                                                                                \
    using Base::SetDims;                                                                                                                                 \
    using Base::SetInput;                                                                                                                                \
    using Base::SetLearningRateMultiplier;                                                                                                               \
    using Base::UpdateFunctionMBSize;                                                                                                                    \
    using Base::UpdateFunctionValuesSize;                                                                                                                \
    using Base::Validate;                                                                                                                                \
    using Base::ValidateBinaryReduce;                                                                                                                    \
    using Base::ValidateBinaryZip;                                                                                                                       \
    using Base::ValidateNaryZip;                                                                                                                         \
    using Base::ValidateInferBinaryInputDims;                                                                                                            \
    using Base::ValidateInferNaryInputDims;                                                                                                              \
    using Base::ValidateInferInputDimsFrom;                                                                                                              \
    using Base::ValidateUnaryMap;                                                                                                                        \
    using Base::ValidateUnaryReduce;                                                                                                                     \
    using Base::ValueFor;                                                                                                                                \
    using Base::ValuePtr;                                                                                                                                \
    using Base::ValueTensorFor;                                                                                                                          \
    using Base::VerifyDataSize;                                                                                                                          \
    using Base::VerifyDims;                                                                                                                              \
    using Base::WriteMinibatchWithFormatting;                                                                                                            \
    using Base::ZeroGradientsOfInputs;                                                                                                                   \
    using Base::m_deviceId;                                                                                                                              \
    using Base::m_gradient;                                                                                                                              \
    using Base::m_inputs;                                                                                                                                \
    using Base::m_nodeName;                                                                                                                              \
    using Base::m_pMBLayout;                                                                                                                             \
    using Base::m_learningRateMultiplier;                                                                                                                \
    using Base::m_sampleLayout;                                                                                                                          \
    using Base::m_value;                                                                                                                                 \
    using Base::m_valueSharable;                                                                                                                         \
    using Base::shared_from_this;                                                                                                                        \
    \
public:                                                                                                                                                  \
    using Base::AttachInputs;                                                                                                                            \
    using Base::AttachInputsFromConfig;                                                                                                                  \
    using Base::CreateGradientMatrixIfNull;                                                                                                              \
    using Base::NodeName;                                                                                                                                \
    using Base::RequiresPreCompute;                                                                                                                      \
    using Base::ValueAsMatrix;                                                                                                                           \
    using Base::Value;

#define ComputationNodeBoilerplate                                                                                \
protected: /* some boilerplate goes here */                                                                       \
    virtual const std::wstring OperationName() const override { return TypeName(); }                              \
    virtual ComputationNodeBase* NewThis(DEVICEID_TYPE deviceId, const wstring& name) const override              \
    {                                                                                                             \
        const ComputationNodeBase* p = new typename std::remove_reference<decltype(*this)>::type(deviceId, name); \
        return const_cast<ComputationNodeBase*>(p);                                                               \
    }

#define UsingComputationNodeMembersBoilerplate \
    ComputationNodeBoilerplate;                \
    UsingComputationNodeMembers

// =======================================================================
// a few standard base classes for N-nary operations
// =======================================================================

// -----------------------------------------------------------------------
// UnaryElementWiseNode (operand)
//
// unary elementwise operations that are implemented with the tensor lib
//
// Derived clases only need to override ForwardProp() and BackpropTo().
// -----------------------------------------------------------------------

template <class ElemType>
class UnaryElementWiseNode : public ComputationNode<ElemType>, public NumInputs<1>
{
    typedef ComputationNode<ElemType> Base;
    UsingComputationNodeMembers;

public:
    UnaryElementWiseNode(DEVICEID_TYPE deviceId, const wstring& name)
        : Base(deviceId, name)
    {
    }

    virtual void /*ComputationNodeBase::*/ Validate(bool isFinalValidationPass) override
    {
        ValidateUnaryMap(isFinalValidationPass);
    }
};

#define UsingUnaryElementwiseNodeBaseMembers UsingComputationNodeMembersBoilerplate;

// -----------------------------------------------------------------------
// BinaryElementWiseNode (operand1, operand2)
//
// binary elementwise operations that are implemented with the tensor lib
//
// Derived clases only need to override ForwardProp() and BackpropTo().
// -----------------------------------------------------------------------

template <class ElemType>
class BinaryElementWiseNode : public ComputationNode<ElemType>, public NumInputs<2>, public IdentityTransformerNode
{
    typedef ComputationNode<ElemType> Base;
    UsingComputationNodeMembers;

public:
    BinaryElementWiseNode(DEVICEID_TYPE deviceId, const wstring& name)
        : Base(deviceId, name)
    {
    }

#if DUMPOUTPUT
    virtual bool OutputUsedInComputingInputNodesGradients() const override { return true; }
#else
    virtual bool OutputUsedInComputingInputNodesGradients() const override { return false; }
#endif
    virtual bool InputUsedInComputingInputNodesGradients(size_t /*childIndex*/) const override { return false; }

    virtual void /*IComputationNode::*/ BeginForwardProp() override // called before first iteration step of ForwardProp()
    {
        Base::BeginForwardProp();
        // we switch result to dense as a work-around because ColumnSlice doesn't support all the sparse formats
        // TODO: This is a stopgap. Is this the right thing to do? It changes the matrix type in-place.
        Value().SwitchToMatrixType(MatrixType::DENSE, MatrixFormat::matrixFormatDense, false);
    }

    virtual void /*ComputationNodeBase::*/ Validate(bool isFinalValidationPass) override
    {
        ValidateBinaryZip(isFinalValidationPass, true /*allowBroadcast*/);
    }
};

#define UsingBinaryElementwiseNodeBaseMembers UsingComputationNodeMembersBoilerplate;

#pragma endregion base computation class

}}}<|MERGE_RESOLUTION|>--- conflicted
+++ resolved
@@ -56,11 +56,7 @@
 #define CNTK_MODEL_VERSION_24 24 // ReduceElements: add keepDimensions
 #define CNTK_MODEL_VERSION_25 25 // transpose: allow specifying a permutation
 #define CNTK_MODEL_VERSION_26 26 // Update ROI pooling format to match Caffe version.
-<<<<<<< HEAD
-#define CNTK_MODEL_VERSION_27 27 // Slice: support stride_multiplier
-=======
-#define CNTK_MODEL_VERSION_27 27 // to_batch / unpack_bach axis
->>>>>>> d86f0200
+#define CNTK_MODEL_VERSION_27 27 // Slice: support stride_multiplier, and to_batch / unpack_bach axis ops
 #define CURRENT_CNTK_MODEL_VERSION CNTK_MODEL_VERSION_27
 
 // helper mode for debugging
