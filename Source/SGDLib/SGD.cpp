// SGD.cpp -- implements SGD with all bells and whistles, parallelization, randomization, etc.

#define _CRT_SECURE_NO_WARNINGS // "secure" CRT not available on all platforms  --add this at the top of all CPP files that give "function or variable may be unsafe" warnings

#include "Basics.h"
#include "SGD.h"
#include "NonlinearityNodes.h"          // for DropoutNode
#include "SpecialPurposeNodes.h"        // for SequenceWithSoftmaxNode
#include "DataReaderHelpers.h"
#include "MatrixQuantizerImpl.h"

#ifdef CNTK_PARALLEL_TRAINING_SUPPORT
//static inline bool operator==(const std::pair<double,size_t>& a, double b) { assert(b==0); return a.first == b; }
// ^^ workaround until this line in AggregateGradientsImpl() gets updated: assert(headerCPU->evalErrors[i] == 0);
#include "AllReduceDistGradAggregator.h"
#include "BlockMomentumSGD.h"
#endif

#ifdef MULTIVERSO_SUPPORT
#include "MultiversoWrapper.h"
#else
#include "NoMultiversoWrapper.h"
#endif

#include "SimpleDistGradAggregator.h"
#include "ProgressTracing.h"

#include <map>
#include <set>

namespace Microsoft { namespace MSR { namespace CNTK {

using namespace std;

// =======================================================================
// class SGD
// =======================================================================

template SGD<float>::SGD(const ConfigParameters&);
template SGD<double>::SGD(const ConfigParameters&);
template SGD<float>::SGD(const ScriptableObjects::IConfigRecord&);
template SGD<double>::SGD(const ScriptableObjects::IConfigRecord&);

// -----------------------------------------------------------------------
// Train() -- perform a multi-epoch training end-to-end with checkpointing
// -----------------------------------------------------------------------

template <class ElemType>
void SGD<ElemType>::Train(shared_ptr<ComputationNetwork> net, DEVICEID_TYPE deviceId,
                          IDataReader* trainSetDataReader,
                          IDataReader* validationSetDataReader, int startEpoch, bool loadNetworkFromCheckpoint)
{
    // log the device we are computing on
    LOGPRINTF(stderr, "\nModel has %d nodes. Using ", (int)net->GetTotalNumberOfNodes());
    if (net->GetDeviceId() < 0)
        fprintf(stderr, "CPU.\n");
    else
        fprintf(stderr, "GPU %d.\n", (int) net->GetDeviceId());

    // TODO: BUGBUG: if not starting from checkpoint, need to synchronize initial model
    // strategy should be to run the initializer above on mpiRank==0, and then broadcast parameters.

    startEpoch = max(startEpoch, 0);
    m_needAdaptRegularization = false;

    // set tracing flags
    net->EnableNodeTracing(m_traceNodeNamesReal, m_traceNodeNamesCategory, m_traceNodeNamesSparse);

    TrainOrAdaptModel(startEpoch, net, loadNetworkFromCheckpoint, net, nullptr, trainSetDataReader, validationSetDataReader);
}

// -----------------------------------------------------------------------
// Adapt() -- similar to Train(), but for purpose of adapting
// -----------------------------------------------------------------------

template <class ElemType>
void SGD<ElemType>::Adapt(wstring origModelFileName, wstring refNodeName,
                          IDataReader* trainSetDataReader,
                          IDataReader* validationSetDataReader,
                          const DEVICEID_TYPE deviceId, const bool makeMode)
{
    int startEpoch = DetermineStartEpoch(makeMode);
    if (startEpoch == m_maxEpochs)
    {
        LOGPRINTF(stderr, "No further training is necessary.\n");
        return;
    }

    ComputationNetworkPtr net;
    bool networkLoadedFromCheckpoint = false;
    if (startEpoch >= 0)
    {
        wstring modelFileName = GetModelNameForEpoch(int(startEpoch) - 1);
        LOGPRINTF(stderr, "Starting from checkpoint. Loading network from '%ls'.\n", modelFileName.c_str());
        net = ComputationNetwork::CreateFromFile<ElemType>(deviceId, modelFileName);
        networkLoadedFromCheckpoint = true;
    }
    else
    {
        LOGPRINTF(stderr, "Load Network From the original model file %ls.\n", origModelFileName.c_str());
        net = ComputationNetwork::CreateFromFile<ElemType>(deviceId, origModelFileName);
    }

    startEpoch = max(startEpoch, 0);

    ComputationNetworkPtr refNet;
    m_needAdaptRegularization = m_adaptationRegType != AdaptationRegType::None && m_adaptationRegWeight > 0;
    if (m_needAdaptRegularization)
    {
        LOGPRINTF(stderr, "Load reference Network From the original model file %ls.\n", origModelFileName.c_str());
        refNet = ComputationNetwork::CreateFromFile<ElemType>(deviceId, origModelFileName);
    }

    ComputationNodeBasePtr refNode;
    if (m_needAdaptRegularization && m_adaptationRegType == AdaptationRegType::KL)
    {
        LOGPRINTF(stderr, "Checking refNodeName %ls.\n", origModelFileName.c_str());
        if (refNodeName == L"")
            InvalidArgument("refNodeName does not exist and is needed when adaptationRegType is KL.");
        refNode = refNet->GetNodeFromName(refNodeName);
    }

    TrainOrAdaptModel(startEpoch, net, networkLoadedFromCheckpoint, refNet, refNode, trainSetDataReader, validationSetDataReader);
}

// -----------------------------------------------------------------------
// TrainOrAdaptModel() -- main training end-to-end, given a start model
// -----------------------------------------------------------------------

static double MomentumPerMB(double momentumPerSample, size_t minibatchSize);

template <class ElemType>
void SGD<ElemType>::TrainOrAdaptModel(int startEpoch, ComputationNetworkPtr net,
                                      bool networkLoadedFromCheckpoint,
                                      ComputationNetworkPtr refNet,
                                      ComputationNodeBasePtr refNode,
                                      IDataReader* trainSetDataReader,
                                      IDataReader* validationSetDataReader)
{
    let& criterionNodes = GetTrainCriterionNodes(net);

    fprintf(stderr, "\n");
    if (criterionNodes.size() == 1)
    {
        LOGPRINTF(stderr, "Training criterion:   %ls = %ls\n", criterionNodes.front()->NodeName().c_str(), criterionNodes.front()->OperationName().c_str());
    }
    else
    {
        LOGPRINTF(stderr, "Training criteria:\n");
    for (const auto& node : criterionNodes)
    {
        LOGPRINTF(stderr, "\t%ls = %ls\n", node->NodeName().c_str(), node->OperationName().c_str());
    }
    if (criterionNodes.empty())
    {
        LOGPRINTF(stderr, "\t(none)\n");
        InvalidArgument("TrainOrAdaptModel: No criterion node was specified.");
    }
    }

    // determine evaluationNodes from GetEvalCriterionNodes(), ensuring each criterion is only logged once
    std::vector<ComputationNodeBasePtr> evaluationNodes;
    {
        auto originalEvaluationNodes = GetEvalCriterionNodes(net);
        set<ComputationNodeBasePtr> criteriaLogged; // set to make sure we don't double-log criteria
        for (const auto& node : criterionNodes)
            criteriaLogged.insert(node);

        for (const auto& node : originalEvaluationNodes)
            if (criteriaLogged.insert(node).second)
                evaluationNodes.push_back(node);

        if (evaluationNodes.size() == 1)
        {
            LOGPRINTF(stderr, "Evaluation criterion: %ls = %ls\n", evaluationNodes.front()->NodeName().c_str(), evaluationNodes.front()->OperationName().c_str());
        }
        else if (!evaluationNodes.empty())
        {
            fprintf(stderr, "\n");
            LOGPRINTF(stderr, "Evaluation criteria:\n");
            for (const auto& node : evaluationNodes)
            {
                LOGPRINTF(stderr, "\t%ls = %ls\n", node->NodeName().c_str(), node->OperationName().c_str());
            }
        }
    }

    std::vector<ComputationNodeBasePtr> additionalNodesToEvaluate;
    auto& outputNodes = net->OutputNodes();
    additionalNodesToEvaluate.insert(additionalNodesToEvaluate.end(), outputNodes.cbegin(), outputNodes.cend());

    auto preComputeNodesList = net->GetNodesRequiringPreComputation();
    additionalNodesToEvaluate.insert(additionalNodesToEvaluate.end(), preComputeNodesList.cbegin(), preComputeNodesList.cend());

    // allocate memory for forward and backward computation
    net->AllocateAllMatrices(evaluationNodes, additionalNodesToEvaluate, criterionNodes[0]); // TODO: use criterionNodes.front() throughout

    // get feature and label nodes into an array of matrices that will be passed to GetMinibatch()
    // TODO: instead, remember the nodes directly, to be able to handle both float and double nodes; current version will crash for mixed networks
    StreamMinibatchInputs* inputMatrices = new StreamMinibatchInputs();
    // TODO: ^^ change to shared_ptr or unique_ptr
    let& featureNodes = net->FeatureNodes();
    let& labelNodes = net->LabelNodes();
    // BUGBUG: ^^ should not get all feature/label nodes, but only the ones referenced in a criterion
    for (size_t pass = 0; pass < 2; pass++)
    {
        auto& nodes = (pass == 0) ? featureNodes : labelNodes;
        for (const auto & node : nodes)
            inputMatrices->AddInput(node->NodeName(), node->ValuePtr(), node->GetMBLayout(), node->GetSampleLayout());
    }

    // get hmm file for sequence training
    bool isSequenceTrainingCriterion = (criterionNodes[0]->OperationName() == L"SequenceWithSoftmax");
    if (isSequenceTrainingCriterion)
    {
        // SequenceWithSoftmaxNode<ElemType>* node = static_cast<SequenceWithSoftmaxNode<ElemType>*>(criterionNodes[0]);
        auto node = dynamic_pointer_cast<SequenceWithSoftmaxNode<ElemType>>(criterionNodes[0]);
        auto hmm = node->gethmm();
        trainSetDataReader->GetHmmData(hmm);
    }

    // used for KLD regularized adaptation. For all other adaptation techniques
    // use MEL to edit the model and using normal training algorithm
    // TODO: Should this be done in SGD::Adapt()?
    // TODO: Redo this leveraging that we now have shared_ptrs. It is probably even OK if both networks share feature nodes.
    // TODO: Then we can also share the MBLayout; which currently is copied by value.
    std::vector<ComputationNodeBasePtr> refFeatureNodes; // we keep the original network's features here
    if (m_needAdaptRegularization && m_adaptationRegType == AdaptationRegType::KL && refNode != nullptr)
    {
        refNet->InvalidateCompiledNetwork(); // prepare to re-compile
        // replace input nodes in ref network by input nodes of the main network
        refFeatureNodes.resize(featureNodes.size());
        for (size_t i = 0; i < featureNodes.size(); i++)
        {
            // we need to keep this info to undo this later
            // TODO: After the change to shared_ptrs, this may no longer be necessary.
            refFeatureNodes[i] = refNet->GetNodeFromName(featureNodes[i]->NodeName()); // remember so that we can restore them later
            refNet->ReplaceNode(featureNodes[i]->NodeName(), featureNodes[i]);
        }
        //const_cast<MBLayoutPtr&>(refNet->GetMBLayoutPtrOfNetwork()) = net->GetMBLayoutPtrOfNetwork(); // WORKAROUND
        refNet->CompileNetwork();

        // allocate memory for forward computation
        refNet->AllocateAllMatrices({refNode}, {}, nullptr);
    }

    // initializing weights and gradient holder
    // only one criterion so far TODO: support multiple ones?
    auto& learnableNodes = net->LearnableParameterNodes(criterionNodes[0]);
    list<Matrix<ElemType>> smoothedGradients;
    vector<double> smoothedCounts; // currently used by FSAdaGradUpdate()
    size_t numParameters = 0;

    vector<wstring> nodesToUpdateDescriptions; // for logging only
    for (auto nodeIter = learnableNodes.begin(); nodeIter != learnableNodes.end(); nodeIter++)
    {
        ComputationNodePtr node = dynamic_pointer_cast<ComputationNode<ElemType>>(*nodeIter);
        // Note: We don't actually need the smoothedGradients if !IsParameterUpdateRequired().
        // However, this is hard to fix since lots of code assumes smoothedGradients to be in the same order as learnableNodes.
        // V2 API fixes this.
        smoothedGradients.push_back(Matrix<ElemType>(node->Value().GetNumRows(),
                                                     node->Value().GetNumCols(),
                                                     net->GetDeviceId()));
        smoothedCounts.push_back(0);
        if (node->IsParameterUpdateRequired())
        {
            nodesToUpdateDescriptions.push_back(node->NodeDescription() + L" : [" + msra::strfun::utf16(string(node->GetSampleLayout())) + L"]");
            numParameters += node->GetSampleLayout().GetNumElements();
        }
    }
    size_t numNeedsGradient = 0;
    for (let node : net->GetEvalOrder(criterionNodes[0]))
    {
        if (node->NeedsGradient())
            numNeedsGradient++;
    }
    fprintf(stderr, "\n");
    LOGPRINTF(stderr, "Training %.0f parameters in %d ",
              (double)numParameters, (int)nodesToUpdateDescriptions.size());
    if (m_traceLevel == 0)
        fprintf(stderr, "parameter tensors.\n");
    else
    {
        fprintf(stderr, "out of %d parameter tensors and %d nodes with gradient:\n\n",
            (int)learnableNodes.size(), (int)numNeedsGradient);
    for (let nodeDescription : nodesToUpdateDescriptions)
    {
        LOGPRINTF(stderr, "\t%ls\n", nodeDescription.c_str());
    }
    }

    // one blank line before training progress log
    fprintf(stderr, "\n");

    double avgCriterion, lrControlCriterion;
    lrControlCriterion = avgCriterion = numeric_limits<double>::infinity();
    size_t epochsNotCountedInAvgCriterion = startEpoch % m_learnRateAdjustInterval;

    std::vector<wstring> evalNodeNames;
    for (size_t i = 0; i < evaluationNodes.size(); i++)
        evalNodeNames.push_back(evaluationNodes[i]->NodeName());

    double learnRatePerSample = 0.5f / m_mbSize[startEpoch];

    double learningRateAdjustmentFactor = 1.0f;
    vector<double> prevLearnRates;
    prevLearnRates.resize(m_numPrevLearnRates);
    for (int i = 0; i < m_numPrevLearnRates; i++)
        prevLearnRates[i] = -1.0;

    m_prevChosenMinibatchSize = m_mbSize[startEpoch];

    int currentNumGradientBits = 0; // this remembers the last #gradient bits we set for dataParallelSGD (init val 0 has no meaning, just keep compiler happy)
    if (GetParallelizationMethod() == ParallelizationMethod::dataParallelSGD)
    {
        currentNumGradientBits = m_numGradientBits[startEpoch]; // remember so that we can detect a change
        InitDistGradAgg(evaluationNodes.size(), currentNumGradientBits, m_traceLevel);
    }
    else if (GetParallelizationMethod() == ParallelizationMethod::modelAveragingSGD || 
             GetParallelizationMethod() == ParallelizationMethod::blockMomentumSGD)
    {
        InitModelAggregationHandler(m_syncStatsTrace, net->GetDeviceId());
    }
    
    // precompute mean and invStdDev nodes and save initial model
    // When no precompute, only save if we did not load the model from a 
    // checkpoint but instead built it from a network description
    if (PreCompute(net, trainSetDataReader, featureNodes, labelNodes, inputMatrices) || !networkLoadedFromCheckpoint)
    {
        // Synchronize all ranks before writing the model to ensure that
        // everyone is done loading the model
        if (m_mpi != nullptr)
        {
            m_mpi->WaitAll();
        }

        // In case of parallel training only the main node should we saving the model to prevent
        // the parallel training nodes from colliding to write the same file
        if ((m_mpi == nullptr) || m_mpi->IsMainNode())
            net->Save(GetModelNameForEpoch(int(startEpoch) - 1));
    }

    size_t totalTrainingSamplesSeen = 0; // aggregated over all epochs, for logging purposes only

    bool learnRateInitialized = false;
    double prevCriterion = numeric_limits<double>::infinity();
    if (startEpoch > 0)
    {
        learnRateInitialized = TryLoadCheckPointInfo(startEpoch - 1,
                                                     /*out*/ totalTrainingSamplesSeen,
                                                     /*out*/ learnRatePerSample,
                                                     smoothedGradients,
                                                     /*out*/ prevCriterion,
                                                     /*out*/ m_prevChosenMinibatchSize);
        if (learnRateInitialized)
            prevLearnRates[startEpoch % m_numPrevLearnRates] = learnRatePerSample;
    }

    if (m_autoLearnRateSearchType == LearningRateSearchAlgorithm::AdjustAfterEpoch &&
        !learnRateInitialized && m_learningRatesParam.size() <= startEpoch)
    {
        InvalidArgument(
            "When using \"AdjustAfterEpoch\", there must either exist a checkpoint file, "
            "or an explicit learning rate must be specified in config for the starting epoch.");
    }

    // TODO this assumes training is picked up with nodes with zero parameters
    double prevDropoutRate = 0;
    double prevNormalizationTimeConstant = 0;
    double prevNormalizationBlendTimeConstant = 0;

    bool learnRateReduced = false;

    // pass user config on memory allocation for convolution operations to the Network
    ComputationNetwork::SetMaxTempMemSizeForCNN(net, criterionNodes[0], m_maxTempMemSizeInSamplesForCNN);
    if (m_needAdaptRegularization && m_adaptationRegType == AdaptationRegType::KL && refNode)
    {
        ComputationNetwork::SetMaxTempMemSizeForCNN(refNet, refNode, m_maxTempMemSizeInSamplesForCNN);
    }

    // likewise for sequence training parameters
    if (isSequenceTrainingCriterion)
    {
        ComputationNetwork::SetSeqParam<ElemType>(net, criterionNodes[0], m_hSmoothingWeight, m_frameDropThresh, m_doReferenceAlign,
                                                  m_seqGammarCalcAMF, m_seqGammarCalcLMF, m_seqGammarCalcWP, m_seqGammarCalcbMMIFactor, m_seqGammarCalcUsesMBR);
    }

    //Multiverso Warpper for ASGD logic init
    if (m_parallelizationMethod == ParallelizationMethod::dataParallelASGD)
    {
        m_pMultiversoHelper =
          new MultiversoHelper<ElemType>(learnableNodes,
                                         m_mpi->NumNodesInUse(),
                                         m_isPipeline,
                                         m_isSimulateMA,
                                         m_adjustlearningrateatbeginning,
                                         m_adjustcoefficient,
                                         m_adjustnbminibatch,
                                         m_traceLevel,
                                         m_syncStatsTrace,
                                         m_mpi);
        m_pMultiversoHelper->InitModel(learnableNodes);
        m_pMultiversoHelperBarrier = false;
        m_pMultiversoHelper->WaitAll();
    }

    // --- MAIN EPOCH LOOP
    for (int i = startEpoch; i < (int) m_maxEpochs; i++) // TODO: why is this an int, and not a size_t?
    {
        // Synchronize all ranks before proceeding to ensure that
        // rank 0 has finished writing the previous model file
        if (m_mpi != nullptr && GetParallelizationMethod() != ParallelizationMethod::dataParallelASGD)
        {
            m_mpi->WaitAll();
        }

        // (re-)initialize 1-bit SGD
        if (GetParallelizationMethod() == ParallelizationMethod::dataParallelSGD &&
            currentNumGradientBits != m_numGradientBits[i])
        {
            currentNumGradientBits = m_numGradientBits[i];
            InitDistGradAgg(evaluationNodes.size(), currentNumGradientBits, m_traceLevel);
        }

        Timer timer;
        timer.Start();

        // set dropout rate for this epoch
        // We use the same seed across workers until parallel training kicks in to ensure that the workers have identical models
        size_t parallelWorkerIdx = ((m_mpi == nullptr) || !UsingParallelTrain(i)) ? 0 : m_mpi->CurrentNodeRank();
        size_t dropoutRandSeedBase = (parallelWorkerIdx * m_maxEpochs) + i;
        ComputationNetwork::SetDropoutRate<ElemType>(net, criterionNodes[0], m_dropoutRates[i], prevDropoutRate, dropoutRandSeedBase);
        ComputationNetwork::SetBatchNormalizationTimeConstants<ElemType>(net, criterionNodes[0], 
                                                                         m_batchNormalizationTimeConstant[i], prevNormalizationTimeConstant,
                                                                         m_batchNormalizationBlendTimeConstant[i], prevNormalizationBlendTimeConstant);
        
        // learning rate adjustment
        if (m_autoLearnRateSearchType == LearningRateSearchAlgorithm::None || i < m_learningRatesParam.size())
        {
            // BUGBUG: GetNumParallelSequences() returns 1 under certain situations; it seems when restarting from checkpoint
            learnRatePerSample = GetLearningRatePerSample(i /*BUGBUG workaround:*/, trainSetDataReader->GetNumParallelSequencesForFixingBPTTMode());
        }
        else if (m_autoLearnRateSearchType == LearningRateSearchAlgorithm::SearchBeforeEpoch)
        {
            double largestPrevLearnRatePerSample = prevLearnRates[0];
            for (int j = 1; j < m_numPrevLearnRates; j++)
            {
                largestPrevLearnRatePerSample = max(largestPrevLearnRatePerSample, prevLearnRates[j]);
            }

            // return a reasonable learning rate based on the initial minibatchSize
            double newLearningRatePerSample = SearchForBestLearnRate(net, refNet, refNode, i, learnRatePerSample,
                                                                     trainSetDataReader, featureNodes, labelNodes,
                                                                     criterionNodes, evaluationNodes, inputMatrices,
                                                                     learnableNodes, smoothedGradients, smoothedCounts,
                                                                     learnRateInitialized, largestPrevLearnRatePerSample);
            learningRateAdjustmentFactor = newLearningRatePerSample / learnRatePerSample;
            learnRatePerSample = newLearningRatePerSample;

            // save per sample learn rate to support changeable minibatchSize
            prevLearnRates[i % m_numPrevLearnRates] = learnRatePerSample;
        }

        learnRateInitialized = true;

        if (learnRatePerSample < m_minLearnRate)
        {
            LOGPRINTF(stderr, "Learn Rate Per Sample for Epoch[%d] = %.8g is less than minLearningRatePerSample %.8g. Training complete.\n",
                      i + 1, learnRatePerSample, m_minLearnRate);
            if (m_autoLearnRateSearchType != LearningRateSearchAlgorithm::None)
            {
                // In case of parallel training only the main node should we saving the model to prevent
                // the parallel training nodes from colliding to write the same file
                if ((m_mpi == nullptr) || m_mpi->IsMainNode())
                    net->Save(m_modelPath);
            }
            break;
        }

        size_t chosenMinibatchSize;
        size_t actualMinibatchSize;

        // Through the command line or config file the user can set minibatch sizes on a per epoch
        // basis for a set number of epochs.  For epochs after that point, m_mbSize.size(), either
        // we just keep using
        // the last minibatch size, or we use tuning to try and find a better one.
        if (m_autoAdjustMinibatch && i >= m_mbSize.size())
        {
            size_t numFramesToUseInSearch = m_numMiniBatch4LRSearch[i] * m_mbSize[i];
            if (m_epochSize != requestDataSize)
            {
                // ensure the numFramesToUseInSearch does not exceed the total number of frames in the epoch
                numFramesToUseInSearch = min(numFramesToUseInSearch, m_epochSize);
            }

            // Use tuning to try and find a better minibatch size
            chosenMinibatchSize = AdaptiveMinibatchSizing(net, refNet, refNode, i,
                                                          numFramesToUseInSearch,
                                                          trainSetDataReader, learnRatePerSample,
                                                          m_mbSize[i], featureNodes, labelNodes,
                                                          criterionNodes, evaluationNodes,
                                                          inputMatrices, learnableNodes,
                                                          smoothedGradients, smoothedCounts, learningRateAdjustmentFactor);
            if (m_traceLevel < 1 && chosenMinibatchSize != m_prevChosenMinibatchSize)
                LOGPRINTF(stderr, "Minibatch size adapted to %d.\n", (int)chosenMinibatchSize);
            m_prevChosenMinibatchSize = chosenMinibatchSize;
        }
        else
        {
            // use the explicitly set minibatch size
            chosenMinibatchSize = m_mbSize[i];
        }

        actualMinibatchSize = FixUpEffectiveMBSize(chosenMinibatchSize /*BUGBUG workaround:*/, trainSetDataReader->GetNumParallelSequencesForFixingBPTTMode());

        double momentumPerSample = GetMomentumPerSample(i /*BUGBUG workaround:*/, trainSetDataReader->GetNumParallelSequencesForFixingBPTTMode());
        // time constant = number of samples after which a contribution has been reduced to e^-1
        double momentumAsTimeConstant = momentumPerSample == 0.0
                                        ? 0.0
                                        : momentumPerSample >= 1.0
                                            ? 0.0
                                                                                            : -1.0 / log(momentumPerSample);
        if (m_traceLevel > 0)
        {
            fprintf(stderr, "\n");
            LOGPRINTF(stderr, "Starting Epoch %d: learning rate per sample = %f  effective momentum = %f  momentum as time constant = %.1f samples\n",
                      i + 1, learnRatePerSample, MomentumPerMB(momentumPerSample, actualMinibatchSize), momentumAsTimeConstant);
        }

        EpochCriterion epochCriterion; // criterion values are returned in this
        std::vector<EpochCriterion> epochEvalErrors(evaluationNodes.size());
        TrainOneEpoch(net,
                      refNet,
                      refNode,
                      i,
                      m_epochSize,
                      trainSetDataReader,
                      learnRatePerSample,
                      chosenMinibatchSize,
                      featureNodes,
                      labelNodes,
                      criterionNodes,
                      evaluationNodes,
                      inputMatrices,
                      learnableNodes, smoothedGradients, smoothedCounts,
                      epochCriterion, epochEvalErrors);
        totalTrainingSamplesSeen += epochCriterion.second; // aggregate #training samples, for logging purposes only

        timer.Stop();
        double epochTime = timer.ElapsedSeconds();

        if (m_useEvalCriterionControlLR && epochEvalErrors.size() > 0)
            lrControlCriterion = epochEvalErrors[0].Average();
        else
            lrControlCriterion = epochCriterion.Average();

        LOGPRINTF(stderr, "Finished Epoch[%2d of %d]: [Training] ", i + 1, (int)m_maxEpochs);
        epochCriterion.LogCriterion(criterionNodes[0]->NodeName());

        m_lastFinishedEpochTrainLoss = epochCriterion.Average();
        for (size_t j = 0; j < epochEvalErrors.size(); j++)
            epochEvalErrors[j].LogCriterion(evaluationNodes[j]->NodeName());
        fprintf(stderr, "totalSamplesSeen = %d; learningRatePerSample = %.8g; epochTime=%.6gs\n", (int)totalTrainingSamplesSeen, learnRatePerSample, epochTime);
#if 0
        // TODO: This was only printed if >1 eval criterion. Why? Needed?
        LOGPRINTF(stderr, "Finished Epoch[%2d of %d]:     Criterion Node [%ls] Per Sample = %.8g\n",
            i + 1, (int)m_maxEpochs, criterionNodes[0]->NodeName().c_str(), epochCriterion.Average());

        for (size_t j = 0; j < epochEvalErrors.size(); j++)
        {
            LOGPRINTF(stderr, "Finished Epoch[%2d of %d]:     Evaluation Node [%ls] Per Sample = %.8g\n",
                i + 1, (int) m_maxEpochs, evalNodeNames[j].c_str(), epochEvalErrors[j].Average());
        }
#endif

        if (validationSetDataReader != trainSetDataReader && validationSetDataReader != nullptr)
        {
            SimpleEvaluator<ElemType> evalforvalidation(net, m_mpi, m_enableDistributedMBReading);
            vector<wstring> cvSetTrainAndEvalNodes;
            if (criterionNodes.size() > 0)
            {
                cvSetTrainAndEvalNodes.push_back(criterionNodes[0]->NodeName());
            }
            for (let node : evaluationNodes)
            {
                cvSetTrainAndEvalNodes.push_back(node->NodeName());
            }

            // BUGBUG: We should not use the training MB size. The training MB size is constrained by both convergence and memory. Eval is only constrained by memory.
            let vScore = evalforvalidation.Evaluate(validationSetDataReader, cvSetTrainAndEvalNodes, m_mbSize[i]);
            LOGPRINTF(stderr, "Finished Epoch[%2d of %d]: [Validate] ", i + 1, (int)m_maxEpochs);
            for (size_t k = 0; k < vScore.size() /*&& k < 2*/; k++)
                vScore[k].LogCriterion(cvSetTrainAndEvalNodes[k], /*addSemicolon=*/k + 1 < vScore.size());
                //fprintf(stderr, "%s %ls = %.8f * %d", k ? ";" : "", cvSetTrainAndEvalNodes[k].c_str(), vScore[k].Average(), (int)vScore[k].second);
            fprintf(stderr, "\n");

            if (m_useCVSetControlLRIfCVExists)
            {
                if (m_useEvalCriterionControlLR && vScore.size() > 1)
                    lrControlCriterion = vScore[1].Average(); // use the first of possibly multiple eval criteria
                else
                    lrControlCriterion = vScore[0].Average(); // the first one is the training criterion
            }
        }

        // broadcast epochCriterion to make sure each processor will have the same learning rate schedule
        if ((GetParallelizationMethod() == ParallelizationMethod::modelAveragingSGD 
            ||
            GetParallelizationMethod() == ParallelizationMethod::blockMomentumSGD) 
            && (m_mpi->NumNodesInUse() > 1))
        {
            m_mpi->Bcast(&epochCriterion.first,  1, m_mpi->MainNodeRank());
            m_mpi->Bcast(&epochCriterion.second, 1, m_mpi->MainNodeRank());
            m_mpi->Bcast(&lrControlCriterion,    1, m_mpi->MainNodeRank());
        }

        bool loadedPrevModel = false;
        size_t epochsSinceLastLearnRateAdjust = i % m_learnRateAdjustInterval + 1;
        if (avgCriterion == numeric_limits<double>::infinity())
        {
            avgCriterion = lrControlCriterion;
        }
        else
        {
            avgCriterion = ((epochsSinceLastLearnRateAdjust - 1 - epochsNotCountedInAvgCriterion) *
                                avgCriterion +
                            lrControlCriterion) /
                           (epochsSinceLastLearnRateAdjust - epochsNotCountedInAvgCriterion);
        }

        if (m_autoLearnRateSearchType == LearningRateSearchAlgorithm::AdjustAfterEpoch &&
            m_learningRatesParam.size() <= i && epochsSinceLastLearnRateAdjust == m_learnRateAdjustInterval)
        {
            if (std::isnan(avgCriterion) || (prevCriterion - avgCriterion < 0 && prevCriterion != numeric_limits<double>::infinity()))
            {
                if (m_loadBestModel)
                {
                    // roll back
                    auto bestModelPath = GetModelNameForEpoch(i - m_learnRateAdjustInterval);
                    LOGPRINTF(stderr, "Loading (rolling back to) previous model with best training-criterion value: %ls.\n", bestModelPath.c_str());
                    net->RereadPersistableParameters<ElemType>(bestModelPath);
                    LoadCheckPointInfo(i - m_learnRateAdjustInterval,
                                       /*out*/ totalTrainingSamplesSeen,
                                       /*out*/ learnRatePerSample,
                                       smoothedGradients,
                                       /*out*/ prevCriterion,
                                       /*out*/ m_prevChosenMinibatchSize);
                    loadedPrevModel = true;
                }
            }

            if (m_continueReduce)
            {
                if (std::isnan(avgCriterion) ||
                    (prevCriterion - avgCriterion <= m_reduceLearnRateIfImproveLessThan * prevCriterion &&
                     prevCriterion != numeric_limits<double>::infinity()))
                {
                    if (learnRateReduced == false)
                    {
                        learnRateReduced = true;
                    }
                    else
                    {
                        // In case of parallel training only the main node should we saving the model to prevent
                        // the parallel training nodes from colliding to write the same file
                        if ((m_mpi == nullptr) || m_mpi->IsMainNode())
                            net->Save(GetModelNameForEpoch(i, true));

                        LOGPRINTF(stderr, "Finished training and saved final model\n\n");
                        break;
                    }
                }

                if (learnRateReduced)
                {
                    learnRatePerSample *= m_learnRateDecreaseFactor;
                    LOGPRINTF(stderr, "learnRatePerSample reduced to %.8g\n", learnRatePerSample);
                }
            }
            else
            {
                if (std::isnan(avgCriterion) ||
                    (prevCriterion - avgCriterion <= m_reduceLearnRateIfImproveLessThan * prevCriterion &&
                     prevCriterion != numeric_limits<double>::infinity()))
                {

                    learnRatePerSample *= m_learnRateDecreaseFactor;
                    LOGPRINTF(stderr, "learnRatePerSample reduced to %.8g\n", learnRatePerSample);
                }
                else if (prevCriterion - avgCriterion > m_increaseLearnRateIfImproveMoreThan * prevCriterion &&
                         prevCriterion != numeric_limits<double>::infinity())
                {
                    learnRatePerSample *= m_learnRateIncreaseFactor;
                    LOGPRINTF(stderr, "learnRatePerSample increased to %.8g\n", learnRatePerSample);
                }
            }
        }
        else
        {
            if (std::isnan(avgCriterion))
                RuntimeError("The training criterion is not a number (NAN).");
        }

        // not loading previous values then set them
        if (!loadedPrevModel && epochsSinceLastLearnRateAdjust == m_learnRateAdjustInterval)
        {
            prevCriterion = avgCriterion;
            epochsNotCountedInAvgCriterion = 0;
        }

        // Synchronize all ranks before proceeding to ensure that
        // nobody tries reading the checkpoint file at the same time
        // as rank 0 deleting it below
        // TODO[DataASGD]: worker in async-mode didn't wait for the rank 0
        if (m_mpi != nullptr && GetParallelizationMethod() != ParallelizationMethod::dataParallelASGD)
        {
            m_mpi->WaitAll();
        }

        // Persist model and check-point info
        if ((m_mpi == nullptr) || m_mpi->IsMainNode())
        {
            if (loadedPrevModel)
            {
                // If previous best model is loaded, we will first remove epochs that lead to worse results
                for (int j = 1; j < m_learnRateAdjustInterval; j++)
                {
                    int epochToDelete = i - j;
                    LOGPRINTF(stderr, "SGD: removing model and checkpoint files for epoch %d after rollback to epoch %lu\n", epochToDelete + 1, (size_t)(i - m_learnRateAdjustInterval) + 1);  // report 1 based epoch number
                    _wunlink(GetModelNameForEpoch(epochToDelete).c_str());
                    _wunlink(GetCheckPointFileNameForEpoch(epochToDelete).c_str());
                }

                // Set i back to the loaded model
                i -= m_learnRateAdjustInterval;
                LOGPRINTF(stderr, "SGD: revoke back to and update checkpoint file for epoch %d\n", i+1); // report 1 based epoch number
                SaveCheckPointInfo(i, totalTrainingSamplesSeen, learnRatePerSample, smoothedGradients, prevCriterion, chosenMinibatchSize);
            }
            else
            {
                SaveCheckPointInfo(i, totalTrainingSamplesSeen, learnRatePerSample, smoothedGradients, prevCriterion, chosenMinibatchSize);
                auto modelName = GetModelNameForEpoch(i);
                if (m_traceLevel > 0)
                    LOGPRINTF(stderr, "SGD: Saving checkpoint model '%ls'\n", modelName.c_str());
                net->Save(modelName);
                if (!m_keepCheckPointFiles)
                {
                    // delete previous checkpoint file to save space
                    if (m_autoLearnRateSearchType == LearningRateSearchAlgorithm::AdjustAfterEpoch && m_loadBestModel)
                    {
                        if (epochsSinceLastLearnRateAdjust != 1)
                        {
                            _wunlink(GetCheckPointFileNameForEpoch(i - 1).c_str());
                        }
                        if (epochsSinceLastLearnRateAdjust == m_learnRateAdjustInterval)
                        {
                            _wunlink(GetCheckPointFileNameForEpoch(i - m_learnRateAdjustInterval).c_str());
                        }
                    }
                    else
                    {
                        _wunlink(GetCheckPointFileNameForEpoch(i - 1).c_str());
                    }
                }
            }
        }
        else
        {
            if (loadedPrevModel)
            {
                // Set i back to the loaded model
                i -= m_learnRateAdjustInterval;
            }
        }

        if (learnRatePerSample < 1e-12)
        {
            LOGPRINTF(stderr, "learnRate per sample is reduced to %.8g which is below 1e-12. stop training.\n",
                      learnRatePerSample);
        }
    }
    // --- END OF MAIN EPOCH LOOP

    // Synchronize all ranks before proceeding to ensure that
    // rank 0 has finished writing the model file
    // TODO[DataASGD]: should othet other rank waiting in async-mode
    if (m_mpi != nullptr &&  GetParallelizationMethod() != ParallelizationMethod::dataParallelASGD)
    {
        m_mpi->WaitAll();
    }

    // progress tracing for compute cluster management
    ProgressTracing::TraceProgressPercentage(m_maxEpochs, 0.0, true);
    ProgressTracing::TraceTrainLoss(m_lastFinishedEpochTrainLoss);

    // since we linked feature nodes. we need to remove it from the deletion
    if (m_needAdaptRegularization && m_adaptationRegType == AdaptationRegType::KL && refNode != nullptr)
    {
        for (size_t i = 0; i < refFeatureNodes.size(); i++)
        {
            // note we need to handle deletion carefully
            refNet->ReplaceNode(refFeatureNodes[i]->NodeName(), refFeatureNodes[i]);
        }
    }

    delete inputMatrices;
	if (m_parallelizationMethod == ParallelizationMethod::dataParallelASGD)
		delete m_pMultiversoHelper;
}

// -----------------------------------------------------------------------
// TrainOneEpoch() -- train one epoch
// -----------------------------------------------------------------------

template <class ElemType>
size_t SGD<ElemType>::TrainOneEpoch(ComputationNetworkPtr net,
                                    ComputationNetworkPtr refNet,
                                    const ComputationNodeBasePtr& refNode,
                                    const int epochNumber,
                                    const size_t epochSize,
                                    IDataReader* trainSetDataReader,
                                    const double learnRatePerSample,
                                    size_t tunedMBSize,
                                    const std::vector<ComputationNodeBasePtr>& featureNodes,
                                    const std::vector<ComputationNodeBasePtr>& labelNodes,
                                    const std::vector<ComputationNodeBasePtr>& criterionNodes,
                                    const std::vector<ComputationNodeBasePtr>& evaluationNodes,
                                    StreamMinibatchInputs* inputMatrices, // TODO: why is this a pointer?
                                    const std::list<ComputationNodeBasePtr>& learnableNodes,
                                    std::list<Matrix<ElemType>>& smoothedGradients, vector<double>& smoothedCounts,
                                    /*out*/ EpochCriterion& epochCriterion,
                                    /*out*/ std::vector<EpochCriterion>& epochEvalErrors,
                                    const std::string& prefixMsg)
{
    ScopedNetworkOperationMode modeGuard(net, NetworkOperationMode::training);

    // bring our 'out' values into consistent state
    epochCriterion = EpochCriterion(0);
    epochEvalErrors.assign(epochEvalErrors.size(), EpochCriterion(0));

    double totalTimeInMBs = 0; // use double since timer has sub-microsecond time resolution

    // initialize statistics
    size_t totalEpochSamples = 0;

    int numMBsRun = 0;
    int numMBsRunSinceLastLogged = 0;

    bool useGradientAggregation = UsingGradientAggregation(epochNumber);
    bool useModelAggregation = UsingModelAggregation(epochNumber);
    bool useAsyncGradientAggregation = UsingAsyncGradientAggregation(epochNumber);
    bool useParallelTrain = UsingParallelTrain(epochNumber);

    // MA-related variables
    size_t nSamplesSinceLastModelSync = 0;
    size_t blockSizePerWorker = 0;
    if (useParallelTrain && m_pMASGDHelper)
    {
        m_pMASGDHelper->OnEpochStart(learnableNodes);
        blockSizePerWorker = m_modelAggregationBlockSize / m_mpi->NumNodesInUse();
    }

    std::vector<Matrix<ElemType>*> learnParamsGradients;
    Profiler profiler(m_numMBsToCUDAProfile);

    // resetting this, so profiling is performed for one epoch only
    m_numMBsToCUDAProfile = 0;

    bool useDistributedMBReading = useParallelTrain &&
                                   m_enableDistributedMBReading &&
                                   trainSetDataReader->SupportsDistributedMBRead();
    if (useDistributedMBReading)
    {
        trainSetDataReader->StartDistributedMinibatchLoop(tunedMBSize, epochNumber, m_mpi->CurrentNodeRank(),
            m_mpi->NumNodesInUse(), inputMatrices->GetStreamDescriptions(), epochSize);
    }
    else
    {
        trainSetDataReader->StartMinibatchLoop(tunedMBSize, epochNumber, inputMatrices->GetStreamDescriptions(), epochSize);
    }

    net->StartEvaluateMinibatchLoop(evaluationNodes);
    net->StartEvaluateMinibatchLoop(criterionNodes);
    if (m_needAdaptRegularization && m_adaptationRegType == AdaptationRegType::KL && refNode)
    {
        refNet->StartEvaluateMinibatchLoop(refNode);
    }

    // prepare for sub-minibatching
    // Sub-minibatching is used if a single minibatch is too large to fit into GPU RAM.
    DataReaderHelpers::SubminibatchDispatcher<ElemType> smbDispatcher;
    size_t numSubminibatchesNeeded = DataReaderHelpers::GetNumSubminibatchesNeeded<ElemType>(trainSetDataReader, m_maxSamplesInRAM, m_numSubminiBatches, tunedMBSize);

    // this is non-trivial, we need a manager object to handle this
    if (numSubminibatchesNeeded > 1)
        smbDispatcher.Init(net, learnableNodes, criterionNodes, evaluationNodes);

    // The following is a special feature only supported by the Kaldi2Reader for more efficient sequence training.
    // This attemps to compute the error signal for the whole utterance, which will
    // be fed to the neural network as features. Currently it is a workaround
    // for the two-forward-pass sequence and ctc training, which allows
    // processing more utterances at the same time.
    // TODO: move the two-forward-pass support out of the reader, make a first-class citizen.
    AttemptUtteranceDerivativeFeatures(net, trainSetDataReader, featureNodes, inputMatrices);

    if (m_traceLevel > 0)
    {
        fprintf(stderr, "\n");
        LOGPRINTF(stderr, "Starting minibatch loop");
        if (useGradientAggregation)
        {
            fprintf(stderr, ", DataParallelSGD training (myRank = %d, numNodes = %d, numGradientBits = %d)",
                    (int) m_mpi->CurrentNodeRank(), (int) m_mpi->NumNodesInUse(), (int) m_numGradientBits[epochNumber]);

            if (m_bufferedAsyncGradientAggregation)
                fprintf(stderr, ", BufferedAsyncGradientAggregation is ENABLED");
        }

        if (useDistributedMBReading)
            fprintf(stderr, ", distributed reading is ENABLED");

        if (numSubminibatchesNeeded > 1)
        {
            if (m_maxSamplesInRAM < SIZE_MAX)
                fprintf(stderr, ", with maximum %d samples in RAM", (int)m_maxSamplesInRAM);
            else
                fprintf(stderr, ", with %d subminibatch", (int)numSubminibatchesNeeded);
        }
        fprintf(stderr, ".\n");
    }

    Timer timer;
    timer.Start();

    // NOTE: the following two local matrices are not used in distGradAgg path
    // assume only one training criterion node for each epoch.
    // The criterion values are accumulated here over the minibatches (without having to pull them off the GPU).
    CriterionAccumulator<ElemType> localEpochCriterion(1, net->GetDeviceId());
    CriterionAccumulator<ElemType> localEpochEvalErrors(epochEvalErrors.size(), net->GetDeviceId());

    // --- MAIN MINIBATCH LOOP

    // for differential logging, we keep the previous criterion values around
    EpochCriterion         epochCriterionLastLogged  = epochCriterion;
    vector<EpochCriterion> epochEvalErrorsLastLogged = epochEvalErrors;

    // Now, we need to use a switch to enable/disable wk in BatchNormalization.
    // If we can determine whether wk added or not for each node, then, discard this
    // TODO: Define "wk" and say what this is for and in which context it is used.
    std::unordered_set<ComputationNodeBasePtr> batchNormalizationWeights;
    if (m_disableWkInBatchNormal) {
        for (auto& evalNode : evaluationNodes) 
        {
            shared_ptr<FlowControlNode> nestedNetwork = static_pointer_cast<FlowControlNode>(net->GetNestedNetwork(evalNode));
            for (auto& node : nestedNetwork->GetNestedNodes()) 
            {
                shared_ptr<BatchNormalizationNode<ElemType>> castNode =
                    dynamic_pointer_cast<BatchNormalizationNode<ElemType>>(node);
                if (castNode) 
                {
                    batchNormalizationWeights.insert(castNode->GetInputs()[1]);
                    batchNormalizationWeights.insert(castNode->GetInputs()[2]);
                }
            }
        }
    }

    bool noMoreSamplesToProcess = false;
    bool isFirstMinibatch = true;
    for (;;)
    {
        // Per-minibatch performance measurements; only enabled when perfTraceLevel > 0
        Timer fineGrainedPerfMeasurementTimer;
        double readTime = 0;
        double computeTime = 0;
        double parameterUpdateTime = 0;
        double parameterSyncTime = 0;
        if (m_perfTraceLevel > 0)
            fineGrainedPerfMeasurementTimer.Start();

        // get minibatch
        // TODO: is it guaranteed that the GPU is already completed at this point, is it safe to overwrite the buffers?
        size_t actualMBSize = 0;
        bool wasDataRead = DataReaderHelpers::GetMinibatchIntoNetwork<ElemType>(*trainSetDataReader, net, criterionNodes[0],
                                                                                useDistributedMBReading, useParallelTrain, *inputMatrices, actualMBSize, m_mpi);
        if (!wasDataRead && (!useDistributedMBReading || noMoreSamplesToProcess)) // in case of distributed reading, we do a few more loops until all ranks have completed
            break;                                                                // end of epoch

        if (m_perfTraceLevel > 0)
        {
            fineGrainedPerfMeasurementTimer.Stop();
            readTime = fineGrainedPerfMeasurementTimer.ElapsedSeconds();
            fineGrainedPerfMeasurementTimer.Start();
        }

        // Note: If !wasDataRead then the data that GetMinibatchIntoNetwork() was supposed to full in are undefined.
        // Must not touch them.

        if (!wasDataRead)
            actualMBSize = 0; // (undefined if !wasDataRead)

        nSamplesSinceLastModelSync += actualMBSize;

        // Dropout nodes have an implicit input in the form of the random mask that is applied to its explicit input
        // This mask is regerated every minibatch and hence dropout nodes with a non-zero dropout rate must me marked outdated
        // w.r.t. inputs to force evaluation in each minibatch
        MarkDropoutNodesEvalTimeStampAsOutdated(net, criterionNodes[0]);

        // node data was changed
        // TODO: move this to that function as well--just tired to pass everything as arguments
        // TODO: We should do this right after the GetMinibatch() call, since that's where these changed.
        //       Need to check whether that would cause unintended side effects.
        // TODO: original code did not call this for actualMBSize == 0
        ComputationNetwork::BumpEvalTimeStamp(featureNodes);
        ComputationNetwork::BumpEvalTimeStamp(labelNodes);

        if (actualMBSize > 0)
        {
            assert(wasDataRead);
#ifndef EVALDLL
            if (m_doGradientCheck && GradientCheck(net, criterionNodes, learnableNodes, 0) == false)
                LogicError("cannot pass gradient checker");
#endif
            // TODO: currently we only support one node for regularization
            if (m_needAdaptRegularization && m_adaptationRegType == AdaptationRegType::KL && refNode)
            {
                size_t actualMBSize2 = refNet->DetermineActualMBSizeFromFeatures();
                refNet->GetMBLayoutPtrOfNetwork()->CopyFrom(net->GetMBLayoutPtrOfNetwork()); // TODO: This is UNTESTED (before this was missing, seemingly inconsistently)

                if (actualMBSize2 != actualMBSize)
                    LogicError("TrainOneEpoch: refNet has different MB size than main net??");

                refNet->ForwardProp(refNode);
                Matrix<ElemType>::ScaleAndAdd((ElemType) m_adaptationRegWeight,
                                              dynamic_pointer_cast<ComputationNode<ElemType>>(refNode)->Value(),
                                              (ElemType)(1.0 - m_adaptationRegWeight),
                                              dynamic_pointer_cast<ComputationNode<ElemType>>(labelNodes[0])->Value());
            }

            // do forward and back propagation

            // We optionally break the minibatch into sub-minibatches.
            // This, when enabled, is used when a full minibatch does not fit into GPU RAM.
            size_t actualNumSubminibatches = numSubminibatchesNeeded <= 1 ? 1 : smbDispatcher.GetMinibatchIntoCache(*trainSetDataReader, *net, *inputMatrices, numSubminibatchesNeeded);
            for (size_t ismb = 0; ismb < actualNumSubminibatches; ismb++)
            {
                if (actualNumSubminibatches > 1)
                {
                    smbDispatcher.GetSubMinibatchToNet(ismb); // get sub-minibatch from full-size one
                    ComputationNetwork::BumpEvalTimeStamp(featureNodes);
                    ComputationNetwork::BumpEvalTimeStamp(labelNodes);
                }

                // ===========================================================
                // forward prop for evaluate eval nodes
                // ===========================================================

                // compute eval node first since when gradient is computed the forward function values
                // may be changed and need to be recomputed when gradient and function value share the same matrix
                net->ForwardProp(evaluationNodes); // the bulk of this evaluation is reused in ComputeGradient() below

                // ===========================================================
                // forward prop for training criterion
                // ===========================================================

                net->ForwardProp(criterionNodes[0]);

                // ===========================================================
                // backprop
                // ===========================================================

                if (learnRatePerSample > 0.01 * m_minLearnRate) // only compute gradient when learning rate is large enough
                    net->Backprop(criterionNodes[0]);

                // house-keeping for sub-minibatching
                if (actualNumSubminibatches > 1)
                    smbDispatcher.DoneWithCurrentSubMinibatch(ismb); // page state out
            }                                                        // end sub-minibatch loop
            if (actualNumSubminibatches > 1)
                smbDispatcher.DoneWithCurrentMinibatch();
        } // if (actualMBSize > 0)
        // WARNING: If actualMBSize == 0, then criterion nodes have NOT been updated, and contain garbage (last MB's) values.

        if (m_perfTraceLevel > 0)
        {
            std::unique_ptr<MatrixComputeStreamEvent> mainStreamSyncEvent(MatrixComputeStreamEvent::Create(net->GetDeviceId()));
            mainStreamSyncEvent->SynchronizeEvent();
            fineGrainedPerfMeasurementTimer.Stop();
            computeTime = fineGrainedPerfMeasurementTimer.ElapsedSeconds();
            fineGrainedPerfMeasurementTimer.Start();
        }

        // for momentum/clipping/regularization/etc., as well as for progress and statistics, we should only count frames that are not gaps
        // #samples according to the default dynamic axis, for use with criterion nodes that do not have an MBLayout
        size_t numSamplesWithLabelOfNetwork = wasDataRead ? net->GetNumSamplesWithLabelOfNetwork(actualMBSize) : 0; // (0 for empty MB)
        // Note: All accumulation into an EpochCriterion uses 'numSamplesWithLabelOfNetwork' as the generic,
        // fallback minibatch size. If that is 0, then nodes are considered containing zero samples,
        // independent of their actual content (which is considered outdated).

        // Sum of actualMBSize across all nodes when using parallel training
        // 'aggregate' here means accross-worker aggregate for this one minibatch.
        size_t aggregateNumSamples = actualMBSize; // (0 for empty MB)
        size_t aggregateNumSamplesWithLabel = CriterionAccumulator<ElemType>::GetNumSamples(criterionNodes[0], numSamplesWithLabelOfNetwork); // (0 for empty MB)

        if (!useGradientAggregation)
        {
            // accumulate criterion values (objective, eval)
            assert(wasDataRead || numSamplesWithLabelOfNetwork == 0);
            // criteria are in Value()(0,0), we accumulate into another 1x1 Matrix (to avoid having to pull the values off the GPU)
            localEpochCriterion.Add(criterionNodes, 0, numSamplesWithLabelOfNetwork);
            for (size_t i = 0; i < evaluationNodes.size(); i++)
                localEpochEvalErrors.Add(evaluationNodes, i, numSamplesWithLabelOfNetwork);
        }
        else
        {
            // distributed gradient aggregation
            if (learnParamsGradients.size() == 0)
            {
                // lazily form the list of gradients to exchange
                learnParamsGradients.reserve(learnableNodes.size());
                for (auto nodeIter = learnableNodes.begin(); nodeIter != learnableNodes.end(); nodeIter++)
                {
                    ComputationNodePtr node = dynamic_pointer_cast<ComputationNode<ElemType>>(*nodeIter);
                    if (node->IsParameterUpdateRequired())
                    {
                        Matrix<ElemType>* currParamsGradient = &(node->Gradient()); // TODO: we can use shared_ptrs now

                        // Sometimes, in parallel training, the current node may not get any samples to process
                        // In this case, the gradient matrix may not have been sized yet. If so, lets size it.
                        if (currParamsGradient->GetNumCols() == 0)
                        {
                            Matrix<ElemType>* currParamsValues = &(node->Value());
                            currParamsGradient->Resize(currParamsValues->GetNumRows(), currParamsValues->GetNumCols());
                        }

                        learnParamsGradients.push_back(currParamsGradient);
                    }
                }
            }

            // hoist the criterion into CPU space for all-reduce
            localEpochCriterion.Assign(criterionNodes, 0, numSamplesWithLabelOfNetwork);
            for (size_t i = 0; i < evaluationNodes.size(); i++)
                localEpochEvalErrors.Assign(evaluationNodes, i, numSamplesWithLabelOfNetwork);

            // copy all values to be aggregated into the header
            m_gradHeader->numSamples = aggregateNumSamples;
            m_gradHeader->criterion           = localEpochCriterion.GetCriterion(0).first;
            m_gradHeader->numSamplesWithLabel = localEpochCriterion.GetCriterion(0).second; // same as aggregateNumSamplesWithLabel
            assert(m_gradHeader->numSamplesWithLabel == aggregateNumSamplesWithLabel);
            for (size_t i = 0; i < evaluationNodes.size(); i++)
                m_gradHeader->evalErrors[i] = localEpochEvalErrors.GetCriterion(i);

            // aggregate
            m_gradHeader->numEvalNode = evaluationNodes.size(); // TODO: rename numEvalNode (plural)
            bool samplesProcessed = m_distGradAgg->AggregateGradients(learnParamsGradients, m_gradHeader.get(), isFirstMinibatch);
            noMoreSamplesToProcess = !samplesProcessed;

            // read out the header--now everything is aggregated
            aggregateNumSamples          = m_gradHeader->numSamples;
            aggregateNumSamplesWithLabel = m_gradHeader->numSamplesWithLabel;
            epochCriterion += EpochCriterion(m_gradHeader->criterion, m_gradHeader->numSamplesWithLabel);
            for (size_t i = 0; i < epochEvalErrors.size(); i++)
                epochEvalErrors[i] += m_gradHeader->evalErrors[i];
        }

        // update model parameters
        if ((aggregateNumSamples > 0) && (learnRatePerSample > m_minLearnRate * 0.01))
        {
#if 1       // BUGBUG: We must skip gaps in our momentum, clipping, regularization etc. criteria.
            // This will break test cases. So for now, we will only enable this for per-sample criteria.
            size_t numSamplesInMinibatch = aggregateNumSamples;
            if (criterionNodes[0]->HasMBLayout())
#endif
            numSamplesInMinibatch = aggregateNumSamplesWithLabel;
#if 0
            if (numSamplesInMinibatch != aggregateNumSamples)
                fprintf(stderr, "SGD: using true #samples %d instead of MB size %d\n", (int)numSamplesInMinibatch, (int)aggregateNumSamples);
#endif
            auto smoothedGradientIter = smoothedGradients.begin();
            auto smoothedCountIter = smoothedCounts.begin();
            for (auto nodeIter = learnableNodes.begin(); nodeIter != learnableNodes.end(); nodeIter++, smoothedGradientIter++, smoothedCountIter++)
            {
                ComputationNodeBasePtr node = *nodeIter;
                if (node->IsParameterUpdateRequired())
                {
#ifdef _DEBUG
                    if (smoothedGradientIter->HasNan("TrainOneEpoch/UpdateWeights(): "))
                        LogicError("%ls %ls operation has NaNs in smoothedGradient.", node->NodeName().c_str(), node->OperationName().c_str());
#endif
                    double nodeDependentLearningRatePerSample = learnRatePerSample * node->GetLearningRateMultiplier();
                    double momentumPerSample = GetMomentumPerSample(epochNumber /*BUGBUG workaround:*/, net->GetMBLayoutPtrOfNetwork()->GetNumParallelSequences());
                    double l2Factor = batchNormalizationWeights.find(node) == batchNormalizationWeights.end() ? 1.0 : 0.0;
                    // TODO: Check why l2Factor is not applied to L1. Bug?
                    // BUGBUG (Issue #95): Access to net MBLayout can no longer be done if we have multiple input layouts
                    UpdateWeights(dynamic_pointer_cast<ComputationNode<ElemType>>(node)->Value(),
                                  dynamic_pointer_cast<ComputationNode<ElemType>>(node)->Gradient(),
                                  *smoothedGradientIter, *smoothedCountIter,
                                  nodeDependentLearningRatePerSample, momentumPerSample,
                                  numSamplesInMinibatch,
                                  m_L2RegWeight * l2Factor, m_L1RegWeight,
                                  m_needAveMultiplier, m_useNesterovMomentum);
                    node->BumpEvalTimeStamp();
#ifdef _DEBUG
                    if (dynamic_pointer_cast<ComputationNode<ElemType>>(node)->Value().HasNan("TrainOneEpoch/UpdateWeights(): "))
                        LogicError("%ls %ls operation has NaNs in functionValues after parameter update.", node->NodeName().c_str(), node->OperationName().c_str());
#endif
                }
            }
        }
<<<<<<< HEAD


=======
        
        if (m_perfTraceLevel > 0)
        { 
            std::unique_ptr<MatrixComputeStreamEvent> mainStreamSyncEvent(MatrixComputeStreamEvent::Create(net->GetDeviceId()));
            mainStreamSyncEvent->SynchronizeEvent();
            fineGrainedPerfMeasurementTimer.Stop();
            parameterUpdateTime = fineGrainedPerfMeasurementTimer.ElapsedSeconds();
        }
>>>>>>> 0c7443f6


        if (m_perfTraceLevel > 0)
            fineGrainedPerfMeasurementTimer.Start();
        // aggregation by model averaging or block momentum 
        if (useModelAggregation)
        {
            if (nSamplesSinceLastModelSync >= blockSizePerWorker)
            {
                bool synced = m_pMASGDHelper->OnArrivingAtSyncPoint(learnableNodes, smoothedGradients, nSamplesSinceLastModelSync);
                if (synced)
                {
                    nSamplesSinceLastModelSync = 0;
                }
            }
            // prepare break condition
            if (useDistributedMBReading)
            {
                noMoreSamplesToProcess = !wasDataRead;
            }
        }

        // using parameter server for parameter update
        if (useAsyncGradientAggregation && m_mpi->NumNodesInUse() > 1)
        {
            // Determine if any samples were processed across any of the ranks
            if (useDistributedMBReading)
            {
                noMoreSamplesToProcess = !wasDataRead;
            }

            if (nSamplesSinceLastModelSync >= m_nFramesBetweenASGDSync[epochNumber])
            {
                m_pMultiversoHelper->PushAndPullModel(learnableNodes, nSamplesSinceLastModelSync);
                nSamplesSinceLastModelSync = 0;
            }
        }


        if (m_perfTraceLevel > 0)
        {
            fineGrainedPerfMeasurementTimer.Stop();
            parameterSyncTime = fineGrainedPerfMeasurementTimer.ElapsedSeconds();
        }

        timer.Stop();
        if (m_perfTraceLevel > 0)
        {
            PREPENDTS(stderr);
            fprintf(stderr, "Perf trace: Worker MB size = %d, Read = %.5gs; Compute = %.5gs; Parameter update = %.5gs; Parameter sync = %.5gs; Aggregate MB size = %d\n", (int)actualMBSize, readTime, computeTime, parameterUpdateTime, parameterSyncTime, (int)aggregateNumSamples);
        }
        numMBsRun++;

        if (m_perfTraceLevel > 0)
        {
            std::unique_ptr<MatrixComputeStreamEvent> mainStreamSyncEvent(MatrixComputeStreamEvent::Create(net->GetDeviceId()));
            mainStreamSyncEvent->SynchronizeEvent();
            fineGrainedPerfMeasurementTimer.Stop();
            parameterUpdateTime = fineGrainedPerfMeasurementTimer.ElapsedSeconds();

            PREPENDTS(stderr);
            fprintf(stderr, "Perf trace: Worker MB size = %d, Read = %.5gs; Compute = %.5gs; Parameter update = %.5gs, Parameter sync = %.5gs, Aggregate MB size = %d\n", (int)actualMBSize, readTime, computeTime, parameterUpdateTime, parameterSyncTime, (int)aggregateNumSamples);
        }

        totalTimeInMBs += timer.ElapsedSeconds();
        //trainSamplesSinceLastLogged += (int)aggregateNumSamplesWithLabel; // now inside epochCriterionLastLogged

        // log
        // This shows the criterion since last logged.
        if (numMBsRun <= m_firstMBsToShowResult || (m_numMBsToShowResult && (numMBsRun % m_numMBsToShowResult == 0)))
        {
            // get the epoch Values updated
            if (!useGradientAggregation)
            {
                // if no aggregation, we directly get the values from the minibatch accumulators
                timer.Restart();
                epochCriterion = localEpochCriterion.GetCriterion(0);
                for (size_t i = 0; i < epochEvalErrors.size(); i++)
                    epochEvalErrors[i] = localEpochEvalErrors.GetCriterion(i);
                timer.Stop();

                // Add the last trailing compute
                totalTimeInMBs += timer.ElapsedSeconds();
            }

            // epochCriterion aggregates over entire epoch, but we only show difference to last time we logged
            EpochCriterion epochCriterionSinceLastLogged = epochCriterion - epochCriterionLastLogged;
            let trainLossSinceLastLogged    =      epochCriterionSinceLastLogged.Average(); // TODO: Check whether old trainSamplesSinceLastLogged matches this ^^ difference
            let trainSamplesSinceLastLogged = (int)epochCriterionSinceLastLogged.second;

            // determine progress in percent
            int mbProgNumPrecision = 2;
            double mbProg = 0.0;
            if (epochNumber > 0 || (int)epochSize > 0) // TODO: explain this condition in a comment
            {
                if (m_maxComputedEpochSize != 0)
                {
                    double numMBPerEpoch = (double)m_maxComputedEpochSize / (double)tunedMBSize;
                    mbProg = (double)numMBsRun / numMBPerEpoch;
                    mbProgNumPrecision = (int)ceil(log10(numMBPerEpoch / (double)(numMBsRun - numMBsRunSinceLastLogged)));
                    mbProgNumPrecision = max(mbProgNumPrecision - 2, 2);
                }
            }
            else // estimate epoch size
                m_maxComputedEpochSize = numMBsRun * trainSamplesSinceLastLogged / (numMBsRun - numMBsRunSinceLastLogged);

            // progress tracing for compute cluster management
            let wasProgressPrinted = ProgressTracing::TraceProgressPercentage(epochNumber, mbProg, false);

            // progress tracing for regular log
            if (m_traceLevel > 0)
            {
                PREPENDTS(stderr);
                fprintf(stderr, "%s Epoch[%2d of %d]-Minibatch[%4d-%4d",
                        prefixMsg.c_str(), epochNumber + 1, (int)m_maxEpochs,
                        (int)(numMBsRunSinceLastLogged + 1), numMBsRun);
                if (epochNumber > 0 || (int)epochSize > 0) // got anything?  --TODO: why cast epochSize to (int) for this comparison?
                    fprintf(stderr, (", %2." + to_string(mbProgNumPrecision) + "f%%").c_str(), mbProg * 100); // --TODO: use a * format?
                fprintf(stderr, "]: ");
                epochCriterionSinceLastLogged.LogCriterion(criterionNodes[0]->NodeName());
                for (size_t i = 0; i < epochEvalErrors.size(); i++)
                    (epochEvalErrors[i] - epochEvalErrorsLastLogged[i]).LogCriterion(evaluationNodes[i]->NodeName());

                fprintf(stderr, ("time = " + GeneratePaddedFloatOrExpFormat(0, 4, totalTimeInMBs) + "s; samplesPerSecond = %.1f\n").c_str(),
                        totalTimeInMBs, trainSamplesSinceLastLogged / totalTimeInMBs);
            }
<<<<<<< HEAD

            //if (m_perfTraceLevel > 0)
            //{
            //    fprintf(stderr, ("\t\t ----ReadTime = " + GeneratePaddedFloatOrExpFormat(0, 5, readTime) + "s; ComputeTime = " +
            //        GeneratePaddedFloatOrExpFormat(0, 5, computeTime) + "s; ParameterUpdateTime = " +
            //        GeneratePaddedFloatOrExpFormat(0, 5, parameterUpdateTime) + "s; ParameterSyncTime = " +
            //        GeneratePaddedFloatOrExpFormat(0, 5, parameterSyncTime) + "s;\n").c_str(), readTime, computeTime, parameterUpdateTime, parameterSyncTime);
            //}
=======
>>>>>>> 0c7443f6

            // progress tracing for compute cluster management
            if (wasProgressPrinted)
                ProgressTracing::TraceTrainLoss(trainLossSinceLastLogged);

            if (m_traceLevel > 0)
                fflush(stderr);

            if (epochCriterion.IsNan())
                RuntimeError("The training criterion is not a number (NAN).");

            // reset statistics for differential logging
            epochCriterionLastLogged  = epochCriterion;
            epochEvalErrorsLastLogged = epochEvalErrors;
            numMBsRunSinceLastLogged = numMBsRun;

            totalTimeInMBs = 0;
        }

        timer.Restart();
        totalEpochSamples += aggregateNumSamplesWithLabel;

        // call DataEnd function
        // This signals something from SGD to the reader.
        // DataEnd does reader specific process if sentence ending is reached
        trainSetDataReader->DataEnd();

        // Attempts to compute the error signal for the whole utterance, which will
        // be fed to the neural network as features. Currently it is a workaround
        // for the two-forward-pass sequence and ctc training, which allows
        // processing more utterances at the same time. Only used in Kaldi2Reader.
        // TODO: move the two-forward-pass support out of the reader.
        AttemptUtteranceDerivativeFeatures(net, trainSetDataReader, featureNodes, inputMatrices);

        profiler.NextSample();
        isFirstMinibatch = false;
    }

    // --- END MAIN MINIBATCH LOOP

    if (useModelAggregation )
    {
        m_pMASGDHelper->OnEpochEnd(learnableNodes, smoothedGradients, nSamplesSinceLastModelSync);
        nSamplesSinceLastModelSync = 0;
    }

    if (useAsyncGradientAggregation && (m_mpi->NumNodesInUse() > 1))
    {
        m_pMultiversoHelper->PushAndPullModel(learnableNodes, nSamplesSinceLastModelSync);
        nSamplesSinceLastModelSync = 0;
    }

    // hoist the accumulated criterion value from GPU side to our 'out'  variables
    // (unless we useGradientAggregation, in which case they are accumulated in the 'out' variables directly)
    if (!useGradientAggregation)
    {
        epochCriterion = localEpochCriterion.GetCriterion(0);
        for (size_t i = 0; i < epochEvalErrors.size(); i++)
            epochEvalErrors[i] = localEpochEvalErrors.GetCriterion(i);
    }

    // in case of model averaging, do one more final aggregation of criteria
    if (useModelAggregation && (m_mpi->NumNodesInUse() > 1))
    {
        // 1. total epoch samples processed by all workers
        size_t totalEpochSamplesOfAllWorkers = totalEpochSamples;
        m_mpi->AllReduce(&totalEpochSamplesOfAllWorkers, 1);

        // get criteria for this worker
        assert(!useGradientAggregation); // (otherwise the data would not be in localEpochCriterion)
        epochCriterion = localEpochCriterion.GetCriterion(0);
        for (size_t i = 0; i < epochEvalErrors.size(); i++)
            epochEvalErrors[i] = localEpochEvalErrors.GetCriterion(i);

        // all-reduce epochCriterion and epochEvalErrors over nodes
        m_mpi->AllReduce(&epochCriterion.first,  1);
        m_mpi->AllReduce(&epochCriterion.second, 1);
        // to transfer the eval vectors, we must pull them apart into STL objects and exchange them separately
        // TODO: merge with training criteria
        vector<double> numer(epochEvalErrors.size());
        vector<size_t> denom(epochEvalErrors.size());
        for (size_t i = 0; i < epochEvalErrors.size(); i++)
        {
            numer[i] = epochEvalErrors[i].first;
            denom[i] = epochEvalErrors[i].second;
        }
        m_mpi->AllReduce(numer);
        m_mpi->AllReduce(denom);
        for (size_t i = 0; i < epochEvalErrors.size(); i++)
            epochEvalErrors[i] = EpochCriterion(numer[i], denom[i]);

        // 3. modify return value 
        totalEpochSamples = totalEpochSamplesOfAllWorkers;
    }
    return totalEpochSamples;
}

// -----------------------------------------------------------------------
// subroutines and helpers follow below
// -----------------------------------------------------------------------

static double MomentumPerMB(double momentumPerSample, size_t minibatchSize)
{
    return pow(momentumPerSample, minibatchSize);
}

// Get{Train,Eval}CriterionNodes() return a reference that is, unfortunately, dependent on the network.
// So we hold those inside here. Not very nice. Also not thread-safe. This may go away once we fix sequence-to-sequence models properly.
// TODO: merge them into one.
static map<ComputationNetworkPtr, vector<ComputationNodeBasePtr>> tmpCriterionNodeSets;
// TODO: test this, then remove this comment

template <class ElemType>
const std::vector<ComputationNodeBasePtr>& SGD<ElemType>::GetTrainCriterionNodes(ComputationNetworkPtr net)
{
    if (!m_trainCriterionNodeName.empty())
    {
        tmpCriterionNodeSets[net] = net->CriterionNodesFrom(m_trainCriterionNodeName);
        return tmpCriterionNodeSets[net];
    }
    else
        return net->FinalCriterionNodes();
}

template <class ElemType>
const std::vector<ComputationNodeBasePtr>& SGD<ElemType>::GetEvalCriterionNodes(ComputationNetworkPtr net)
{
    if (!m_evalCriterionNodeName.empty())
    {
        tmpCriterionNodeSets[net] = net->CriterionNodesFrom(m_evalCriterionNodeName);
        return tmpCriterionNodeSets[net];
    }
    else
        return net->EvaluationNodes();
}

// execute PreComputeNodes
// Returns true if precomputation was executed.
template <class ElemType>
bool SGD<ElemType>::PreCompute(ComputationNetworkPtr net,
                               IDataReader* trainSetDataReader,
                               const std::vector<ComputationNodeBasePtr>& featureNodes,
                               const std::vector<ComputationNodeBasePtr>& labelNodes,
                               StreamMinibatchInputs* inputMatrices)
{
    std::list<ComputationNodeBasePtr> nodes = net->GetNodesRequiringPreComputation(); // this tests all HasComputed() flags

    if (nodes.size() == 0)
    {
        if (m_traceLevel > 0)
        LOGPRINTF(stderr, "No PreCompute nodes found, or all already computed. Skipping pre-computation step.\n");
        return false;
    }

    fprintf(stderr, "\n");
    LOGPRINTF(stderr, "Precomputing --> %lu PreCompute nodes found.\n\n", nodes.size());
    if (m_traceLevel > 0)
    {
    for (const auto & node : nodes)
    {
        LOGPRINTF(stderr, "\t%ls = %ls()\n", node->NodeName().c_str(), node->OperationName().c_str());
    }
    }

    // compute
    ScopedNetworkOperationMode modeGuard(net, NetworkOperationMode::preComputing);

    // trainSetDataReader->StartMinibatchLoop(m_mbSize[0],  0 , requestDataSize);
    // trainSetDataReader->StartMinibatchLoop(m_mbSize[0],  0 , m_epochSize); // only based on one epoch
    // To support large dataset, we usually partition whole dataset into several epoch's,
    // so we need to use all the data to do precomputing
    if (m_useAllDataForPreComputedNode) // using all the data
        trainSetDataReader->StartMinibatchLoop(m_mbSize[0], 0, inputMatrices->GetStreamDescriptions());
    else // using only one epoch. Note: One epoch is often enough for feature mean/stddev, but not for estimating priors.
        trainSetDataReader->StartMinibatchLoop(m_mbSize[0], 0, inputMatrices->GetStreamDescriptions(), m_epochSize);
    net->StartEvaluateMinibatchLoop(nodes);

    // initialize
    for (auto & node : nodes)
        dynamic_pointer_cast<IPreComputeNode>(node)->MarkComputed(false /*begin accumulating*/);

    const size_t numIterationsBeforePrintingProgress = 100;
    size_t numItersSinceLastPrintOfProgress = 0;
    size_t actualMBSizeDummy;
    while (DataReaderHelpers::GetMinibatchIntoNetwork<ElemType>(*trainSetDataReader, net, nullptr, false, false, *inputMatrices, actualMBSizeDummy, m_mpi))
    {
        // TODO: move these into GetMinibatchIntoNetwork()  --but those are passed around; necessary? Can't we get them from 'net'?
        ComputationNetwork::BumpEvalTimeStamp(featureNodes);
        ComputationNetwork::BumpEvalTimeStamp(labelNodes);

        net->ForwardProp(nodes);

        numItersSinceLastPrintOfProgress = ProgressTracing::TraceFakeProgress(numIterationsBeforePrintingProgress, numItersSinceLastPrintOfProgress);
    }

    // finalize
    for (auto & node : nodes)
        dynamic_pointer_cast<IPreComputeNode>(node)->MarkComputed(true /*done accumulating*/);

    fprintf(stderr, "\n");
    LOGPRINTF(stderr, "Precomputing --> Completed.\n\n");

    return true;
}

// return a reasonable initial learning rate based on the initial mbsize
template <class ElemType>
double SGD<ElemType>::SearchForBestLearnRate(ComputationNetworkPtr net,
                                             ComputationNetworkPtr refNet,
                                             const ComputationNodeBasePtr& refNode, const int epochNumber,
                                             const double curLearnRate,
                                             IDataReader* trainSetDataReader,
                                             const std::vector<ComputationNodeBasePtr>& featureNodes,
                                             const std::vector<ComputationNodeBasePtr>& labelNodes,
                                             const std::vector<ComputationNodeBasePtr>& criterionNodes,
                                             const std::vector<ComputationNodeBasePtr>& evaluationNodes,
                                             StreamMinibatchInputs* inputMatrices,
                                             const std::list<ComputationNodeBasePtr>& learnableNodes,
                                             std::list<Matrix<ElemType>>& smoothedGradients, vector<double> smoothedCounts,
                                             const bool learnRateInitialized,
                                             const double largestPrevLearnRatePerSample)
{
    double bestLearnRatePerSample = curLearnRate;

    size_t numFramesToUseInSearch = m_numMiniBatch4LRSearch[epochNumber] * m_mbSize[epochNumber];
    if (m_epochSize != requestDataSize)
    {
        // ensure the numFramesToUseInSearch does not exceed the total number of frames in the epoch
        numFramesToUseInSearch = min(numFramesToUseInSearch, m_epochSize);
    }

    double minLearnRate = m_minLearnRate * 0.3f;
    double learnRatePerSample = 1.0f / 8.0f / 0.618f / sqrt((double) m_mbSize[epochNumber]); // TODO: comment on these magic constants

    if (learnRateInitialized && largestPrevLearnRatePerSample > 0)
    {
        // largestPrevLearnRatePerSample is per sample, first 0.618f is for compensation, second one is for safety
        learnRatePerSample = largestPrevLearnRatePerSample / 0.618f / 0.618f;
    }

    int baseModelEpoch = epochNumber - 1;
    net->RereadPersistableParameters<ElemType>(GetModelNameForEpoch(baseModelEpoch));

    double learnRate = learnRatePerSample;
    size_t dummyMinibatchSize;            // (not used)
    size_t dummyTotalTrainingSamplesSeen; // (not used)
    double prevCriterion = numeric_limits<double>::infinity();
    LoadCheckPointInfo(baseModelEpoch,
                       /*out*/ dummyTotalTrainingSamplesSeen,
                       /*out*/ learnRate,
                       smoothedGradients,
                       /*out*/ prevCriterion,
                       /*out*/ dummyMinibatchSize);

    // if model is not changed this is what we will get
    EpochCriterion baseCriterion;
    vector<EpochCriterion> epochEvalErrors(evaluationNodes.size(), EpochCriterion::Infinity()); // these are ignored in this entire method
    TrainOneMiniEpochAndReloadModel(net, refNet, refNode, epochNumber,
                                    numFramesToUseInSearch, trainSetDataReader, 0, m_mbSize[epochNumber],
                                    featureNodes, labelNodes,
                                    criterionNodes, evaluationNodes,
                                    inputMatrices, learnableNodes,
                                    smoothedGradients, smoothedCounts,
                                    /*out*/ baseCriterion, /*out*/ epochEvalErrors,
                                    "BaseAdaptiveLearnRateSearch:");

    if (m_autoLearnRateSearchType == LearningRateSearchAlgorithm::SearchBeforeEpoch)
    {
        if (prevCriterion == numeric_limits<double>::infinity())
            prevCriterion = baseCriterion.Average();

        double ratio = 0.3;

        if (m_epochSize != requestDataSize)
            ratio = pow(((double) numFramesToUseInSearch) / m_epochSize, 1.0f / 2);

        // interpolate prevCriterion into 'baseCriterion'
        baseCriterion.first = baseCriterion.second * max(ratio * prevCriterion + (1 - ratio) * baseCriterion.Average(), baseCriterion.Average());
    }

    EpochCriterion epochCriterion(EpochCriterion::Infinity());
    do
    {
        learnRatePerSample *= 0.618;
        TrainOneMiniEpochAndReloadModel(net, refNet, refNode, epochNumber,
                                        numFramesToUseInSearch, trainSetDataReader,
                                        learnRatePerSample, m_mbSize[epochNumber], featureNodes,
                                        labelNodes, criterionNodes,
                                        evaluationNodes, inputMatrices,
                                        learnableNodes, smoothedGradients, smoothedCounts,
                                        /*out*/ epochCriterion, /*out*/ epochEvalErrors,
                                        "AdaptiveLearnRateSearch:");
    } while (epochCriterion.IsNan() || (epochCriterion.Average() > baseCriterion.Average() && learnRatePerSample > minLearnRate));

    bestLearnRatePerSample = learnRatePerSample;

    // grid search for the first m_numBestSearchEpoch  epochs
    if (epochNumber < m_numBestSearchEpoch)
    {
        double leftLearnRatePerSample = 0.01 / m_mbSize[epochNumber];
        double rightLearnRatePerSample = learnRatePerSample;
        EpochCriterion rightCriterion = epochCriterion;
        EpochCriterion leftCriterion; // we compute this from the mini epoch

        TrainOneMiniEpochAndReloadModel(net, refNet, refNode, epochNumber,
                                        numFramesToUseInSearch, trainSetDataReader,
                                        leftLearnRatePerSample, m_mbSize[epochNumber],
                                        featureNodes, labelNodes,
                                        criterionNodes, evaluationNodes,
                                        inputMatrices, learnableNodes,
                                        smoothedGradients, smoothedCounts,
                                        /*out*/ leftCriterion, /*out*/ epochEvalErrors,
                                        "DetailBaseAdaptiveLearnRateSearch:");

        while (rightLearnRatePerSample > leftLearnRatePerSample * 1.2)
        {
            if (rightCriterion.Average() > leftCriterion.Average())
            {
                rightLearnRatePerSample *= 0.618;

                TrainOneMiniEpochAndReloadModel(net, refNet, refNode,
                                                epochNumber, numFramesToUseInSearch,
                                                trainSetDataReader,
                                                rightLearnRatePerSample, m_mbSize[epochNumber],
                                                featureNodes, labelNodes,
                                                criterionNodes,
                                                evaluationNodes,
                                                inputMatrices,
                                                learnableNodes,
                                                smoothedGradients, smoothedCounts,
                                                /*out*/ rightCriterion,
                                                /*out*/ epochEvalErrors,
                                                "DetailRightAdaptiveLearnRateSearch:");
            }
            else
            {
                leftLearnRatePerSample /= 0.618;

                TrainOneMiniEpochAndReloadModel(net, refNet, refNode,
                                                epochNumber, numFramesToUseInSearch,
                                                trainSetDataReader,
                                                leftLearnRatePerSample, m_mbSize[epochNumber],
                                                featureNodes, labelNodes,
                                                criterionNodes,
                                                evaluationNodes,
                                                inputMatrices,
                                                learnableNodes,
                                                smoothedGradients, smoothedCounts,
                                                /*out*/ leftCriterion,
                                                /*out*/ epochEvalErrors,
                                                "DetailLeftAdaptiveLearnRateSearch:");
            }
        }

        bestLearnRatePerSample = (leftCriterion.Average() < rightCriterion.Average()) ? leftLearnRatePerSample : rightLearnRatePerSample;
    }

    LOGPRINTF(stderr, " SearchForBestLearnRate Epoch[%d]: Best learningRatePerSample = %.10g, baseCriterion=%.10g\n",
              (int) epochNumber + 1, bestLearnRatePerSample, baseCriterion.Average());

    return bestLearnRatePerSample;
}

// AdaptiveMinibatchSizing() -- choose the largest feasible minibatch size
// This is necessary for data-parallel operation. The aim is to minimize model updates, and hence bandwidth
// This implements
//    F. Seide, H. Fu, J. Droppo, G. Li, and D. Yu:
//    "On Parallelizability of Stochastic Gradient Descent for Speech DNNs"
//    In Proc. ICASSP 2014.
template <class ElemType>
size_t SGD<ElemType>::AdaptiveMinibatchSizing(ComputationNetworkPtr net,
                                              ComputationNetworkPtr refNet,
                                              const ComputationNodeBasePtr& refNode,
                                              const int epochNumber,
                                              const size_t numFramesToUseInSearch,
                                              IDataReader* trainSetDataReader,
                                              const double learnRatePerSample,
                                              const size_t initialMinibatchSize,
                                              const std::vector<ComputationNodeBasePtr>& featureNodes,
                                              const std::vector<ComputationNodeBasePtr>& labelNodes,
                                              const std::vector<ComputationNodeBasePtr>& criterionNodes,
                                              const std::vector<ComputationNodeBasePtr>& evaluationNodes,
                                              StreamMinibatchInputs* inputMatrices,
                                              const std::list<ComputationNodeBasePtr>& learnableNodes,
                                              std::list<Matrix<ElemType>>& smoothedGradients, vector<double> smoothedCounts,
                                              const double learningRateAdjustmentFactor)
{
    size_t minMinibatchSize = initialMinibatchSize;
    size_t chosenMinibatchSize = initialMinibatchSize;

    // do some pre-adjustment based on LR
    // Basically we assume that the LR for epoch 1 is safe for mbsize.
    // If LR control led to a smaller LR, then we can safely increase the lower bound of the MB size.
    double learningRateChangeSoFar = GetLearningRatePerSample(epochNumber /*BUGBUG workaround:*/, trainSetDataReader->GetNumParallelSequencesForFixingBPTTMode()) / GetLearningRatePerSample(0 /*BUGBUG workaround:*/, trainSetDataReader->GetNumParallelSequencesForFixingBPTTMode());
    learningRateChangeSoFar *= learningRateAdjustmentFactor;

    // increasing by the full factor is found to be too aggressive; sqrt() seems more robust
    learningRateChangeSoFar = sqrt(learningRateChangeSoFar);

    // LR was indeed reduced
    if (learningRateChangeSoFar < 1.0f)
    {
        // we can safely increase MB size (note: this may be bigger than our max)
        minMinibatchSize = (size_t)(minMinibatchSize / learningRateChangeSoFar);
    }

    if (epochNumber < 2 && m_prevChosenMinibatchSize != 0)
    {
        // newly started training: any previous MB size stored in the model is to be ignored
        LOGPRINTF(stderr, " Before Epoch[2], previous minibatchSize %d is considered invalid -> resetting.\n",
                  (int)m_prevChosenMinibatchSize);
        m_prevChosenMinibatchSize = 0;
    }

    // check if we need to skip
    if (m_prevChosenMinibatchSize != 0 &&
        (epochNumber + 1) > m_minibatchSizeTuningFrequency &&
        (epochNumber + 1) % m_minibatchSizeTuningFrequency != 0)
    {
        LOGPRINTF(stderr, " AdaptiveMinibatchSearch: Search for a better minibatchSize in epoch %d skipped, keeping minibatchSize of %d\n",
            (int)epochNumber + 1, (int)m_prevChosenMinibatchSize);
        chosenMinibatchSize = m_prevChosenMinibatchSize;
    }
    else
    {
        if (m_prevChosenMinibatchSize != 0)
        {
            // if m_prevChosenMinibatchSize (the chosen minibatch size for the previous epoch) div 2
            // is higher than initialMinibatchSize (the minibatch size we start with for this epoch),
            // then start the search with m_prevChosenMinibatchSize/2 instead of initialMinibatchSize.
            //LOGPRINTF(stderr, " AdaptiveMinibatchSearch: Limiting minMinibatchSize to largest of previous minibatchSize = (%d / 2) or %d\n",
            //          (int) m_prevChosenMinibatchSize, (int) minMinibatchSize);
            minMinibatchSize = max(minMinibatchSize, m_prevChosenMinibatchSize / 2);
        }

        size_t maxMinibatchSize = m_minibatchSizeTuningMax;

        // only grow at most 2 x compared to previous step
        if (m_prevChosenMinibatchSize != 0.0f)
        {
            assert(m_prevChosenMinibatchSize >= chosenMinibatchSize);

            //LOGPRINTF(stderr, " AdaptiveMinibatchSearch: Limiting maxMinibatchSize to previous minibatchSize %d*2\n",
            //          (int) m_prevChosenMinibatchSize);
            maxMinibatchSize = min(maxMinibatchSize, m_prevChosenMinibatchSize * 2);
        }

        chosenMinibatchSize = SearchForBestMinibatchSize(net, refNet, refNode, epochNumber,
                                                         numFramesToUseInSearch, trainSetDataReader,
                                                         learnRatePerSample, featureNodes,
                                                         labelNodes, criterionNodes,
                                                         evaluationNodes, inputMatrices,
                                                         learnableNodes, smoothedGradients, smoothedCounts,
                                                         minMinibatchSize, maxMinibatchSize);
    }

    return chosenMinibatchSize;
}

static size_t RoundToMultipleOf64(float val)
{
    return 64 * (size_t)((val + 32) / 64);
}

static size_t RoundToMultipleOf64(size_t val)
{
    return 64 * ((val + 32) / 64);
}

// uses a small percentage of training data of minibatch to
// speculatively train with various MB sizes; then picks the best
template <class ElemType>
size_t SGD<ElemType>::SearchForBestMinibatchSize(ComputationNetworkPtr net,
                                                 ComputationNetworkPtr refNet,
                                                 const ComputationNodeBasePtr& refNode,
                                                 const int epochNumber,
                                                 const size_t numFramesToUseInSearch,
                                                 IDataReader* trainSetDataReader,
                                                 const double learnRatePerSample,
                                                 const std::vector<ComputationNodeBasePtr>& featureNodes,
                                                 const std::vector<ComputationNodeBasePtr>& labelNodes,
                                                 const std::vector<ComputationNodeBasePtr>& criterionNodes,
                                                 const std::vector<ComputationNodeBasePtr>& evaluationNodes,
                                                 StreamMinibatchInputs* inputMatrices,
                                                 const std::list<ComputationNodeBasePtr>& learnableNodes,
                                                 std::list<Matrix<ElemType>>& smoothedGradients, std::vector<double> smoothedCounts,
                                                 const size_t minMinibatchSize, const size_t maxMinibatchSize)
{
    // may happen for automatically reduced learning rates
    if (minMinibatchSize > maxMinibatchSize)
    {
        return maxMinibatchSize;
    }

    size_t trialMinibatchSize = 0;
    bool isFirstIteration = true;
    EpochCriterion baseCriterion(0);

    // increase the minibatch size by a factor of sqrt(2) in each step.
    const float minibatchSizeTuningFactor = sqrtf(2.0f);

    LOGPRINTF(stderr, " AdaptiveMinibatchSearch Epoch[%d]: Evaluating minibatchSizes %d..%d\n",
        (int)epochNumber + 1, (int)RoundToMultipleOf64(minMinibatchSize), (int)RoundToMultipleOf64(maxMinibatchSize));

    size_t lastGoodMinibatchSize = 0;
    EpochCriterion lastGoodEpochCriterion(0);
    for (float trialMinibatchSizeFloat = (float) minMinibatchSize;
         trialMinibatchSizeFloat <= maxMinibatchSize;
         trialMinibatchSizeFloat *= minibatchSizeTuningFactor)
    {
        // round mbsize to something meaningful
        trialMinibatchSize = RoundToMultipleOf64(trialMinibatchSizeFloat);
        if (m_traceLevel > 0)
        {
            LOGPRINTF(stderr, " AdaptiveMinibatchSearch Epoch[%d]: Evaluating trial minibatchSize=%d (search range: %d..%d)...\n",
                      (int)epochNumber+1, (int)trialMinibatchSize, (int)RoundToMultipleOf64(minMinibatchSize), (int)RoundToMultipleOf64(maxMinibatchSize));
        }
        std::vector<EpochCriterion> epochEvalErrors(evaluationNodes.size(), EpochCriterion::Infinity());
        EpochCriterion epochCriterion(EpochCriterion::Infinity());

        // Train on a few minibatches and so we can observe the epochCriterion as we try increasing
        // minibatches with iteration of this loop.
        TrainOneMiniEpochAndReloadModel(net, refNet, refNode, epochNumber,
                                        numFramesToUseInSearch, trainSetDataReader,
                                        learnRatePerSample, trialMinibatchSize, featureNodes,
                                        labelNodes, criterionNodes,
                                        evaluationNodes, inputMatrices,
                                        learnableNodes, smoothedGradients, smoothedCounts,
                                        /*out*/ epochCriterion, /*out*/ epochEvalErrors,
                                        isFirstIteration ? "BaseAdaptiveMinibatchSearch:" : "AdaptiveMinibatchSearch:");

        if (isFirstIteration)
        {
            // for the first iteration of the loop only, set baseCriterion
            // to the result we got from TrainOneMiniEpochAndReloadModel().
            baseCriterion = epochCriterion;
            lastGoodMinibatchSize = trialMinibatchSize;
            lastGoodEpochCriterion = baseCriterion;
            isFirstIteration = false;

            if (m_traceLevel > 0)
            {
                LOGPRINTF(stderr, " AdaptiveMinibatchSearch Epoch[%d]: Computed baseCriterion %.8f for minibatchSize=%d\n",
                          (int)epochNumber + 1, baseCriterion.Average(), (int)trialMinibatchSize);
        }
        }
        else if (!epochCriterion.IsNan() &&
                 epochCriterion.Average() > (baseCriterion.Average() * (1.0 + (m_minibatchSearchCriterionErrorMargin / 100.0))))
        {
            // As soon as we see the Criterion (a measure of error) start to get larger than the
            // Criterion we started with, we stop.
            // TODO: if this is too sensitive, we can add a margin on the bases of percentage of
            // baseCriterion.
            break;
        }
        else
        {
            lastGoodMinibatchSize = trialMinibatchSize;
            lastGoodEpochCriterion = epochCriterion;
            if (m_traceLevel > 0 && trialMinibatchSizeFloat * minibatchSizeTuningFactor <= maxMinibatchSize)
            {
                LOGPRINTF(stderr, " AdaptiveMinibatchSearch Epoch[%d]: Keep searching... epochCriterion = %.8f vs. baseCriterion = %.8f\n",
                          (int)epochNumber+1, epochCriterion.Average(), baseCriterion.Average());
            }
        }
    }
    if (m_traceLevel > 0)
    {
    LOGPRINTF(stderr, " AdaptiveMinibatchSearch Epoch[%d]: Search successful. New minibatchSize is %d. epochCriterion = %.8f vs baseCriterion = %.8f\n",
                  (int)epochNumber + 1, (int)lastGoodMinibatchSize, lastGoodEpochCriterion.Average(), baseCriterion.Average());
    }
    return lastGoodMinibatchSize;
}

// run training over a small subset of an epoch, used by automatic LR and MB-size tuning
template <class ElemType>
void SGD<ElemType>::TrainOneMiniEpochAndReloadModel(ComputationNetworkPtr net,
                                                    ComputationNetworkPtr refNet,
                                                    const ComputationNodeBasePtr& refNode, const int epochNumber,
                                                    const size_t epochSize, IDataReader* trainSetDataReader,
                                                    const double learnRatePerSample,
                                                    const size_t minibatchSize,
                                                    const std::vector<ComputationNodeBasePtr>& featureNodes,
                                                    const std::vector<ComputationNodeBasePtr>& labelNodes,
                                                    const std::vector<ComputationNodeBasePtr>& criterionNodes,
                                                    const std::vector<ComputationNodeBasePtr>& evaluationNodes,
                                                    StreamMinibatchInputs* inputMatrices,
                                                    const std::list<ComputationNodeBasePtr>& learnableNodes,
                                                    std::list<Matrix<ElemType>>& smoothedGradients, vector<double> smoothedCounts,
                                                    /*out*/ EpochCriterion& epochCriterion,
                                                    /*out*/ std::vector<EpochCriterion>& epochEvalErrors,
                                                    std::string prefixMsg)
{
    TrainOneEpoch(net, refNet, refNode, epochNumber, epochSize,
                  trainSetDataReader, learnRatePerSample, minibatchSize, featureNodes,
                  labelNodes, criterionNodes, evaluationNodes,
                  inputMatrices, learnableNodes, smoothedGradients, smoothedCounts,
                  /*out*/ epochCriterion, /*out*/ epochEvalErrors,
                  "  " + prefixMsg); // indent log msg by 2 (that is 1 more than the Finished message below)

    LOGPRINTF(stderr, " Finished Mini-Epoch[%d]: ", (int)epochNumber+1);
    epochCriterion.LogCriterion(criterionNodes[0]->NodeName());
    for (size_t j = 0; j < epochEvalErrors.size(); j++)
        epochEvalErrors[j].LogCriterion(evaluationNodes[j]->NodeName());
    fprintf(stderr, "learningRatePerSample = %.8g; minibatchSize = %d\n", learnRatePerSample, (int)minibatchSize);

    // go back to where we came from
    int baseModelEpoch = epochNumber - 1;
    let path = GetModelNameForEpoch(baseModelEpoch);
    //fprintf(stderr, "Reverting parameters back to %ls\n", path.c_str());
    net->RereadPersistableParameters<ElemType>(path);

    double dummyLearnRate;
    double dummyPrevCriterion;
    size_t dummyTotalTrainingSamplesSeen; // (not used)
    size_t dummyMinibatchSize;
    LoadCheckPointInfo(baseModelEpoch,
                       /*out*/ dummyTotalTrainingSamplesSeen,
                       /*out*/ dummyLearnRate,
                       smoothedGradients,
                       /*out*/ dummyPrevCriterion,
                       /*out*/ dummyMinibatchSize);
}

// Attemps to compute the error signal for the whole utterance, which will
// be fed to the neural network as features. Currently it is a workaround
// for the two-forward-pass sequence and ctc training, which allows
// processing more utterances at the same time. Only used in Kaldi2Reader.
// TODO: move the two-forward-pass support out of the reader.
template <class ElemType>
void SGD<ElemType>::AttemptUtteranceDerivativeFeatures(ComputationNetworkPtr net,
                                                       IDataReader* trainSetDataReader,
                                                       const std::vector<ComputationNodeBasePtr>& featureNodes,
                                                       StreamMinibatchInputs* inputMatrices)
{
    assert(trainSetDataReader != NULL);
    std::vector<std::vector<std::pair<wstring, size_t>>> uttInfo;
    auto pMBLayout = make_shared<MBLayout>();
    // TODO: use GetMinibatchIntoNetwork().
    while (trainSetDataReader->GetMinibatchCopy(uttInfo, *inputMatrices, pMBLayout))
    {
        ComputationNetwork::BumpEvalTimeStamp(featureNodes);

        auto& outputNodes = net->OutputNodes();
        if (outputNodes.empty())
            LogicError("no output node was found.");

        // BUGBUG (Issue #95): This is no longer correct once we have multiple input layouts.
        trainSetDataReader->CopyMBLayoutTo(net->GetMBLayoutPtrOfNetwork());
        net->ForwardProp(outputNodes[0]); // only evaluate the first output
        trainSetDataReader->SetNetOutput(uttInfo,
                                         dynamic_pointer_cast<ComputationNode<ElemType>>(outputNodes[0])->Value(),
                                         pMBLayout);
    }
}

template <class ElemType>
void SGD<ElemType>::InitDistGradAgg(int numEvalNodes, int numGradientBits, int traceLevel)
        {
    assert(GetParallelizationMethod() == ParallelizationMethod::dataParallelSGD);
    if (traceLevel > 0)
        fprintf(stderr, "Initializing dataParallelSGD for %d-bit quantization.\n", numGradientBits);

#ifdef CNTK_PARALLEL_TRAINING_SUPPORT
    m_distGradAgg = std::make_shared<AllReduceDistGradAggregator<ElemType>>(m_mpi, numGradientBits, m_zeroThresholdFor1Bit, true /*useQuantizationForSelfStripe*/, m_bufferedAsyncGradientAggregation, traceLevel, m_syncStatsTrace);
#else
    if (numGradientBits != (8 * sizeof(ElemType)))
            {
                RuntimeError("Gradient quantization is unsupported in CNTK binaries built without quantized gradient aggregation support!");
            }

            m_distGradAgg = std::make_shared<SimpleDistGradAggregator<ElemType>>(m_mpi, m_bufferedAsyncGradientAggregation, m_syncStatsTrace);
#endif // !CNTK_PARALLEL_TRAINING_SUPPORT

    m_gradHeader.reset(DistGradHeader::Create(numEvalNodes), [](DistGradHeader* ptr) { DistGradHeader::Destroy(ptr); });
}

template <class ElemType>
void SGD<ElemType>::InitModelAggregationHandler(int traceLevel, DEVICEID_TYPE devID)
{
    if (m_pMASGDHelper)
    {
        return; // no need to do anything if already initialized. TODO: make it singleton 
    }
    if (GetParallelizationMethod() == ParallelizationMethod::modelAveragingSGD)
    {
        m_pMASGDHelper = make_shared<BasicModelAveragingSGD<ElemType>>(m_mpi, traceLevel, devID);
    }
    else if (GetParallelizationMethod() == ParallelizationMethod::blockMomentumSGD)
    {
#ifndef CNTK_PARALLEL_TRAINING_SUPPORT
        RuntimeError("Block Momentum is not supported in the main CNTK repo. You need to enable 1bit submodule.");
#else
        m_pMASGDHelper = make_shared<BlockMomentumSGD<ElemType>>(m_mpi, traceLevel, devID, 
                                                                 m_useNesterovBlockMomentum, m_resetSGDMomentum, 
                                                                 m_blockLearningRate, m_blockMomentumAsTimeConstant, 
                                                                 m_modelAggregationBlockSize);
#endif 
    }
}

// public:
// UpdateWeights() - actual weight update, implementing various update rules
template <class ElemType>
void SGD<ElemType>::UpdateWeights(Matrix<ElemType>& functionValues, Matrix<ElemType>& gradientValues,
                                  Matrix<ElemType>& smoothedGradient, double& smoothedCount,
                                  const double learnRatePerSample, const double momentumPerSample,
                                              size_t actualMBSize,
                                  const double L2RegWeight, const double L1RegWeight,
                                              const bool needAveMultiplier,
                                  const bool useNesterovMomentum) const
{
    // we use simple linear (instead of log linear) exponentiation here
    const double momentum = MomentumPerMB(momentumPerSample, actualMBSize);
#if DUMPOUTPUT
    LOGPRINTF(stderr, "learnRatePerSample=%0.8f, momentum=%0.8f, actualMBSize=%ld\n",
              learnRatePerSample, momentum, actualMBSize);
    LOGPRINTF(stderr, "GradUpdateType()=%d, GradientUpdateNoiseStd()=%0.8f\n",
              GradUpdateType(), GradientUpdateNoiseStd());
    gradientValues.Print("Gradient Input");
    smoothedGradient.Print("Smoothed Gradient Input");
#endif

    // make actualMBSize is a valid value
    assert(actualMBSize > 0);

    // clipping gradients to prevent outliers
    ClipGradient(gradientValues, actualMBSize);

    GradientsUpdateType adpType = GradUpdateType();
    double noiseStd = GradientUpdateNoiseStd();
    Matrix<ElemType> sgdUpdateNoise((DEVICEID_TYPE) functionValues.GetDeviceId());
    if (noiseStd > 0)
    {
        // get the gradient structure since gradient is sparse
        sgdUpdateNoise.SetValue(gradientValues);

        // reset its value to random
        sgdUpdateNoise.SetGaussianRandomValue(0, (ElemType) noiseStd);
    }

    // L2 regularizer
    if (L2RegWeight > 0)
    {
        // multiply by actualMBSize so that it's invariant to minibatch size since learning rate is per sample
        Matrix<ElemType>::ScaleAndAdd((ElemType)(L2RegWeight * actualMBSize), functionValues, gradientValues);
    }

    if (adpType == GradientsUpdateType::None)
    {
        smoothedGradient.NormalGrad(gradientValues, functionValues,
                                    (ElemType) learnRatePerSample, (ElemType) momentum, useNesterovMomentum);
    }
    else if (adpType == GradientsUpdateType::AdaGrad ||
             (adpType == GradientsUpdateType::RmsProp && gradientValues.GetMatrixType() == MatrixType::SPARSE) ||
             (adpType == GradientsUpdateType::FSAdaGrad && gradientValues.GetMatrixType() == MatrixType::SPARSE))
    {
        // rmsprop for sparse is not implemented yet, delegate it with adagrad

        double aveMultiplier = smoothedGradient.Adagrad(gradientValues, needAveMultiplier);
        Matrix<ElemType>::ScaleAndAdd((ElemType)(-learnRatePerSample / aveMultiplier), gradientValues, functionValues);
    }
    else if (adpType == GradientsUpdateType::FSAdaGrad)
    {
        const double varMomentum = (exp(-1.0 * actualMBSize / m_gradType.varianceTimeConstant));
#if 0   // BUGBUG!!! This replicates a bug carried over from Alexey's original implementation.
        static double smoothedCount = 0;
#endif

        smoothedGradient.FSAdagradUpdate(actualMBSize,
                                         gradientValues, functionValues, smoothedCount,
                                         learnRatePerSample, m_gradType.targetAdagradAvDenom,
                                         momentum, varMomentum);
    }
    else if (adpType == GradientsUpdateType::RmsProp)
    {
        double aveMultiplier = smoothedGradient.RmsProp(gradientValues, (ElemType) m_rpi.gamma,
                                                        (ElemType) m_rpi.inc, (ElemType) m_rpi.max,
                                                        (ElemType) m_rpi.dec, (ElemType) m_rpi.min, needAveMultiplier);
        Matrix<ElemType>::ScaleAndAdd((ElemType)(-learnRatePerSample / aveMultiplier), gradientValues, functionValues);
    }

    if (noiseStd > 0)
    {
        Matrix<ElemType>::ScaleAndAdd(1.0, sgdUpdateNoise, functionValues);
    }

    // L1 regularizer with proximal gradient descent method
    if (L1RegWeight > 0)
    {
        // multiply by actualMBSize so that it's invariant to minibatch size since learning rate is per sample
        functionValues.InplaceSoftThreshold((ElemType)(learnRatePerSample * L1RegWeight * actualMBSize));
    }

#if DUMPOUTPUT
    functionValues.Print("Parameter Update");
#endif
}

// protected:

template <class ElemType>
void SGD<ElemType>::ClipGradient(Matrix<ElemType>& gradient, const size_t actualMBSize) const
{
    if (m_clippingThresholdPerSample != std::numeric_limits<double>::infinity())
    {
        double maxGradientPerMB = m_clippingThresholdPerSample * actualMBSize;
        if (m_gradientClippingWithTruncation)
            gradient.InplaceTruncate((ElemType)(maxGradientPerMB));
        else
        {
            // norm2 normalized
            double gradientNorm = gradient.FrobeniusNorm();
            if (gradientNorm > maxGradientPerMB)
            {
                double normFactor = maxGradientPerMB / gradientNorm;
                gradient *= (ElemType) normFactor;
            }
        }
    }
}

template <class ElemType>
void SGD<ElemType>::SaveCheckPointInfo(const size_t epoch, const size_t totalSamplesSeen,
                                       const double learnRatePerSample,
                                       const std::list<Matrix<ElemType>>& smoothedGradients,
                                       const double prevCriterion,
                                       const size_t minibatchSize)
{
    // In case of parallel training only the main node should we saving the checkpoint to prevent
    // the parallel training nodes from colliding to write the same file
    if ((m_mpi == nullptr) || m_mpi->IsMainNode())
    {
        wstring checkPointFileName = GetCheckPointFileNameForEpoch(int(epoch));
        // Saving into temporary file and then renaming it to the checkPointFileName
        // This is a standard trick to avoid havign corrupted checkpoints files if process dies during writing
        wstring tempFileName = checkPointFileName + L".tmp";

        {
            File fstream(tempFileName, FileOptions::fileOptionsBinary | FileOptions::fileOptionsWrite);
            fstream.PutMarker(FileMarker::fileMarkerBeginSection, L"BVersion"); 
            fstream << (size_t)CURRENT_CNTK_CHECKPOINT_VERSION; 
            fstream.PutMarker(FileMarker::fileMarkerEndSection, L"EVersion");

            fstream.PutMarker(FileMarker::fileMarkerBeginSection, L"BCKP");
            fstream.PutMarker(FileMarker::fileMarkerBeginSection, L"BLearnRate");
            fstream << totalSamplesSeen << learnRatePerSample << prevCriterion;
            fstream.PutMarker(FileMarker::fileMarkerEndSection, L"ELearnRate");

            fstream.PutMarker(FileMarker::fileMarkerBeginSection, L"BMinibatchSize");
            fstream << minibatchSize;
            fstream.PutMarker(FileMarker::fileMarkerEndSection, L"EMinibatchSize");

            fstream.PutMarker(FileMarker::fileMarkerBeginSection, L"BGradient");

            for (auto smoothedGradientIter = smoothedGradients.begin(); smoothedGradientIter != smoothedGradients.end(); smoothedGradientIter++)
            {
                const Matrix<ElemType>& smoothedGradient = *smoothedGradientIter;
                fstream << smoothedGradient;
            }

            fstream.PutMarker(FileMarker::fileMarkerEndSection, L"EGradient");

            fstream.PutMarker(FileMarker::fileMarkerEndSection, L"ECKP");
            if (m_pMASGDHelper)
                m_pMASGDHelper->SaveToCheckPoint(fstream);
            // Ensuring that data is written
            fstream.Flush();
        }

        _wunlink(checkPointFileName.c_str());
        renameOrDie(tempFileName, checkPointFileName);
    }
}

template <class ElemType>
bool SGD<ElemType>::TryLoadCheckPointInfo(const size_t epochNumber,
                                          /*out*/ size_t& totalSamplesSeen,
                                          /*out*/ double& learnRatePerSample,
                                          std::list<Matrix<ElemType>>& smoothedGradients,
                                          /*out*/ double& prevCriterion,
                                          /*out*/ size_t& minibatchSize)
{
    // gracefully handle if a checkpoint file is missing
    // This means a user wanted to continue training from an older model, but that model had no checkpoint info anymore.
    // This is valid, we just don't get the features that require previous models, such as LR or MBSize control.
    let checkPointFileName = GetCheckPointFileNameForEpoch(int(epochNumber));
    if (!fexists(checkPointFileName.c_str()))
    {
        // initialize as if nothing
        totalSamplesSeen = 0;
        learnRatePerSample = numeric_limits<double>::quiet_NaN(); // must be overwritten
        prevCriterion = 0;
        minibatchSize = m_mbSize[epochNumber];

        LOGPRINTF(stderr, "Warning: Checkpoint file is missing. Parameter-learning state (such as momentum) will be reset.\n");
        return false;
    }

    LoadCheckPointInfo(epochNumber, totalSamplesSeen, learnRatePerSample, smoothedGradients, prevCriterion, minibatchSize);
    return true;
}

template <class ElemType>
void SGD<ElemType>::LoadCheckPointInfo(const size_t epochNumber,
                                       /*out*/ size_t& totalSamplesSeen,
                                       /*out*/ double& learnRatePerSample,
                                       std::list<Matrix<ElemType>>& smoothedGradients,
                                       /*out*/ double& prevCriterion,
                                       /*out*/ size_t& minibatchSize)
{
    let checkPointFileName = GetCheckPointFileNameForEpoch(int(epochNumber));
    //fprintf(stderr, "Loading checkpoint info from %ls\n", checkPointFileName.c_str());
    File fstream(checkPointFileName,
                 FileOptions::fileOptionsBinary | FileOptions::fileOptionsRead);

    // version info 
    size_t ckpVersion = CNTK_CHECKPOINT_VERSION_1; // if no version info is found -> version 1
    if (fstream.TryGetMarker(FileMarker::fileMarkerBeginSection, L"BVersion"))
    {
        fstream >> ckpVersion; 
        fstream.GetMarker(FileMarker::fileMarkerEndSection, L"EVersion");
    }

    fstream.GetMarker(FileMarker::fileMarkerBeginSection, L"BCKP");

    fstream.GetMarker(FileMarker::fileMarkerBeginSection, L"BLearnRate");
    fstream >> totalSamplesSeen >> learnRatePerSample >> prevCriterion;
    fstream.GetMarker(FileMarker::fileMarkerEndSection, L"ELearnRate");

    if (fstream.TryGetMarker(FileMarker::fileMarkerBeginSection, L"BMinibatchSize"))
    {
        fstream >> minibatchSize;
        fstream.GetMarker(FileMarker::fileMarkerEndSection, L"EMinibatchSize");
    }
    else // some legacy files do not have this
    {
        minibatchSize = m_mbSize[epochNumber];
    }

    fstream.GetMarker(FileMarker::fileMarkerBeginSection, L"BGradient");

    for (auto smoothedGradientIter = smoothedGradients.begin(); smoothedGradientIter != smoothedGradients.end(); smoothedGradientIter++)
    {
        Matrix<ElemType>& smoothedGradient = *smoothedGradientIter;
        fstream >> smoothedGradient;
    }
    fstream.GetMarker(FileMarker::fileMarkerEndSection, L"EGradient");

    fstream.GetMarker(FileMarker::fileMarkerEndSection, L"ECKP");

    if (m_pMASGDHelper)
    {
        m_pMASGDHelper->LoadFromCheckPoint(fstream);
    }

    return;
}

template <class ElemType>
wstring SGD<ElemType>::GetCheckPointFileNameForEpoch(const int epoch)
{
    return GetModelNameForEpoch(epoch) + L".ckp";
}

template <class ElemType>
wstring SGD<ElemType>::GetModelNameForEpoch(const int epoch, bool bLastModel)
{
    int epoch1Base = epoch + 1;
    if (epoch1Base == m_maxEpochs || bLastModel)
    {
        return m_modelPath;
    }
    else
    {
        wstring w = msra::strfun::wstrprintf(L"%ls.%d", m_modelPath.c_str(), (int) epoch1Base);
        return w;
    }
}

// return -1 if nothing exists
template <class ElemType> // TODO: needed?
int SGD<ElemType>::DetermineStartEpoch(const bool makeMode)
{
    if (!makeMode)
    {
        // always start from scratch
        return -1;
    }

    int firstEpoch = -1;

    wstring curEpochFile = GetModelNameForEpoch(int(m_maxEpochs) - 1);
    for (int e = int(m_maxEpochs) - 1; e >= -1; e--)
    {
        const wstring prevEpochFile = GetModelNameForEpoch(e - 1);

        if (msra::files::fuptodate(curEpochFile, prevEpochFile, false))
        {
            firstEpoch = e + 1;
            break;
        }
        else
        {
            curEpochFile = prevEpochFile;
        }
    }
    if (firstEpoch == m_maxEpochs)
        LOGPRINTF(stderr, "Final model exists: %ls\n", GetModelNameForEpoch(firstEpoch - 1).c_str());

    return firstEpoch;
}

#define EPSILON 1e-5

// this probes the automatic gradient computation with random inputs
template <class ElemType>
bool SGD<ElemType>::GradientCheck(ComputationNetworkPtr net,
                                  const std::vector<ComputationNodeBasePtr>& criterionNodes,
                                  const std::list<ComputationNodeBasePtr>& learnableNodes,
                                  int npos)
{
    ScopedNetworkOperationMode modeGuard(net, NetworkOperationMode::training);

    net->StartEvaluateMinibatchLoop(criterionNodes[npos]);

    vector<string> errMsgs; // TODO: These are created but actually not returned, only their count is checked.

    // gradient checking
    for (auto nodeIter = learnableNodes.begin(); nodeIter != learnableNodes.end(); nodeIter++)
    {
        ComputationNodePtr node = dynamic_pointer_cast<ComputationNode<ElemType>>(*nodeIter);
        char wstrtmp[2048];

        for (size_t itry = 0; itry < min((size_t) 50, node->Value().GetNumElements()); itry++)
        {
            // no support to sparse matrix yet
            int irow = (int)fmod(rand(), node->Value().GetNumRows() - 1);
            int icol = (int)fmod(rand(), node->Value().GetNumCols() - 1);
            irow = max(0, irow);
            icol = max(0, icol);

            fprintf(stderr, "\n");
            LOGPRINTF(stderr, "###### d%ls######\n", node->NodeName().c_str());

            double eOrg = node->Value()(irow, icol);
            node->Value().TransferToDeviceIfNotThere(net->GetDeviceId(), true);

            node->BumpEvalTimeStamp();

            net->ForwardProp(criterionNodes[npos]);
            net->Backprop(criterionNodes[npos]);

            if (node->Gradient().GetMatrixType() == MatrixType::SPARSE)
            {
                break;
            }

            // double mbEvalCri =
            // criterionNode should be a scalar
            // TODO: why is this value not used?
            criterionNodes[npos]->Get00Element();
            double eGradErr = node->Gradient()(irow, icol);
            node->Gradient().TransferToDeviceIfNotThere(net->GetDeviceId(), true);

            double ePos = eOrg + EPSILON;
            double eNeg = eOrg - EPSILON;

            node->Value()(irow, icol) = (ElemType) ePos;
            node->Value().TransferToDeviceIfNotThere(net->GetDeviceId(), true);

            node->BumpEvalTimeStamp();
            net->ForwardProp(criterionNodes[npos]);
            // criterionNode should be a scalar

            double mbEvalCriPos = criterionNodes[npos]->Get00Element(); // TODO: make Get00Element() a function of ComputationNodeBase

            node->Value()(irow, icol) = (ElemType) eNeg;
            node->Value().TransferToDeviceIfNotThere(net->GetDeviceId(), true);

            node->BumpEvalTimeStamp();
            net->ForwardProp(criterionNodes[npos]);

            // criterionNode should be a scalar
            double mbEvalCriNeg = criterionNodes[npos]->Get00Element();

            // back to its original parameter value
            node->Value()(irow, icol) = (ElemType) eOrg;
            node->Value().TransferToDeviceIfNotThere(net->GetDeviceId(), true);

            // check if they are consistent
            double eGradNum = ((mbEvalCriPos - mbEvalCriNeg) / (ePos - eNeg));
            double threshold = pow(10.0,
                                   max(0.0,
                                       ceil(log10(min(fabs(eGradErr),
                                                      fabs(eGradNum))))) -
                                       (int) m_gradientCheckSigDigit);
            double diff = fabs(eGradErr - eGradNum);
            bool wrong = (std::isnan(diff) || diff > threshold);
            if (wrong)
            {
                fprintf(stderr, "\n");
                LOGPRINTF(stderr, "d%ls Numeric gradient = %e, Error BP gradient = %e\n",
                          node->NodeName().c_str(), eGradNum, eGradErr);
                sprintf(wstrtmp, "\nd%ls Numeric gradient = %e, Error BP gradient = %e\n",
                        node->NodeName().c_str(), eGradNum, eGradErr);
                errMsgs.push_back(wstrtmp);
            }
        }
    }

    return errMsgs.empty();
}

template <class ElemType>
void SGD<ElemType>::MarkDropoutNodesEvalTimeStampAsOutdated(const ComputationNetworkPtr& net, const ComputationNodeBasePtr& criterionNode)
{
    list<ComputationNodeBasePtr> dropoutNodes = net->GetNodesWithType(OperationNameOf(DropoutNode), criterionNode);
    for (auto& nodeIter : dropoutNodes)
        nodeIter->SetEvalTimeStampOutdatedWrtAll();
}

template class SGD<float>;
template class SGD<double>;

// =======================================================================
// class SGDParams
// =======================================================================

static AdaptationRegType ParseAdaptationRegType(const wstring& s)
{
    if      (EqualCI(s, L"") || EqualCI(s, L"none"))    return AdaptationRegType::None;
    else if (EqualCI(s, L"kl") || EqualCI(s, L"klReg")) return AdaptationRegType::KL;
    else
        InvalidArgument("ParseAdaptationRegType: Invalid Adaptation Regularization Type. Valid values are (none | kl)");
}

static GradientsUpdateType ParseGradUpdateType(const wstring& s)
{
    if      (EqualCI(s, L"") || EqualCI(s, L"none")) return GradientsUpdateType::None;
    else if (EqualCI(s, L"adagrad"))                 return GradientsUpdateType::AdaGrad;
    else if (EqualCI(s, L"rmsProp"))                 return GradientsUpdateType::RmsProp;
    else if (EqualCI(s, L"fsAdagrad"))               return GradientsUpdateType::FSAdaGrad;
    // legacy, deprecated
    else if (EqualCI(s, L"normal") || EqualCI(s, L"simple")) return GradientsUpdateType::None;
    else InvalidArgument("ParseGradUpdateType: Invalid Gradient Updating Type. Valid values are (none | adagrad | rmsProp | fsAdagrad )");
}

static ParallelizationMethod ParseParallelizationMethod(const wstring& s)
{
    if      (EqualCI(s, L"") || EqualCI(s, L"none")) return ParallelizationMethod::none;
    else if (EqualCI(s, L"DataParallelSGD"))         return ParallelizationMethod::dataParallelSGD;
    else if (EqualCI(s, L"ModelAveragingSGD"))       return ParallelizationMethod::modelAveragingSGD;
    else if (EqualCI(s, L"BlockMomentumSGD"))        return ParallelizationMethod::blockMomentumSGD;
    else if (EqualCI(s, L"dataParallelASGD"))        return ParallelizationMethod::dataParallelASGD;
    else InvalidArgument("ParseParallelizationMethod: Invalid Parallelization Method. Valid values are (none | DataParallelSGD | ModelAveragingSGD | BlockMomentumSGD | dataParallelASGD)");
}

static LearningRateSearchAlgorithm ParseLearningRateSearchType(const wstring& s)
{
    if      (EqualCI(s, L"false") || EqualCI(s, L"none")) return LearningRateSearchAlgorithm::None;
    else if (EqualCI(s, L"searchBeforeEpoch"))            return LearningRateSearchAlgorithm::SearchBeforeEpoch;
    else if (EqualCI(s, L"adjustAfterEpoch"))             return LearningRateSearchAlgorithm::AdjustAfterEpoch;
    // legacy, deprecated
    else if (EqualCI(s, L"beforeEpoch") || EqualCI(s, L"before")) return LearningRateSearchAlgorithm::SearchBeforeEpoch;
    else if (EqualCI(s, L"afterEpoch")  || EqualCI(s, L"after"))  return LearningRateSearchAlgorithm::AdjustAfterEpoch;
    else InvalidArgument("autoAdjustLR: Invalid learning rate search type. Valid values are (none | searchBeforeEpoch | adjustAfterEpoch)");
}

static AdjustLearningRateatBeginning AdjustLearningRateAtBeginningType(wstring s)
{
    if      (EqualCI(s.c_str(), L"") || EqualCI(s.c_str(), L"none")) return AdjustLearningRateatBeginning::None;
    else if (EqualCI(s.c_str(), L"linearly"))                        return AdjustLearningRateatBeginning::Linearly;
    else if (EqualCI(s.c_str(), L"staircase"))                       return AdjustLearningRateatBeginning::Staircase;
    else InvalidArgument("AdjustLearningRateatBeginningType: Invalid Type. Valid values are (None | Linearly | Staircase)");
}

template<class ConfigRecordType>
SGDParams::SGDParams(const ConfigRecordType& configSGD, size_t sizeofElemType)
{
    floatargvector learningRatesPerMB = configSGD(L"learningRatesPerMB", ConfigRecordType::Array(floatargvector()));

    floatargvector learningRatesPerSample = configSGD(L"learningRatesPerSample", ConfigRecordType::Array(floatargvector()));

    string executionEngineValue = configSGD(L"executionEngine", "synchronous");

    // AutoAdjust Parameters
    const ConfigRecordType& configAALR(configSGD(L"AutoAdjust", ConfigRecordType::Record()));
    m_autoLearnRateSearchType = ParseLearningRateSearchType(configAALR(L"autoAdjustLR", L"None"));
    m_reduceLearnRateIfImproveLessThan = configAALR(L"reduceLearnRateIfImproveLessThan", 0.0);
    m_continueReduce = configAALR(L"continueReduce", false);
    m_learnRateAdjustInterval = configAALR(L"learnRateAdjustInterval", (size_t) 1);
    m_learnRateAdjustInterval = max((size_t) 1, m_learnRateAdjustInterval); // minimum interval is 1 epoch
    m_learnRateDecreaseFactor = configAALR(L"learnRateDecreaseFactor", 0.618);
    m_increaseLearnRateIfImproveMoreThan = configAALR(L"increaseLearnRateIfImproveMoreThan", numeric_limits<double>::infinity());
    m_learnRateIncreaseFactor = configAALR(L"learnRateIncreaseFactor", 1.382);

    // AutoAdjust Auto Adjust Minibatch Parameters
    m_autoAdjustMinibatch = configAALR(L"autoAdjustMinibatch", false);
    m_minibatchSizeTuningFrequency = configAALR(L"minibatchSizeTuningFrequency", (size_t) 1);
    m_minibatchSizeTuningMax = configAALR(L"minibatchSizeTuningMax", (size_t) 1048576);
    m_minibatchSearchCriterionErrorMargin = configAALR(L"minibatchSearchCriterionErrorMargin", (size_t) 1);

    // the number of minibatches used to search
    // the learning rate. It's typically set to 10-20% of
    // the total minibatches in an epoch.
    m_numMiniBatch4LRSearch = configAALR(L"numMiniBatch4LRSearch", ConfigRecordType::Array(intargvector(vector<int>{500})));

    m_numPrevLearnRates = configAALR(L"numPrevLearnRates", (size_t) 5);
    m_numBestSearchEpoch = configAALR(L"numBestSearchEpoch", (size_t) 1);
    m_loadBestModel = configAALR(L"loadBestModel", true);
    m_useCVSetControlLRIfCVExists = configAALR(L"UseCVSetControlLRIfCVExists", true);
    m_useEvalCriterionControlLR = configAALR(L"UseEvalCriterionControlLR", false);

    // TODO: mbSize and truncated should be specified differently for truncated BPTT:
    //       mbSize = total number of samples after which a model update should happen
    //       truncated = truncation length
    m_mbSize = configSGD(L"minibatchSize", ConfigRecordType::Array(intargvector(vector<int>{256})));
    m_truncated = configSGD(L"truncated", false);
    m_maxSamplesInRAM = configSGD(L"maxSamplesInRAM", (size_t) SIZE_MAX);
    m_numSubminiBatches = configSGD(L"numSubminibatches", (size_t) 1);

    // the number of samples in each epoch (0 means, use all the samples in each epoch).
    m_epochSize = configSGD(L"epochSize", (size_t) 0);
    // the number of samples in each epoch (0 means, use all the samples in each epoch).
    if (m_epochSize == 0)
        m_epochSize = requestDataSize;
    m_maxComputedEpochSize = m_epochSize;

    // the total number of epochs to run.
    m_maxEpochs = configSGD(L"maxEpochs");

    // Note: Momentum is best specified as a MB-size agnostic fashion.
    // Because momentum per sample is a number very close to 1, it is more handy to use a logarithmic specification.
    // We use 'momentumAsTimeConstant' to specify the time constant of the low-pass filter that momentum really is.
    // To convert a typical per-MB momentum value of 'm' used with a MB size of 'N', use momentumAsTimeConstant = -N/ln(m).
    // For the common configuration of momentum 0.9 at MB size of 256, that is momentumAsTimeConstant = 2429.8.
    floatargvector momentumPerMB = configSGD(L"momentumPerMB", ConfigRecordType::Array(floatargvector()));
    floatargvector momentumPerSample = configSGD(L"momentumPerSample", ConfigRecordType::Array(floatargvector()));
    floatargvector momentumAsTimeConstant = configSGD(L"momentumAsTimeConstant", ConfigRecordType::Array(floatargvector()));
    bool useNesterovMomentum = configSGD(L"useNAG", false);

    m_maxTempMemSizeInSamplesForCNN = configSGD(L"maxTempMemSizeInSamplesForCNN", (size_t) 0);

    m_traceLevel = configSGD(L"traceLevel", 0);
    m_numMBsToShowResult = configSGD(L"numMBsToShowResult", (size_t)10);
    m_firstMBsToShowResult = configSGD(L"firstMBsToShowResult", (size_t)0);
    m_numMBsToCUDAProfile = configSGD(L"numMBsToCUDAProfile", (size_t)0);

    m_gradientClippingWithTruncation = configSGD(L"gradientClippingWithTruncation", true);
    m_clippingThresholdPerSample = configSGD(L"clippingThresholdPerSample", numeric_limits<double>::infinity());

    // sequence-training parameters
    m_hSmoothingWeight = configSGD(L"hSmoothingWeight", 0.95);
    m_frameDropThresh = configSGD(L"frameDropThresh", 1e-10);
    m_doReferenceAlign = configSGD(L"doReferenceAlign", false);
    m_seqGammarCalcUsesMBR = configSGD(L"seqGammarUsesMBR", false);
    m_seqGammarCalcAMF = configSGD(L"seqGammarAMF", 14.0);
    m_seqGammarCalcLMF = configSGD(L"seqGammarLMF", 14.0);
    m_seqGammarCalcbMMIFactor = configSGD(L"seqGammarBMMIFactor", 0.0);
    m_seqGammarCalcWP = configSGD(L"seqGammarWordPen", 0.0);

    m_disableWkInBatchNormal = configSGD(L"disableWkInBatchNormal", false);

    m_dropoutRates = configSGD(L"dropoutRate", ConfigRecordType::Array(doubleargvector(vector<double>{0.0})));
    m_batchNormalizationTimeConstant = configSGD(L"batchNormalizationTimeConstant", ConfigRecordType::Array(doubleargvector(vector<double>{0})));
    m_batchNormalizationBlendTimeConstant = configSGD(L"batchNormalizationBlendTimeConstant", ConfigRecordType::Array(doubleargvector(vector<double>{0})));

    GradientsUpdateType gradUpdateType = ParseGradUpdateType(configSGD(L"gradUpdateType", L"None"));
    m_gradType.type = gradUpdateType;
    m_gradType.gaussianNoiseInjectStd = (float)configSGD(L"gaussianNoiseInjectStd", 0.0);

    // parameters for FSAdaGrad
    m_gradType.varianceTimeConstant = configSGD(L"varianceTimeConstant", 2 * 3600 * 100); // default originates from 2h of speech
    m_gradType.targetAdagradAvDenom = configSGD(L"fsAdagradTargetAvDenom", 1.0); // TODO: deprecated parameter kept for back compat (set to 0.0025 inconjunction with reenabling the static bug)

    // extract RMSProp parameters from config, if they exist. Default to reasonable values.
    m_rpi.dec = configSGD(L"rms_wgt_dec", 0.75);
    m_rpi.inc = configSGD(L"rms_wgt_inc", 1.2);
    m_rpi.min = configSGD(L"rms_wgt_min", 0.1);
    m_rpi.max = configSGD(L"rms_wgt_max", 10.0);
    m_rpi.gamma = configSGD(L"rms_gamma", 0.99);

    m_needAveMultiplier = configSGD(L"normWithAveMultiplier", true);
    m_L2RegWeight = configSGD(L"L2RegWeight", 0.0);
    m_L1RegWeight = configSGD(L"L1RegWeight", 0.0);

    // for backward support. future setups should use gradUpdateType='AdaGrad', instead of useAdagrad=true
    if (configSGD(L"useAdagrad", false))
        m_gradType.type = GradientsUpdateType::AdaGrad;

    m_adaptationRegType = ParseAdaptationRegType(configSGD(L"adaptationRegType", L"None"));
    m_adaptationRegWeight = configSGD(L"adaptationRegWeight", 0.0);

    // gradient check setup
    m_doGradientCheck = configSGD(L"gradientcheck", false);
    m_gradientCheckSigDigit = configSGD(L"sigFigs", 6.0); // TODO: why is this a double?

    if (m_doGradientCheck && sizeofElemType != sizeof(double))
    {
        LogicError("Gradient check needs to use precision = 'double'.");
    }

    m_useAllDataForPreComputedNode = configSGD(L"UseAllDataForPreComputedNode", true);

    // consistency checks
    for (size_t i = 0; i < m_mbSize.size(); i++)
    {
        if (m_epochSize != requestDataSize && m_epochSize < m_mbSize[i])
        {
            InvalidArgument("epoch size must be larger than mbsize.");
        }
    }

    if (m_autoLearnRateSearchType == LearningRateSearchAlgorithm::None &&
        (learningRatesPerSample.size() == 0 && learningRatesPerMB.size() == 0))
    {
        InvalidArgument("If autoLearnRateSearchType is false you must specify the learningRatesPerSample or learningRatesPerMB parameter.");
    }

    if (learningRatesPerSample.size() > 0 && learningRatesPerMB.size() > 0)
    {
        InvalidArgument("You specified both learningRatesPerSample and learningRatesPerMB. Please comment out one of them.");
    }

    if (learningRatesPerSample.size() > 0)
    {
        m_learningRatesParam = learningRatesPerSample;
        m_learningRatesSpecifiedForMBSize = intargvector(L"1");
    }
    else if (learningRatesPerMB.size() > 0) // this actually means per specified minibatch size
    {
        m_learningRatesParam = learningRatesPerMB;
        m_learningRatesSpecifiedForMBSize = m_mbSize;
    }

    if ((int) (momentumPerSample.size() > 0) + (int) (momentumPerMB.size() > 0) + (int) (momentumAsTimeConstant.size() > 0) > 1)
    {
        InvalidArgument("You specified more than one of momentumPerSample, momentumPerMB, and momentumAsTimeConstant. Please only specify one.");
    }

    if (momentumPerSample.size() > 0) // note: noone would ever use this; use momentumAsTimeConstant instead
    {
        m_momentumParam = momentumPerSample;
        m_momentumSpecifiedForMBSize = intargvector(L"1");
    }
    else if (momentumAsTimeConstant.size() > 0)
    {
        vector<float> momentumPerSampleVec;
        for (int i = 0; i < momentumAsTimeConstant.size(); i++)
        {
            double momTC = momentumAsTimeConstant[i];
            double momPS = momTC == 0.0 ? 0 : exp(-1.0 / momTC);
            momentumPerSampleVec.push_back((float) momPS);
        }
        m_momentumParam = momentumPerSampleVec;
        m_momentumSpecifiedForMBSize = intargvector(L"1");
    }
    else if (momentumPerMB.size() > 0)
    {
        m_momentumParam = momentumPerMB;
        m_momentumSpecifiedForMBSize = m_mbSize;
    }
    else // default: momentumPerMB = 0.9 per MB
    {
        m_momentumParam = floatargvector(L"0.9");
        m_momentumSpecifiedForMBSize = m_mbSize;
    }
    m_useNesterovMomentum = useNesterovMomentum;

    for (int i = 0; i < m_momentumParam.size(); i++)
    {
        if (m_momentumParam[i] >= 1.0 || m_momentumParam[i] < 0.0)
        {
            InvalidArgument("Momentum parameter must be in [0, 1).");
        }
    }

    if (m_learnRateDecreaseFactor > 1 || m_learnRateIncreaseFactor < 1)
    {
        InvalidArgument("learnRateIncreaseFactor must be >= 1 and learnRateDecreaseFactor must be <= 1.");
    }

    for (size_t i = 0; i < m_dropoutRates.size(); i++)
    {
        if (m_dropoutRates[i] >= 1 || m_dropoutRates[i] < 0)
        {
            InvalidArgument("dropoutRate must be >= 0 and < 1.");
        }
    }

    if (m_adaptationRegWeight > 1 || m_adaptationRegWeight < 0)
        InvalidArgument("adaptationRegWeight must be in [0 1]");

    m_minLearnRate = configSGD(L"minLearningRatePerSample", 1e-9f);

    m_needAdaptRegularization = false;

    // BUGBUG: these are not passed to Init()
    m_doUnitTest = configSGD(L"unitTest", false);

    m_perfTraceLevel = configSGD(L"perfTraceLevel", (int)0);

    // parallel training
    m_parallelizationMethod = ParallelizationMethod::none;
    m_numGradientBits = vector<int>{8 * (int)sizeofElemType}; // means no quantization
    m_zeroThresholdFor1Bit = true;
    m_bufferedAsyncGradientAggregation = false;
    m_enableDistributedMBReading = false;
    m_parallelizationStartEpochNum = 0;
    m_modelAggregationBlockSize = 0; 

    if (configSGD.Exists(L"ParallelTrain"))
    {
        MPIWrapperPtr pMPI = MPIWrapper::GetInstance(); 
        if (!pMPI) 
        {
            // some users may forget to specify parallelTrain option 
            // in this case, falling back to normal SGD
            fprintf(stderr, "parallelTrain option is not enabled. ParallelTrain config will be ignored.\n");
        }
        else
        {
            size_t numMPIWorkers = pMPI->NumNodesInUse();            
        const ConfigRecordType& configParallelTrain(configSGD(L"ParallelTrain", ConfigRecordType::Record()));
        m_parallelizationMethod = ParseParallelizationMethod(configParallelTrain(L"parallelizationMethod", L"none"));
        m_parallelizationStartEpochNum = configParallelTrain(L"parallelizationStartEpoch", (int) 1) - 1; // Internally, epoch numbers are 0-based
        if (m_parallelizationStartEpochNum < 0 /* sic */)
            // Be explicit that user-facing epoch numbers are 1-based
            InvalidArgument("parallelizationStartEpoch must be greater or equal to 1");
        m_enableDistributedMBReading = configParallelTrain(L"distributedMBReading", false);
        m_syncStatsTrace = configParallelTrain(L"syncPerfStats", (int) 0);

        if (configParallelTrain.Exists(L"DataParallelSGD"))
        {
            const ConfigRecordType& configDataParallelSGD(configParallelTrain(L"DataParallelSGD", ConfigRecordType::Record()));
            let defaultGradientBits = 8 * (int)sizeofElemType;
            m_numGradientBits = configDataParallelSGD(L"gradientBits", ConfigRecordType::Array(intargvector(vector<int>{defaultGradientBits})));
            m_zeroThresholdFor1Bit = configDataParallelSGD(L"useZeroThresholdFor1BitQuantization", true);
            m_bufferedAsyncGradientAggregation = configDataParallelSGD(L"useBufferedAsyncGradientAggregation", false);
            for (size_t i = 0; i < m_numGradientBits.size(); i++)
            {
                if (m_numGradientBits[i] < 1 || m_numGradientBits[i] > defaultGradientBits)
                    InvalidArgument("gradientBits values must be in the range [1, 32] when using precision=float and in range [1, 64] when using precision=double.");
            }
        }
        if (configParallelTrain.Exists(L"ModelAveragingSGD"))
        {
            const ConfigRecordType& configMASGD(configParallelTrain(L"ModelAveragingSGD", ConfigRecordType::Record()));
                if (configMASGD.Exists(L"blockSizePerWorker") && configMASGD.Exists(L"blockSize"))
                    InvalidArgument("It is only allowed to set blockSizePerWorker or blockSize, not both of them");
                else if (configMASGD.Exists(L"blockSize"))
                    m_modelAggregationBlockSize = configMASGD(L"blockSize");
                else if (configMASGD.Exists(L"blockSizePerWorker"))
                {
                    m_modelAggregationBlockSize = configMASGD(L"blockSizePerWorker");
                    m_modelAggregationBlockSize *= numMPIWorkers;
                }
                else
                    m_modelAggregationBlockSize = 40000 * numMPIWorkers;    // default value 
#if 1           // legacy option 
            if (configMASGD.Exists(L"syncFrequencyInFrames"))
            {
                    if (configMASGD.Exists(L"blockSizePerWorker") || configMASGD.Exists(L"blockSize"))
                        InvalidArgument("syncFrequencyInFrames is a deprecated alias of blockSizePerWorker. It is not allowed to specify both of them");
                    m_modelAggregationBlockSize = configMASGD(L"syncFrequencyInFrames");
                    m_modelAggregationBlockSize *= numMPIWorkers;
                    fprintf(stderr, "WARNING: option syncFrequencyInFrames in ModelAveragingSGD is going to be deprecated. Please use blockSizePerWorker instead\n");
                }
                if (configMASGD.Exists(L"syncPeroid"))
                {
                    if (configMASGD.Exists(L"blockSizePerWorker") || configMASGD.Exists(L"blockSize"))
                        InvalidArgument("syncPeriod is a deprecated alias of blockSizePerWorker. It is not allowed to specify both of them");
                    m_modelAggregationBlockSize = configMASGD(L"syncPeriod");
                    m_modelAggregationBlockSize *= numMPIWorkers;
                    fprintf(stderr, "WARNING: option syncPeroid in ModelAveragingSGD is going to be deprecated. Please use blockSizePerWorker instead in the future.\n");
            }
#endif
        }
        if (configParallelTrain.Exists(L"BlockMomentumSGD"))
        {
#ifndef CNTK_PARALLEL_TRAINING_SUPPORT
            InvalidArgument("BlockMomentumSGD is not enabled in this version.\n"); 
#else
            const ConfigRecordType& configBMSGD(configParallelTrain(L"BlockMomentumSGD", ConfigRecordType::Record()));
                if (configBMSGD.Exists(L"blockSize") && configBMSGD.Exists(L"blockSizePerWorker"))
                    InvalidArgument("It is only allowed to set blockSizePerWorker or blockSize, not both of them");
                else if (configBMSGD.Exists(L"blockSizePerWorker"))
                {
                    m_modelAggregationBlockSize = configBMSGD(L"blockSizePerWorker");
                    m_modelAggregationBlockSize *= numMPIWorkers;
                }
                else if (configBMSGD.Exists(L"blockSize"))
                    m_modelAggregationBlockSize = configBMSGD(L"blockSize");
                else
                    m_modelAggregationBlockSize = 120000 * numMPIWorkers; // default value 
#if 1           // legacy option
                if (configBMSGD.Exists(L"syncPeriod"))
                {
                    if (configBMSGD.Exists(L"blockSizePerWorker") || configBMSGD.Exists(L"blockSize"))
                        InvalidArgument("syncPeriod is a deprecated alias of blockSizePerWorker. It is not allowed to specify both of them");
                    m_modelAggregationBlockSize = configBMSGD(L"syncPeriod");
                    m_modelAggregationBlockSize *= numMPIWorkers;
                    fprintf(stderr, "WARNING: option syncPeroid in BlockMomentumSGD is going to be deprecated. Please use blockSizePerWorker instead in the future.\n");
                }
#endif 
            m_resetSGDMomentum = configBMSGD(L"resetSGDMomentum", true);
            m_useNesterovBlockMomentum = configBMSGD(L"useNesterovMomentum", true);
            m_blockLearningRate = configBMSGD(L"blockLearningRate", 1.0); 

            if (configBMSGD.Exists(L"blockMomentumPerSync") && configBMSGD.Exists(L"blockMomentumAsTimeConstant"))
            {
                InvalidArgument("It is only allowed to set either blockMomentumPerSync or blockMomentumAsTimeConstant, not both of them");
            }
            else if (configBMSGD.Exists(L"blockMomentumAsTimeConstant"))
            {
                m_blockMomentumAsTimeConstant = configBMSGD(L"blockMomentumAsTimeConstant"); 
            }
#if 1           // This option "blockMomentumPerSync" is going to be deprecated in the future 
            else if (configBMSGD.Exists(L"blockMomentumPerSync"))
            {
                double blockMomentum = configBMSGD(L"blockMomentumPerSync");
                    m_blockMomentumAsTimeConstant = BlockMomentumSGD<double>::Momentum2TimeConstant(blockMomentum, m_modelAggregationBlockSize);
            }
#endif 
            else /*if (!configBMSGD.Exists(L"blockMomentumPerSync") && !configBMSGD.Exists(L"blockMomentumAsTimeConstant"))*/
            {
                    double blockMomentum = 1.0 - 1.0 / (double)numMPIWorkers;   // this is a default value which ensures each block update contributes equally
                    m_blockMomentumAsTimeConstant = BlockMomentumSGD<double>::Momentum2TimeConstant(blockMomentum, m_modelAggregationBlockSize);
            }
#endif 
        }
                
        if (configParallelTrain.Exists(L"DataParallelASGD"))
        {
            const ConfigRecordType & configDataParallelASGD(configParallelTrain(L"DataParallelASGD", ConfigRecordType::Record()));
            m_nFramesBetweenASGDSync = configDataParallelASGD(L"syncPeriod", ConfigRecordType::Array(intargvector(vector<int>{256})));
            m_isPipeline = configDataParallelASGD(L"UsePipeline", false);
            m_isSimulateMA = configDataParallelASGD(L"SimModelAverage", false);
            if (configDataParallelASGD.Exists(L"AdjustLearningRateAtBeginning"))
            {
                const ConfigRecordType & configAdjustLearningRateAtBeginning(configDataParallelASGD(L"AdjustLearningRateAtBeginning", ConfigRecordType::Record()));
                m_adjustlearningrateatbeginning = AdjustLearningRateAtBeginningType(configAdjustLearningRateAtBeginning(L"adjustType", L"None"));
                m_adjustcoefficient = configAdjustLearningRateAtBeginning(L"adjustCoefficient", (double)0.1);
                m_adjustnbminibatch = configAdjustLearningRateAtBeginning(L"adjustNbMinibatch", (size_t)256);
            }
        }
        } // if (!pMPI)
    } // if (configSGD.Exists(L"ParallelTrain"))
}

static size_t GetSizeOfPrecision(const ScriptableObjects::IConfigRecordPtr configp)
{
    wstring precision = configp->Get(L"precision");
    if (precision == L"float")
        return sizeof(float);
    else if (precision == L"double")
        return sizeof(double);
    else
        RuntimeError("invalid value '%ls' for 'precision', must be 'float' or 'double'", precision.c_str());
}

SGDParams::SGDParams(const ScriptableObjects::IConfigRecordPtr configp)
    : SGDParams(*configp, GetSizeOfPrecision(configp))
{
}

void SGDParams::InitializeAndCheckBlockMomentumSGDParameters()
{
#ifdef CNTK_PARALLEL_TRAINING_SUPPORT 
    // final argument checking in case of user specifying a bad parameter
    size_t numMPIWorker = MPIWrapper::GetInstance()->NumNodesInUse();
    double blockMomentum = BlockMomentumSGD<double>::TimeConstant2Momentum(m_blockMomentumAsTimeConstant, m_modelAggregationBlockSize);
    if ((1 - blockMomentum)*m_blockLearningRate*numMPIWorker >= 2.0)
    {
        fprintf(stderr, "WARNING: (1-blockMomentumPerSync)*blockLearningRate is larger than 2*numWorkers; it is possible to overshoot.");
    }
    if (blockMomentum == 0.0)
    {
        fprintf(stderr, "WARNING: blockMomentum equals to zero. \n");
    }
#else
    // don't need do anything here 
    m_blockMomentumAsTimeConstant = 0.0;
    m_blockLearningRate = 1.0;
#endif 
}

// register SGD<> with the ScriptableObject system
ScriptableObjects::ConfigurableRuntimeTypeRegister::AddFloatDouble<SGD<float>, SGD<double>> registerSGDOptimizer(L"SGDOptimizer");

}}}<|MERGE_RESOLUTION|>--- conflicted
+++ resolved
@@ -1106,11 +1106,11 @@
         {
             // accumulate criterion values (objective, eval)
             assert(wasDataRead || numSamplesWithLabelOfNetwork == 0);
-            // criteria are in Value()(0,0), we accumulate into another 1x1 Matrix (to avoid having to pull the values off the GPU)
-            localEpochCriterion.Add(criterionNodes, 0, numSamplesWithLabelOfNetwork);
-            for (size_t i = 0; i < evaluationNodes.size(); i++)
-                localEpochEvalErrors.Add(evaluationNodes, i, numSamplesWithLabelOfNetwork);
-        }
+                // criteria are in Value()(0,0), we accumulate into another 1x1 Matrix (to avoid having to pull the values off the GPU)
+                localEpochCriterion.Add(criterionNodes, 0, numSamplesWithLabelOfNetwork);
+                for (size_t i = 0; i < evaluationNodes.size(); i++)
+                    localEpochEvalErrors.Add(evaluationNodes, i, numSamplesWithLabelOfNetwork);
+            }
         else
         {
             // distributed gradient aggregation
@@ -1208,23 +1208,17 @@
                 }
             }
         }
-<<<<<<< HEAD
-
-
-=======
-        
+
+
         if (m_perfTraceLevel > 0)
         { 
             std::unique_ptr<MatrixComputeStreamEvent> mainStreamSyncEvent(MatrixComputeStreamEvent::Create(net->GetDeviceId()));
             mainStreamSyncEvent->SynchronizeEvent();
             fineGrainedPerfMeasurementTimer.Stop();
             parameterUpdateTime = fineGrainedPerfMeasurementTimer.ElapsedSeconds();
-        }
->>>>>>> 0c7443f6
-
-
-        if (m_perfTraceLevel > 0)
             fineGrainedPerfMeasurementTimer.Start();
+        }
+
         // aggregation by model averaging or block momentum 
         if (useModelAggregation)
         {
@@ -1272,21 +1266,9 @@
             PREPENDTS(stderr);
             fprintf(stderr, "Perf trace: Worker MB size = %d, Read = %.5gs; Compute = %.5gs; Parameter update = %.5gs; Parameter sync = %.5gs; Aggregate MB size = %d\n", (int)actualMBSize, readTime, computeTime, parameterUpdateTime, parameterSyncTime, (int)aggregateNumSamples);
         }
+
         numMBsRun++;
-
-        if (m_perfTraceLevel > 0)
-        {
-            std::unique_ptr<MatrixComputeStreamEvent> mainStreamSyncEvent(MatrixComputeStreamEvent::Create(net->GetDeviceId()));
-            mainStreamSyncEvent->SynchronizeEvent();
-            fineGrainedPerfMeasurementTimer.Stop();
-            parameterUpdateTime = fineGrainedPerfMeasurementTimer.ElapsedSeconds();
-
-            PREPENDTS(stderr);
-            fprintf(stderr, "Perf trace: Worker MB size = %d, Read = %.5gs; Compute = %.5gs; Parameter update = %.5gs, Parameter sync = %.5gs, Aggregate MB size = %d\n", (int)actualMBSize, readTime, computeTime, parameterUpdateTime, parameterSyncTime, (int)aggregateNumSamples);
-        }
-
         totalTimeInMBs += timer.ElapsedSeconds();
-        //trainSamplesSinceLastLogged += (int)aggregateNumSamplesWithLabel; // now inside epochCriterionLastLogged
 
         // log
         // This shows the criterion since last logged.
@@ -1347,17 +1329,6 @@
                 fprintf(stderr, ("time = " + GeneratePaddedFloatOrExpFormat(0, 4, totalTimeInMBs) + "s; samplesPerSecond = %.1f\n").c_str(),
                         totalTimeInMBs, trainSamplesSinceLastLogged / totalTimeInMBs);
             }
-<<<<<<< HEAD
-
-            //if (m_perfTraceLevel > 0)
-            //{
-            //    fprintf(stderr, ("\t\t ----ReadTime = " + GeneratePaddedFloatOrExpFormat(0, 5, readTime) + "s; ComputeTime = " +
-            //        GeneratePaddedFloatOrExpFormat(0, 5, computeTime) + "s; ParameterUpdateTime = " +
-            //        GeneratePaddedFloatOrExpFormat(0, 5, parameterUpdateTime) + "s; ParameterSyncTime = " +
-            //        GeneratePaddedFloatOrExpFormat(0, 5, parameterSyncTime) + "s;\n").c_str(), readTime, computeTime, parameterUpdateTime, parameterSyncTime);
-            //}
-=======
->>>>>>> 0c7443f6
 
             // progress tracing for compute cluster management
             if (wasProgressPrinted)
@@ -2619,7 +2590,7 @@
     m_seqGammarCalcLMF = configSGD(L"seqGammarLMF", 14.0);
     m_seqGammarCalcbMMIFactor = configSGD(L"seqGammarBMMIFactor", 0.0);
     m_seqGammarCalcWP = configSGD(L"seqGammarWordPen", 0.0);
-
+    
     m_disableWkInBatchNormal = configSGD(L"disableWkInBatchNormal", false);
 
     m_dropoutRates = configSGD(L"dropoutRate", ConfigRecordType::Array(doubleargvector(vector<double>{0.0})));
