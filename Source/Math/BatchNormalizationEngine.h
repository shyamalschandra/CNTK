//
// Copyright (c) Microsoft. All rights reserved.
// Licensed under the MIT license. See LICENSE.md file in the project root for full license information.
//

#pragma once

#include "Matrix.h"
#include "TensorShape.h" // for ImageLayoutKind

namespace Microsoft { namespace MSR { namespace CNTK {

//-------------------------------------------------------------
// Batch normalization engine interface.
//-------------------------------------------------------------
enum class BatchNormEngineKind
{
    None  = 0,
    Cntk  = 1,
    CuDnn = 1 << 1,

    All  = Cntk  | CuDnn
};

#pragma warning(push)
#pragma warning(disable : 4251)

template <class ElemType>
class MATH_API BatchNormEngine
{
public:
    using Mat = Matrix<ElemType>;

public:
    virtual ~BatchNormEngine() = default;

<<<<<<< HEAD
    void Forward(const Mat& in, const Mat& scale, const Mat& bias, double expAvgFactor, double blendFactor, Mat& runMean, Mat& runVariance,
=======
    void Forward(const Mat& in, const Mat& scale, const Mat& bias, bool inferenceOnly, double expAvgFactor, double blendFactor, Mat& runMean, Mat& runVariance,
>>>>>>> 8dfb1e28
                 Mat& out, double epsilon, Mat& saveMean, Mat& saveInvStdDev);

    void Backward(const Mat& in, const Mat& srcGrad, Mat& grad, const Mat& scale, double blendFactor, const Mat& saveMean, const Mat& saveInvStdDev,
                  Mat& scaleGrad, Mat& biasGrad);

    static std::unique_ptr<BatchNormEngine<ElemType>> Create(DEVICEID_TYPE deviceId, const TensorShape& inOutT,
                                                             bool spatial, ImageLayoutKind imageLayout,
                                                             BatchNormEngineKind enabledEngines = BatchNormEngineKind::All);

    DISABLE_COPY_AND_MOVE(BatchNormEngine);

protected:
    BatchNormEngine(DEVICEID_TYPE deviceId, const TensorShape& inOutT,
                    bool spatial, ImageLayoutKind imageLayout)
                    : m_deviceId(deviceId), m_inOutT(inOutT), m_spatial(spatial), m_imageLayout(imageLayout)
    {
    }

    virtual void EnsureCompatible() = 0;

    // saveMean/saveInvStdDev return the actual mean/stddev used for normalization, except for blendFactor=1, these are unused and untouched
<<<<<<< HEAD
    virtual void ForwardCore(const Mat& in, const Mat& scale, const Mat& bias, double expAvgFactor, double blendFactor, Mat& runMean, Mat& runVariance,
=======
    virtual void ForwardCore(const Mat& in, const Mat& scale, const Mat& bias, bool inferenceOnly, double expAvgFactor, double blendFactor, Mat& runMean, Mat& runVariance,
>>>>>>> 8dfb1e28
                 Mat& out, double epsilon, Mat& saveMean, Mat& saveInvStdDev) = 0;

    virtual void BackwardCore(const Mat& in, const Mat& srcGrad, Mat& grad, const Mat& scale, double blendFactor, const Mat& saveMean, const Mat& saveInvStdDev,
                  Mat& scaleGrad, Mat& biasGrad) = 0;

protected:
    DEVICEID_TYPE m_deviceId;
    TensorShape m_inOutT;
    bool m_spatial;
    ImageLayoutKind m_imageLayout;
};

#pragma warning(pop)

}}}<|MERGE_RESOLUTION|>--- conflicted
+++ resolved
@@ -34,11 +34,7 @@
 public:
     virtual ~BatchNormEngine() = default;
 
-<<<<<<< HEAD
-    void Forward(const Mat& in, const Mat& scale, const Mat& bias, double expAvgFactor, double blendFactor, Mat& runMean, Mat& runVariance,
-=======
     void Forward(const Mat& in, const Mat& scale, const Mat& bias, bool inferenceOnly, double expAvgFactor, double blendFactor, Mat& runMean, Mat& runVariance,
->>>>>>> 8dfb1e28
                  Mat& out, double epsilon, Mat& saveMean, Mat& saveInvStdDev);
 
     void Backward(const Mat& in, const Mat& srcGrad, Mat& grad, const Mat& scale, double blendFactor, const Mat& saveMean, const Mat& saveInvStdDev,
@@ -60,11 +56,7 @@
     virtual void EnsureCompatible() = 0;
 
     // saveMean/saveInvStdDev return the actual mean/stddev used for normalization, except for blendFactor=1, these are unused and untouched
-<<<<<<< HEAD
-    virtual void ForwardCore(const Mat& in, const Mat& scale, const Mat& bias, double expAvgFactor, double blendFactor, Mat& runMean, Mat& runVariance,
-=======
     virtual void ForwardCore(const Mat& in, const Mat& scale, const Mat& bias, bool inferenceOnly, double expAvgFactor, double blendFactor, Mat& runMean, Mat& runVariance,
->>>>>>> 8dfb1e28
                  Mat& out, double epsilon, Mat& saveMean, Mat& saveInvStdDev) = 0;
 
     virtual void BackwardCore(const Mat& in, const Mat& srcGrad, Mat& grad, const Mat& scale, double blendFactor, const Mat& saveMean, const Mat& saveInvStdDev,
