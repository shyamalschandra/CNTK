--- conflicted
+++ resolved
@@ -18,11 +18,7 @@
 #include <curand_kernel.h>
 #include "device_launch_parameters.h"
 #include "GPUMatrix.h"
-<<<<<<< HEAD
-#include "GPUMatrixCUDAKernels.cu"
-=======
 #include "GPUMatrixCUDAKernels.cuh"
->>>>>>> 736092fd
 #include "GPUSparseMatrix.h"
 #include <iostream> // for cout
 
@@ -541,7 +537,6 @@
         return slice;
     }
 
-<<<<<<< HEAD
     template<class ElemType> 
     GPUMatrix<ElemType> GPUMatrix<ElemType>::RowSlice(size_t startRow, size_t numRows) const
     {
@@ -553,8 +548,6 @@
         return slice; 
     }
 
-=======
->>>>>>> 736092fd
     template<class ElemType>
     GPUMatrix<ElemType>& GPUMatrix<ElemType>::AssignColumnSlice(const GPUMatrix<ElemType>& fromMatrix, size_t startColumn, size_t numCols)
     {
@@ -1510,11 +1503,8 @@
     {
         if (m_numRows==numRows && m_numCols==numCols)
             return;   
-<<<<<<< HEAD
-=======
         if (!OwnBuffer())
             InvalidArgument("Can't resize a externally managed matrix");
->>>>>>> 736092fd
 
         m_numRows = numRows;
         m_numCols = numCols;
@@ -1528,19 +1518,11 @@
                 m_pArray = NULL;
             }
             else
-<<<<<<< HEAD
-            {            
-                if (!OwnBuffer())
-                    InvalidArgument("Can't resize a externally managed matrix");
-                PrepareDevice();
-                if (m_pArray!=NULL)
-=======
             {
                 //if (!OwnBuffer())
                 //    InvalidArgument("Can't resize a externally managed matrix");
                 PrepareDevice();
                 if (m_pArray)
->>>>>>> 736092fd
                     CUDA_CALL(cudaFree(m_pArray)); //delete and reallocate                            
                 m_elemSizeAllocated = numElements;
                 CUDA_CALL(cudaMalloc((void**)&m_pArray,sizeof(ElemType)*m_elemSizeAllocated));
@@ -2253,8 +2235,6 @@
     }
 
     template<class ElemType>
-<<<<<<< HEAD
-=======
     GPUMatrix<ElemType>& GPUMatrix<ElemType>::InplaceHardmax(const bool isColWise)
     {
         return AssignHardmaxOf(*this, isColWise);
@@ -2285,7 +2265,6 @@
     }
 
     template<class ElemType>
->>>>>>> 736092fd
     GPUMatrix<ElemType>& GPUMatrix<ElemType>::InplaceSqrt()
     {
         performInplaceFunction(2);        
@@ -4605,8 +4584,4 @@
 //}
 
 
-<<<<<<< HEAD
-#endif // CPUONLY
-=======
-#endif // CPUONLY
->>>>>>> 736092fd
+#endif // CPUONLY