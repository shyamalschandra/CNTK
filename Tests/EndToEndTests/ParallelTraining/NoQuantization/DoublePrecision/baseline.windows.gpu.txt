--- conflicted
+++ resolved
@@ -1,82 +1,73 @@
-CPU info:
-    CPU Model Name: Intel(R) Xeon(R) CPU E5-2630 v2 @ 2.60GHz
-    Hardware threads: 24
-    Total Memory: 268381192 kB
--------------------------------------------------------------------
-=== Running C:\Program Files\Microsoft MPI\Bin\/mpiexec.exe -n 4 C:\jenkins\workspace\CNTK-Test-Windows-W2\x64\release\cntk.exe configFile=C:\jenkins\workspace\CNTK-Test-Windows-W2\Tests\EndToEndTests\ParallelTraining/SimpleMultiGPU.cntk currentDirectory=C:\jenkins\workspace\CNTK-Test-Windows-W2\Tests\EndToEndTests\ParallelTraining\Data RunDir=C:\Users\svcphil\AppData\Local\Temp\cntk-test-20160816030048.672180\ParallelTraining\NoQuantization_DoublePrecision@release_gpu DataDir=C:\jenkins\workspace\CNTK-Test-Windows-W2\Tests\EndToEndTests\ParallelTraining\Data ConfigDir=C:\jenkins\workspace\CNTK-Test-Windows-W2\Tests\EndToEndTests\ParallelTraining OutputDir=C:\Users\svcphil\AppData\Local\Temp\cntk-test-20160816030048.672180\ParallelTraining\NoQuantization_DoublePrecision@release_gpu DeviceId=0 timestamping=true numCPUThreads=6 precision=double SimpleMultiGPU=[SGD=[ParallelTrain=[DataParallelSGD=[gradientBits=64]]]] stderr=C:\Users\svcphil\AppData\Local\Temp\cntk-test-20160816030048.672180\ParallelTraining\NoQuantization_DoublePrecision@release_gpu/stderr
+=== Running C:\Program Files\Microsoft MPI\Bin\/mpiexec.exe -n 4 C:\jenkins\workspace\CNTK-Test-Windows-W2\x64\release\cntk.exe configFile=C:\jenkins\workspace\CNTK-Test-Windows-W2\Tests\EndToEndTests\ParallelTraining/SimpleMultiGPU.cntk currentDirectory=C:\jenkins\workspace\CNTK-Test-Windows-W2\Tests\EndToEndTests\ParallelTraining\Data RunDir=C:\Users\svcphil\AppData\Local\Temp\cntk-test-20160503141958.750677\ParallelTraining\NoQuantization_DoublePrecision@release_gpu DataDir=C:\jenkins\workspace\CNTK-Test-Windows-W2\Tests\EndToEndTests\ParallelTraining\Data ConfigDir=C:\jenkins\workspace\CNTK-Test-Windows-W2\Tests\EndToEndTests\ParallelTraining OutputDir=C:\Users\svcphil\AppData\Local\Temp\cntk-test-20160503141958.750677\ParallelTraining\NoQuantization_DoublePrecision@release_gpu DeviceId=0 timestamping=true numCPUThreads=6 precision=double SimpleMultiGPU=[SGD=[ParallelTrain=[DataParallelSGD=[gradientBits=64]]]] stderr=C:\Users\svcphil\AppData\Local\Temp\cntk-test-20160503141958.750677\ParallelTraining\NoQuantization_DoublePrecision@release_gpu/stderr
 -------------------------------------------------------------------
 Build info: 
 
-		Built time: Aug 16 2016 02:54:53
-		Last modified date: Fri Aug 12 05:31:21 2016
+		Built time: May  3 2016 13:23:06
+		Last modified date: Mon Apr 18 00:00:12 2016
 		Build type: Release
 		Build target: GPU
 		With 1bit-SGD: no
-		Math lib: mkl
 		CUDA_PATH: C:\Program Files\NVIDIA GPU Computing Toolkit\CUDA\v7.5
-		CUB_PATH: c:\src\cub-1.4.1
+		CUB_PATH: C:\src\cub-1.4.1
 		CUDNN_PATH: c:\NVIDIA\cudnn-4.0\cuda
 		Build Branch: HEAD
-		Build SHA1: 026b1e772b963461e189f8f00aa7ed6951298f84
-		Built by svcphil on Philly-Pool3
-		Build Path: c:\Jenkins\workspace\CNTK-Build-Windows\Source\CNTK\
+		Build SHA1: af96f7cce6c3c78a4f1e9315e061291c79360e12
+		Built by svcphil on LIANA-09-w
+		Build Path: c:\jenkins\workspace\CNTK-Build-Windows\Source\CNTK\
 -------------------------------------------------------------------
 Changed current directory to C:\jenkins\workspace\CNTK-Test-Windows-W2\Tests\EndToEndTests\ParallelTraining\Data
 MPIWrapper: initializing MPI
 -------------------------------------------------------------------
 Build info: 
 
-		Built time: Aug 16 2016 02:54:53
-		Last modified date: Fri Aug 12 05:31:21 2016
+		Built time: May  3 2016 13:23:06
+		Last modified date: Mon Apr 18 00:00:12 2016
 		Build type: Release
 		Build target: GPU
 		With 1bit-SGD: no
-		Math lib: mkl
 		CUDA_PATH: C:\Program Files\NVIDIA GPU Computing Toolkit\CUDA\v7.5
-		CUB_PATH: c:\src\cub-1.4.1
+		CUB_PATH: C:\src\cub-1.4.1
 		CUDNN_PATH: c:\NVIDIA\cudnn-4.0\cuda
 		Build Branch: HEAD
-		Build SHA1: 026b1e772b963461e189f8f00aa7ed6951298f84
-		Built by svcphil on Philly-Pool3
-		Build Path: c:\Jenkins\workspace\CNTK-Build-Windows\Source\CNTK\
+		Build SHA1: af96f7cce6c3c78a4f1e9315e061291c79360e12
+		Built by svcphil on LIANA-09-w
+		Build Path: c:\jenkins\workspace\CNTK-Build-Windows\Source\CNTK\
 -------------------------------------------------------------------
 Changed current directory to C:\jenkins\workspace\CNTK-Test-Windows-W2\Tests\EndToEndTests\ParallelTraining\Data
 MPIWrapper: initializing MPI
 -------------------------------------------------------------------
 Build info: 
 
-		Built time: Aug 16 2016 02:54:53
-		Last modified date: Fri Aug 12 05:31:21 2016
+		Built time: May  3 2016 13:23:06
+		Last modified date: Mon Apr 18 00:00:12 2016
 		Build type: Release
 		Build target: GPU
 		With 1bit-SGD: no
-		Math lib: mkl
 		CUDA_PATH: C:\Program Files\NVIDIA GPU Computing Toolkit\CUDA\v7.5
-		CUB_PATH: c:\src\cub-1.4.1
+		CUB_PATH: C:\src\cub-1.4.1
 		CUDNN_PATH: c:\NVIDIA\cudnn-4.0\cuda
 		Build Branch: HEAD
-		Build SHA1: 026b1e772b963461e189f8f00aa7ed6951298f84
-		Built by svcphil on Philly-Pool3
-		Build Path: c:\Jenkins\workspace\CNTK-Build-Windows\Source\CNTK\
+		Build SHA1: af96f7cce6c3c78a4f1e9315e061291c79360e12
+		Built by svcphil on LIANA-09-w
+		Build Path: c:\jenkins\workspace\CNTK-Build-Windows\Source\CNTK\
 -------------------------------------------------------------------
 Changed current directory to C:\jenkins\workspace\CNTK-Test-Windows-W2\Tests\EndToEndTests\ParallelTraining\Data
 MPIWrapper: initializing MPI
 -------------------------------------------------------------------
 Build info: 
 
-		Built time: Aug 16 2016 02:54:53
-		Last modified date: Fri Aug 12 05:31:21 2016
+		Built time: May  3 2016 13:23:06
+		Last modified date: Mon Apr 18 00:00:12 2016
 		Build type: Release
 		Build target: GPU
 		With 1bit-SGD: no
-		Math lib: mkl
 		CUDA_PATH: C:\Program Files\NVIDIA GPU Computing Toolkit\CUDA\v7.5
-		CUB_PATH: c:\src\cub-1.4.1
+		CUB_PATH: C:\src\cub-1.4.1
 		CUDNN_PATH: c:\NVIDIA\cudnn-4.0\cuda
 		Build Branch: HEAD
-		Build SHA1: 026b1e772b963461e189f8f00aa7ed6951298f84
-		Built by svcphil on Philly-Pool3
-		Build Path: c:\Jenkins\workspace\CNTK-Build-Windows\Source\CNTK\
+		Build SHA1: af96f7cce6c3c78a4f1e9315e061291c79360e12
+		Built by svcphil on LIANA-09-w
+		Build Path: c:\jenkins\workspace\CNTK-Build-Windows\Source\CNTK\
 -------------------------------------------------------------------
 Changed current directory to C:\jenkins\workspace\CNTK-Test-Windows-W2\Tests\EndToEndTests\ParallelTraining\Data
 MPIWrapper: initializing MPI
@@ -88,10 +79,10 @@
 ping [requestnodes (before change)]: all 4 nodes responded
 ping [requestnodes (before change)]: all 4 nodes responded
 ping [requestnodes (before change)]: all 4 nodes responded
+requestnodes [MPIWrapper]: using 4 out of 4 MPI nodes (4 requested); we (1) are in (participating)
+requestnodes [MPIWrapper]: using 4 out of 4 MPI nodes (4 requested); we (3) are in (participating)
+requestnodes [MPIWrapper]: using 4 out of 4 MPI nodes (4 requested); we (0) are in (participating)
 requestnodes [MPIWrapper]: using 4 out of 4 MPI nodes (4 requested); we (2) are in (participating)
-requestnodes [MPIWrapper]: using 4 out of 4 MPI nodes (4 requested); we (3) are in (participating)
-requestnodes [MPIWrapper]: using 4 out of 4 MPI nodes (4 requested); we (1) are in (participating)
-requestnodes [MPIWrapper]: using 4 out of 4 MPI nodes (4 requested); we (0) are in (participating)
 ping [requestnodes (after change)]: 4 nodes pinging each other
 ping [requestnodes (after change)]: 4 nodes pinging each other
 ping [requestnodes (after change)]: 4 nodes pinging each other
@@ -100,10 +91,10 @@
 ping [requestnodes (after change)]: all 4 nodes responded
 ping [requestnodes (after change)]: all 4 nodes responded
 ping [requestnodes (after change)]: all 4 nodes responded
+mpihelper: we are cog 1 in a gearbox of 4
+mpihelper: we are cog 3 in a gearbox of 4
+mpihelper: we are cog 0 in a gearbox of 4
 mpihelper: we are cog 2 in a gearbox of 4
-mpihelper: we are cog 3 in a gearbox of 4
-mpihelper: we are cog 1 in a gearbox of 4
-mpihelper: we are cog 0 in a gearbox of 4
 ping [mpihelper]: 4 nodes pinging each other
 ping [mpihelper]: 4 nodes pinging each other
 ping [mpihelper]: 4 nodes pinging each other
@@ -112,41 +103,32 @@
 ping [mpihelper]: all 4 nodes responded
 ping [mpihelper]: all 4 nodes responded
 ping [mpihelper]: all 4 nodes responded
-MPI Rank 0: 08/16/2016 03:01:06: Redirecting stderr to file C:\Users\svcphil\AppData\Local\Temp\cntk-test-20160816030048.672180\ParallelTraining\NoQuantization_DoublePrecision@release_gpu/stderr_SimpleMultiGPU.logrank0
-MPI Rank 0: 08/16/2016 03:01:06: -------------------------------------------------------------------
-MPI Rank 0: 08/16/2016 03:01:06: Build info: 
-MPI Rank 0: 
-MPI Rank 0: 08/16/2016 03:01:06: 		Built time: Aug 16 2016 02:54:53
-MPI Rank 0: 08/16/2016 03:01:06: 		Last modified date: Fri Aug 12 05:31:21 2016
-MPI Rank 0: 08/16/2016 03:01:06: 		Build type: Release
-MPI Rank 0: 08/16/2016 03:01:06: 		Build target: GPU
-MPI Rank 0: 08/16/2016 03:01:06: 		With 1bit-SGD: no
-MPI Rank 0: 08/16/2016 03:01:06: 		Math lib: mkl
-MPI Rank 0: 08/16/2016 03:01:06: 		CUDA_PATH: C:\Program Files\NVIDIA GPU Computing Toolkit\CUDA\v7.5
-MPI Rank 0: 08/16/2016 03:01:06: 		CUB_PATH: c:\src\cub-1.4.1
-MPI Rank 0: 08/16/2016 03:01:06: 		CUDNN_PATH: c:\NVIDIA\cudnn-4.0\cuda
-MPI Rank 0: 08/16/2016 03:01:06: 		Build Branch: HEAD
-MPI Rank 0: 08/16/2016 03:01:06: 		Build SHA1: 026b1e772b963461e189f8f00aa7ed6951298f84
-MPI Rank 0: 08/16/2016 03:01:06: 		Built by svcphil on Philly-Pool3
-MPI Rank 0: 08/16/2016 03:01:06: 		Build Path: c:\Jenkins\workspace\CNTK-Build-Windows\Source\CNTK\
-MPI Rank 0: 08/16/2016 03:01:06: -------------------------------------------------------------------
-MPI Rank 0: 08/16/2016 03:01:10: -------------------------------------------------------------------
-MPI Rank 0: 08/16/2016 03:01:10: GPU info:
-MPI Rank 0: 
-MPI Rank 0: 08/16/2016 03:01:10: 		Device[0]: cores = 2880; computeCapability = 3.5; type = "GeForce GTX 780 Ti"; memory = 3072 MB
-MPI Rank 0: 08/16/2016 03:01:10: 		Device[1]: cores = 2880; computeCapability = 3.5; type = "GeForce GTX 780 Ti"; memory = 3072 MB
-MPI Rank 0: 08/16/2016 03:01:10: 		Device[2]: cores = 2880; computeCapability = 3.5; type = "GeForce GTX 780 Ti"; memory = 3072 MB
-MPI Rank 0: 08/16/2016 03:01:10: 		Device[3]: cores = 2880; computeCapability = 3.5; type = "GeForce GTX 780 Ti"; memory = 3072 MB
-MPI Rank 0: 08/16/2016 03:01:10: -------------------------------------------------------------------
-MPI Rank 0: 
-MPI Rank 0: 08/16/2016 03:01:10: Running on DPHAIM-22 at 2016/08/16 03:01:10
-MPI Rank 0: 08/16/2016 03:01:10: Command line: 
-MPI Rank 0: C:\jenkins\workspace\CNTK-Test-Windows-W2\x64\release\cntk.exe  configFile=C:\jenkins\workspace\CNTK-Test-Windows-W2\Tests\EndToEndTests\ParallelTraining/SimpleMultiGPU.cntk  currentDirectory=C:\jenkins\workspace\CNTK-Test-Windows-W2\Tests\EndToEndTests\ParallelTraining\Data  RunDir=C:\Users\svcphil\AppData\Local\Temp\cntk-test-20160816030048.672180\ParallelTraining\NoQuantization_DoublePrecision@release_gpu  DataDir=C:\jenkins\workspace\CNTK-Test-Windows-W2\Tests\EndToEndTests\ParallelTraining\Data  ConfigDir=C:\jenkins\workspace\CNTK-Test-Windows-W2\Tests\EndToEndTests\ParallelTraining  OutputDir=C:\Users\svcphil\AppData\Local\Temp\cntk-test-20160816030048.672180\ParallelTraining\NoQuantization_DoublePrecision@release_gpu  DeviceId=0  timestamping=true  numCPUThreads=6  precision=double  SimpleMultiGPU=[SGD=[ParallelTrain=[DataParallelSGD=[gradientBits=64]]]]  stderr=C:\Users\svcphil\AppData\Local\Temp\cntk-test-20160816030048.672180\ParallelTraining\NoQuantization_DoublePrecision@release_gpu/stderr
-MPI Rank 0: 
-MPI Rank 0: 
-MPI Rank 0: 
-MPI Rank 0: 08/16/2016 03:01:10: >>>>>>>>>>>>>>>>>>>> RAW CONFIG (VARIABLES NOT RESOLVED) >>>>>>>>>>>>>>>>>>>>
-MPI Rank 0: 08/16/2016 03:01:10: deviceId = $DeviceId$
+MPI Rank 0: 05/03/2016 14:20:41: Redirecting stderr to file C:\Users\svcphil\AppData\Local\Temp\cntk-test-20160503141958.750677\ParallelTraining\NoQuantization_DoublePrecision@release_gpu/stderr_SimpleMultiGPU.logrank0
+MPI Rank 0: 05/03/2016 14:20:41: -------------------------------------------------------------------
+MPI Rank 0: 05/03/2016 14:20:41: Build info: 
+MPI Rank 0: 
+MPI Rank 0: 05/03/2016 14:20:41: 		Built time: May  3 2016 13:23:06
+MPI Rank 0: 05/03/2016 14:20:41: 		Last modified date: Mon Apr 18 00:00:12 2016
+MPI Rank 0: 05/03/2016 14:20:41: 		Build type: Release
+MPI Rank 0: 05/03/2016 14:20:41: 		Build target: GPU
+MPI Rank 0: 05/03/2016 14:20:41: 		With 1bit-SGD: no
+MPI Rank 0: 05/03/2016 14:20:41: 		CUDA_PATH: C:\Program Files\NVIDIA GPU Computing Toolkit\CUDA\v7.5
+MPI Rank 0: 05/03/2016 14:20:41: 		CUB_PATH: C:\src\cub-1.4.1
+MPI Rank 0: 05/03/2016 14:20:41: 		CUDNN_PATH: c:\NVIDIA\cudnn-4.0\cuda
+MPI Rank 0: 05/03/2016 14:20:41: 		Build Branch: HEAD
+MPI Rank 0: 05/03/2016 14:20:41: 		Build SHA1: af96f7cce6c3c78a4f1e9315e061291c79360e12
+MPI Rank 0: 05/03/2016 14:20:41: 		Built by svcphil on LIANA-09-w
+MPI Rank 0: 05/03/2016 14:20:41: 		Build Path: c:\jenkins\workspace\CNTK-Build-Windows\Source\CNTK\
+MPI Rank 0: 05/03/2016 14:20:41: -------------------------------------------------------------------
+MPI Rank 0: 
+MPI Rank 0: 05/03/2016 14:20:41: Running on DPHAIM-25 at 2016/05/03 14:20:41
+MPI Rank 0: 05/03/2016 14:20:41: Command line: 
+MPI Rank 0: C:\jenkins\workspace\CNTK-Test-Windows-W2\x64\release\cntk.exe  configFile=C:\jenkins\workspace\CNTK-Test-Windows-W2\Tests\EndToEndTests\ParallelTraining/SimpleMultiGPU.cntk  currentDirectory=C:\jenkins\workspace\CNTK-Test-Windows-W2\Tests\EndToEndTests\ParallelTraining\Data  RunDir=C:\Users\svcphil\AppData\Local\Temp\cntk-test-20160503141958.750677\ParallelTraining\NoQuantization_DoublePrecision@release_gpu  DataDir=C:\jenkins\workspace\CNTK-Test-Windows-W2\Tests\EndToEndTests\ParallelTraining\Data  ConfigDir=C:\jenkins\workspace\CNTK-Test-Windows-W2\Tests\EndToEndTests\ParallelTraining  OutputDir=C:\Users\svcphil\AppData\Local\Temp\cntk-test-20160503141958.750677\ParallelTraining\NoQuantization_DoublePrecision@release_gpu  DeviceId=0  timestamping=true  numCPUThreads=6  precision=double  SimpleMultiGPU=[SGD=[ParallelTrain=[DataParallelSGD=[gradientBits=64]]]]  stderr=C:\Users\svcphil\AppData\Local\Temp\cntk-test-20160503141958.750677\ParallelTraining\NoQuantization_DoublePrecision@release_gpu/stderr
+MPI Rank 0: 
+MPI Rank 0: 
+MPI Rank 0: 
+MPI Rank 0: 05/03/2016 14:20:41: >>>>>>>>>>>>>>>>>>>> RAW CONFIG (VARIABLES NOT RESOLVED) >>>>>>>>>>>>>>>>>>>>
+MPI Rank 0: 05/03/2016 14:20:41: deviceId = $DeviceId$
 MPI Rank 0: command = SimpleMultiGPU
 MPI Rank 0: precision = "float"
 MPI Rank 0: parallelTrain = true
@@ -157,7 +139,7 @@
 MPI Rank 0:     SimpleNetworkBuilder = [
 MPI Rank 0:         layerSizes = 2:50*2:2
 MPI Rank 0:         trainingCriterion = "CrossEntropyWithSoftmax"
-MPI Rank 0:         evalCriterion = "ClassificationError"
+MPI Rank 0:         evalCriterion = "ErrorPrediction"
 MPI Rank 0:         layerTypes = "Sigmoid"
 MPI Rank 0:         initValueScale = 1.0
 MPI Rank 0:         applyMeanVarNorm = true
@@ -172,7 +154,6 @@
 MPI Rank 0:         dropoutRate = 0.0
 MPI Rank 0:         maxEpochs = 4
 MPI Rank 0:         ParallelTrain = [
-MPI Rank 0:             distributedMBReading = true
 MPI Rank 0:             parallelizationMethod = "DataParallelSGD"
 MPI Rank 0:             DataParallelSGD = [
 MPI Rank 0:                 gradientBits = 1
@@ -180,50 +161,50 @@
 MPI Rank 0:         ]
 MPI Rank 0:     ]
 MPI Rank 0:     reader = [
-MPI Rank 0:         readerType = "CNTKTextFormatReader"
-MPI Rank 0:         file = "$DataDir$/SimpleDataTrain_cntk_text.txt"
-MPI Rank 0:         randomize = false
-MPI Rank 0:         input = [
-MPI Rank 0:             features = [
-MPI Rank 0:                 alias = "F"
-MPI Rank 0:                 dim = 2
-MPI Rank 0:                 format = "dense"
-MPI Rank 0:             ]
-MPI Rank 0:             labels = [
-MPI Rank 0:                 alias = "L"
-MPI Rank 0:                 dim = 2
-MPI Rank 0:                 format = "dense"
-MPI Rank 0:             ]
+MPI Rank 0:         readerType = "UCIFastReader"
+MPI Rank 0:         file = "$DataDir$/SimpleDataTrain.txt"
+MPI Rank 0:         miniBatchMode = "partial"
+MPI Rank 0:         randomize = "none"
+MPI Rank 0:         verbosity = 1   
+MPI Rank 0:         features = [
+MPI Rank 0: dim = 2      
+MPI Rank 0: start = 0    
+MPI Rank 0:         ]
+MPI Rank 0:         labels = [
+MPI Rank 0: start = 2      
+MPI Rank 0: dim = 1        
+MPI Rank 0: labelDim = 2   
+MPI Rank 0:             labelMappingFile = "$DataDir$/SimpleMapping.txt"
 MPI Rank 0:         ]
 MPI Rank 0:     ]
 MPI Rank 0: ]
 MPI Rank 0: currentDirectory=C:\jenkins\workspace\CNTK-Test-Windows-W2\Tests\EndToEndTests\ParallelTraining\Data
-MPI Rank 0: RunDir=C:\Users\svcphil\AppData\Local\Temp\cntk-test-20160816030048.672180\ParallelTraining\NoQuantization_DoublePrecision@release_gpu
+MPI Rank 0: RunDir=C:\Users\svcphil\AppData\Local\Temp\cntk-test-20160503141958.750677\ParallelTraining\NoQuantization_DoublePrecision@release_gpu
 MPI Rank 0: DataDir=C:\jenkins\workspace\CNTK-Test-Windows-W2\Tests\EndToEndTests\ParallelTraining\Data
 MPI Rank 0: ConfigDir=C:\jenkins\workspace\CNTK-Test-Windows-W2\Tests\EndToEndTests\ParallelTraining
-MPI Rank 0: OutputDir=C:\Users\svcphil\AppData\Local\Temp\cntk-test-20160816030048.672180\ParallelTraining\NoQuantization_DoublePrecision@release_gpu
+MPI Rank 0: OutputDir=C:\Users\svcphil\AppData\Local\Temp\cntk-test-20160503141958.750677\ParallelTraining\NoQuantization_DoublePrecision@release_gpu
 MPI Rank 0: DeviceId=0
 MPI Rank 0: timestamping=true
 MPI Rank 0: numCPUThreads=6
 MPI Rank 0: precision=double
 MPI Rank 0: SimpleMultiGPU=[SGD=[ParallelTrain=[DataParallelSGD=[gradientBits=64]]]]
-MPI Rank 0: stderr=C:\Users\svcphil\AppData\Local\Temp\cntk-test-20160816030048.672180\ParallelTraining\NoQuantization_DoublePrecision@release_gpu/stderr
-MPI Rank 0: 
-MPI Rank 0: 08/16/2016 03:01:10: <<<<<<<<<<<<<<<<<<<< RAW CONFIG (VARIABLES NOT RESOLVED)  <<<<<<<<<<<<<<<<<<<<
-MPI Rank 0: 
-MPI Rank 0: 08/16/2016 03:01:10: >>>>>>>>>>>>>>>>>>>> RAW CONFIG WITH ALL VARIABLES RESOLVED >>>>>>>>>>>>>>>>>>>>
-MPI Rank 0: 08/16/2016 03:01:10: deviceId = 0
+MPI Rank 0: stderr=C:\Users\svcphil\AppData\Local\Temp\cntk-test-20160503141958.750677\ParallelTraining\NoQuantization_DoublePrecision@release_gpu/stderr
+MPI Rank 0: 
+MPI Rank 0: 05/03/2016 14:20:41: <<<<<<<<<<<<<<<<<<<< RAW CONFIG (VARIABLES NOT RESOLVED)  <<<<<<<<<<<<<<<<<<<<
+MPI Rank 0: 
+MPI Rank 0: 05/03/2016 14:20:41: >>>>>>>>>>>>>>>>>>>> RAW CONFIG WITH ALL VARIABLES RESOLVED >>>>>>>>>>>>>>>>>>>>
+MPI Rank 0: 05/03/2016 14:20:41: deviceId = 0
 MPI Rank 0: command = SimpleMultiGPU
 MPI Rank 0: precision = "float"
 MPI Rank 0: parallelTrain = true
 MPI Rank 0: SimpleMultiGPU = [
 MPI Rank 0:     action = "train"
-MPI Rank 0:     modelPath = "C:\Users\svcphil\AppData\Local\Temp\cntk-test-20160816030048.672180\ParallelTraining\NoQuantization_DoublePrecision@release_gpu/models/Simple.dnn"
+MPI Rank 0:     modelPath = "C:\Users\svcphil\AppData\Local\Temp\cntk-test-20160503141958.750677\ParallelTraining\NoQuantization_DoublePrecision@release_gpu/models/Simple.dnn"
 MPI Rank 0:     traceLevel = 1
 MPI Rank 0:     SimpleNetworkBuilder = [
 MPI Rank 0:         layerSizes = 2:50*2:2
 MPI Rank 0:         trainingCriterion = "CrossEntropyWithSoftmax"
-MPI Rank 0:         evalCriterion = "ClassificationError"
+MPI Rank 0:         evalCriterion = "ErrorPrediction"
 MPI Rank 0:         layerTypes = "Sigmoid"
 MPI Rank 0:         initValueScale = 1.0
 MPI Rank 0:         applyMeanVarNorm = true
@@ -238,7 +219,6 @@
 MPI Rank 0:         dropoutRate = 0.0
 MPI Rank 0:         maxEpochs = 4
 MPI Rank 0:         ParallelTrain = [
-MPI Rank 0:             distributedMBReading = true
 MPI Rank 0:             parallelizationMethod = "DataParallelSGD"
 MPI Rank 0:             DataParallelSGD = [
 MPI Rank 0:                 gradientBits = 1
@@ -246,56 +226,56 @@
 MPI Rank 0:         ]
 MPI Rank 0:     ]
 MPI Rank 0:     reader = [
-MPI Rank 0:         readerType = "CNTKTextFormatReader"
-MPI Rank 0:         file = "C:\jenkins\workspace\CNTK-Test-Windows-W2\Tests\EndToEndTests\ParallelTraining\Data/SimpleDataTrain_cntk_text.txt"
-MPI Rank 0:         randomize = false
-MPI Rank 0:         input = [
-MPI Rank 0:             features = [
-MPI Rank 0:                 alias = "F"
-MPI Rank 0:                 dim = 2
-MPI Rank 0:                 format = "dense"
-MPI Rank 0:             ]
-MPI Rank 0:             labels = [
-MPI Rank 0:                 alias = "L"
-MPI Rank 0:                 dim = 2
-MPI Rank 0:                 format = "dense"
-MPI Rank 0:             ]
+MPI Rank 0:         readerType = "UCIFastReader"
+MPI Rank 0:         file = "C:\jenkins\workspace\CNTK-Test-Windows-W2\Tests\EndToEndTests\ParallelTraining\Data/SimpleDataTrain.txt"
+MPI Rank 0:         miniBatchMode = "partial"
+MPI Rank 0:         randomize = "none"
+MPI Rank 0:         verbosity = 1   
+MPI Rank 0:         features = [
+MPI Rank 0: dim = 2      
+MPI Rank 0: start = 0    
+MPI Rank 0:         ]
+MPI Rank 0:         labels = [
+MPI Rank 0: start = 2      
+MPI Rank 0: dim = 1        
+MPI Rank 0: labelDim = 2   
+MPI Rank 0:             labelMappingFile = "C:\jenkins\workspace\CNTK-Test-Windows-W2\Tests\EndToEndTests\ParallelTraining\Data/SimpleMapping.txt"
 MPI Rank 0:         ]
 MPI Rank 0:     ]
 MPI Rank 0: ]
 MPI Rank 0: currentDirectory=C:\jenkins\workspace\CNTK-Test-Windows-W2\Tests\EndToEndTests\ParallelTraining\Data
-MPI Rank 0: RunDir=C:\Users\svcphil\AppData\Local\Temp\cntk-test-20160816030048.672180\ParallelTraining\NoQuantization_DoublePrecision@release_gpu
+MPI Rank 0: RunDir=C:\Users\svcphil\AppData\Local\Temp\cntk-test-20160503141958.750677\ParallelTraining\NoQuantization_DoublePrecision@release_gpu
 MPI Rank 0: DataDir=C:\jenkins\workspace\CNTK-Test-Windows-W2\Tests\EndToEndTests\ParallelTraining\Data
 MPI Rank 0: ConfigDir=C:\jenkins\workspace\CNTK-Test-Windows-W2\Tests\EndToEndTests\ParallelTraining
-MPI Rank 0: OutputDir=C:\Users\svcphil\AppData\Local\Temp\cntk-test-20160816030048.672180\ParallelTraining\NoQuantization_DoublePrecision@release_gpu
+MPI Rank 0: OutputDir=C:\Users\svcphil\AppData\Local\Temp\cntk-test-20160503141958.750677\ParallelTraining\NoQuantization_DoublePrecision@release_gpu
 MPI Rank 0: DeviceId=0
 MPI Rank 0: timestamping=true
 MPI Rank 0: numCPUThreads=6
 MPI Rank 0: precision=double
 MPI Rank 0: SimpleMultiGPU=[SGD=[ParallelTrain=[DataParallelSGD=[gradientBits=64]]]]
-MPI Rank 0: stderr=C:\Users\svcphil\AppData\Local\Temp\cntk-test-20160816030048.672180\ParallelTraining\NoQuantization_DoublePrecision@release_gpu/stderr
-MPI Rank 0: 
-MPI Rank 0: 08/16/2016 03:01:10: <<<<<<<<<<<<<<<<<<<< RAW CONFIG WITH ALL VARIABLES RESOLVED <<<<<<<<<<<<<<<<<<<<
-MPI Rank 0: 
-MPI Rank 0: 08/16/2016 03:01:10: >>>>>>>>>>>>>>>>>>>> PROCESSED CONFIG WITH ALL VARIABLES RESOLVED >>>>>>>>>>>>>>>>>>>>
+MPI Rank 0: stderr=C:\Users\svcphil\AppData\Local\Temp\cntk-test-20160503141958.750677\ParallelTraining\NoQuantization_DoublePrecision@release_gpu/stderr
+MPI Rank 0: 
+MPI Rank 0: 05/03/2016 14:20:41: <<<<<<<<<<<<<<<<<<<< RAW CONFIG WITH ALL VARIABLES RESOLVED <<<<<<<<<<<<<<<<<<<<
+MPI Rank 0: 
+MPI Rank 0: 05/03/2016 14:20:41: >>>>>>>>>>>>>>>>>>>> PROCESSED CONFIG WITH ALL VARIABLES RESOLVED >>>>>>>>>>>>>>>>>>>>
 MPI Rank 0: configparameters: SimpleMultiGPU.cntk:command=SimpleMultiGPU
 MPI Rank 0: configparameters: SimpleMultiGPU.cntk:ConfigDir=C:\jenkins\workspace\CNTK-Test-Windows-W2\Tests\EndToEndTests\ParallelTraining
 MPI Rank 0: configparameters: SimpleMultiGPU.cntk:currentDirectory=C:\jenkins\workspace\CNTK-Test-Windows-W2\Tests\EndToEndTests\ParallelTraining\Data
 MPI Rank 0: configparameters: SimpleMultiGPU.cntk:DataDir=C:\jenkins\workspace\CNTK-Test-Windows-W2\Tests\EndToEndTests\ParallelTraining\Data
 MPI Rank 0: configparameters: SimpleMultiGPU.cntk:deviceId=0
 MPI Rank 0: configparameters: SimpleMultiGPU.cntk:numCPUThreads=6
-MPI Rank 0: configparameters: SimpleMultiGPU.cntk:OutputDir=C:\Users\svcphil\AppData\Local\Temp\cntk-test-20160816030048.672180\ParallelTraining\NoQuantization_DoublePrecision@release_gpu
+MPI Rank 0: configparameters: SimpleMultiGPU.cntk:OutputDir=C:\Users\svcphil\AppData\Local\Temp\cntk-test-20160503141958.750677\ParallelTraining\NoQuantization_DoublePrecision@release_gpu
 MPI Rank 0: configparameters: SimpleMultiGPU.cntk:parallelTrain=true
 MPI Rank 0: configparameters: SimpleMultiGPU.cntk:precision=double
-MPI Rank 0: configparameters: SimpleMultiGPU.cntk:RunDir=C:\Users\svcphil\AppData\Local\Temp\cntk-test-20160816030048.672180\ParallelTraining\NoQuantization_DoublePrecision@release_gpu
+MPI Rank 0: configparameters: SimpleMultiGPU.cntk:RunDir=C:\Users\svcphil\AppData\Local\Temp\cntk-test-20160503141958.750677\ParallelTraining\NoQuantization_DoublePrecision@release_gpu
 MPI Rank 0: configparameters: SimpleMultiGPU.cntk:SimpleMultiGPU=[
 MPI Rank 0:     action = "train"
-MPI Rank 0:     modelPath = "C:\Users\svcphil\AppData\Local\Temp\cntk-test-20160816030048.672180\ParallelTraining\NoQuantization_DoublePrecision@release_gpu/models/Simple.dnn"
+MPI Rank 0:     modelPath = "C:\Users\svcphil\AppData\Local\Temp\cntk-test-20160503141958.750677\ParallelTraining\NoQuantization_DoublePrecision@release_gpu/models/Simple.dnn"
 MPI Rank 0:     traceLevel = 1
 MPI Rank 0:     SimpleNetworkBuilder = [
 MPI Rank 0:         layerSizes = 2:50*2:2
 MPI Rank 0:         trainingCriterion = "CrossEntropyWithSoftmax"
-MPI Rank 0:         evalCriterion = "ClassificationError"
+MPI Rank 0:         evalCriterion = "ErrorPrediction"
 MPI Rank 0:         layerTypes = "Sigmoid"
 MPI Rank 0:         initValueScale = 1.0
 MPI Rank 0:         applyMeanVarNorm = true
@@ -310,7 +290,6 @@
 MPI Rank 0:         dropoutRate = 0.0
 MPI Rank 0:         maxEpochs = 4
 MPI Rank 0:         ParallelTrain = [
-MPI Rank 0:             distributedMBReading = true
 MPI Rank 0:             parallelizationMethod = "DataParallelSGD"
 MPI Rank 0:             DataParallelSGD = [
 MPI Rank 0:                 gradientBits = 1
@@ -318,63 +297,52 @@
 MPI Rank 0:         ]
 MPI Rank 0:     ]
 MPI Rank 0:     reader = [
-MPI Rank 0:         readerType = "CNTKTextFormatReader"
-MPI Rank 0:         file = "C:\jenkins\workspace\CNTK-Test-Windows-W2\Tests\EndToEndTests\ParallelTraining\Data/SimpleDataTrain_cntk_text.txt"
-MPI Rank 0:         randomize = false
-MPI Rank 0:         input = [
-MPI Rank 0:             features = [
-MPI Rank 0:                 alias = "F"
-MPI Rank 0:                 dim = 2
-MPI Rank 0:                 format = "dense"
-MPI Rank 0:             ]
-MPI Rank 0:             labels = [
-MPI Rank 0:                 alias = "L"
-MPI Rank 0:                 dim = 2
-MPI Rank 0:                 format = "dense"
-MPI Rank 0:             ]
+MPI Rank 0:         readerType = "UCIFastReader"
+MPI Rank 0:         file = "C:\jenkins\workspace\CNTK-Test-Windows-W2\Tests\EndToEndTests\ParallelTraining\Data/SimpleDataTrain.txt"
+MPI Rank 0:         miniBatchMode = "partial"
+MPI Rank 0:         randomize = "none"
+MPI Rank 0:         verbosity = 1   
+MPI Rank 0:         features = [
+MPI Rank 0: dim = 2      
+MPI Rank 0: start = 0    
+MPI Rank 0:         ]
+MPI Rank 0:         labels = [
+MPI Rank 0: start = 2      
+MPI Rank 0: dim = 1        
+MPI Rank 0: labelDim = 2   
+MPI Rank 0:             labelMappingFile = "C:\jenkins\workspace\CNTK-Test-Windows-W2\Tests\EndToEndTests\ParallelTraining\Data/SimpleMapping.txt"
 MPI Rank 0:         ]
 MPI Rank 0:     ]
 MPI Rank 0: ] [SGD=[ParallelTrain=[DataParallelSGD=[gradientBits=64]]]]
 MPI Rank 0: 
-MPI Rank 0: configparameters: SimpleMultiGPU.cntk:stderr=C:\Users\svcphil\AppData\Local\Temp\cntk-test-20160816030048.672180\ParallelTraining\NoQuantization_DoublePrecision@release_gpu/stderr
+MPI Rank 0: configparameters: SimpleMultiGPU.cntk:stderr=C:\Users\svcphil\AppData\Local\Temp\cntk-test-20160503141958.750677\ParallelTraining\NoQuantization_DoublePrecision@release_gpu/stderr
 MPI Rank 0: configparameters: SimpleMultiGPU.cntk:timestamping=true
-MPI Rank 0: 08/16/2016 03:01:10: <<<<<<<<<<<<<<<<<<<< PROCESSED CONFIG WITH ALL VARIABLES RESOLVED <<<<<<<<<<<<<<<<<<<<
-MPI Rank 0: 08/16/2016 03:01:10: Commands: SimpleMultiGPU
-MPI Rank 0: 08/16/2016 03:01:10: Precision = "double"
-MPI Rank 0: 08/16/2016 03:01:10: Using 6 CPU threads.
-MPI Rank 0: 08/16/2016 03:01:10: CNTKModelPath: C:\Users\svcphil\AppData\Local\Temp\cntk-test-20160816030048.672180\ParallelTraining\NoQuantization_DoublePrecision@release_gpu/models/Simple.dnn
-MPI Rank 0: 08/16/2016 03:01:10: CNTKCommandTrainInfo: SimpleMultiGPU : 4
-MPI Rank 0: 08/16/2016 03:01:10: CNTKCommandTrainInfo: CNTKNoMoreCommands_Total : 4
-MPI Rank 0: 
-MPI Rank 0: 08/16/2016 03:01:10: ##############################################################################
-MPI Rank 0: 08/16/2016 03:01:10: #                                                                            #
-MPI Rank 0: 08/16/2016 03:01:10: # Action "train"                                                             #
-MPI Rank 0: 08/16/2016 03:01:10: #                                                                            #
-MPI Rank 0: 08/16/2016 03:01:10: ##############################################################################
-MPI Rank 0: 
-MPI Rank 0: 08/16/2016 03:01:10: CNTKCommandTrainBegin: SimpleMultiGPU
+MPI Rank 0: 05/03/2016 14:20:41: <<<<<<<<<<<<<<<<<<<< PROCESSED CONFIG WITH ALL VARIABLES RESOLVED <<<<<<<<<<<<<<<<<<<<
+MPI Rank 0: 05/03/2016 14:20:41: Commands: SimpleMultiGPU
+MPI Rank 0: 05/03/2016 14:20:41: Precision = "double"
+MPI Rank 0: 05/03/2016 14:20:41: Using 6 CPU threads.
+MPI Rank 0: 05/03/2016 14:20:41: CNTKModelPath: C:\Users\svcphil\AppData\Local\Temp\cntk-test-20160503141958.750677\ParallelTraining\NoQuantization_DoublePrecision@release_gpu/models/Simple.dnn
+MPI Rank 0: 05/03/2016 14:20:41: CNTKCommandTrainInfo: SimpleMultiGPU : 4
+MPI Rank 0: 05/03/2016 14:20:41: CNTKCommandTrainInfo: CNTKNoMoreCommands_Total : 4
+MPI Rank 0: 
+MPI Rank 0: 05/03/2016 14:20:41: ##############################################################################
+MPI Rank 0: 05/03/2016 14:20:41: #                                                                            #
+MPI Rank 0: 05/03/2016 14:20:41: # Action "train"                                                             #
+MPI Rank 0: 05/03/2016 14:20:41: #                                                                            #
+MPI Rank 0: 05/03/2016 14:20:41: ##############################################################################
+MPI Rank 0: 
+MPI Rank 0: 05/03/2016 14:20:41: CNTKCommandTrainBegin: SimpleMultiGPU
 MPI Rank 0: SimpleNetworkBuilder Using GPU 0
-MPI Rank 0: 
-MPI Rank 0: 08/16/2016 03:01:10: Creating virgin network.
-MPI Rank 0: Node 'W0' (LearnableParameter operation): Initializing Parameter[50 x 2] <- 0.000000.
-MPI Rank 0: Node 'W0' (LearnableParameter operation): Initializing Parameter[50 x 2] <- uniform(seed=1, range=0.050000*1.000000, onCPU=false).
+MPI Rank 0: Reading UCI file C:\jenkins\workspace\CNTK-Test-Windows-W2\Tests\EndToEndTests\ParallelTraining\Data/SimpleDataTrain.txt
+MPI Rank 0: 
+MPI Rank 0: 05/03/2016 14:20:41: Creating virgin network.
 MPI Rank 0: Microsoft::MSR::CNTK::GPUMatrix<ElemType>::SetUniformRandomValue (GPU): creating curand object with seed 1, sizeof(ElemType)==8
-MPI Rank 0: Node 'B0' (LearnableParameter operation): Initializing Parameter[50 x 1] <- 0.000000.
-MPI Rank 0: Node 'B0' (LearnableParameter operation): Initializing Parameter[50 x 1] <- 0.000000.
-MPI Rank 0: Node 'W1' (LearnableParameter operation): Initializing Parameter[50 x 50] <- 0.000000.
-MPI Rank 0: Node 'W1' (LearnableParameter operation): Initializing Parameter[50 x 50] <- uniform(seed=2, range=0.050000*1.000000, onCPU=false).
-MPI Rank 0: Node 'B1' (LearnableParameter operation): Initializing Parameter[50 x 1] <- 0.000000.
-MPI Rank 0: Node 'B1' (LearnableParameter operation): Initializing Parameter[50 x 1] <- 0.000000.
-MPI Rank 0: Node 'W2' (LearnableParameter operation): Initializing Parameter[2 x 50] <- 0.000000.
-MPI Rank 0: Node 'W2' (LearnableParameter operation): Initializing Parameter[2 x 50] <- uniform(seed=3, range=0.050000*1.000000, onCPU=false).
-MPI Rank 0: Node 'B2' (LearnableParameter operation): Initializing Parameter[2 x 1] <- 0.000000.
-MPI Rank 0: Node 'B2' (LearnableParameter operation): Initializing Parameter[2 x 1] <- 0.000000.
 MPI Rank 0: 
 MPI Rank 0: Post-processing network...
 MPI Rank 0: 
 MPI Rank 0: 7 roots:
 MPI Rank 0: 	CrossEntropyWithSoftmax = CrossEntropyWithSoftmax()
-MPI Rank 0: 	EvalClassificationError = ClassificationError()
+MPI Rank 0: 	EvalErrorPrediction = ErrorPrediction()
 MPI Rank 0: 	InvStdOfFeatures = InvStdDev()
 MPI Rank 0: 	MeanOfFeatures = Mean()
 MPI Rank 0: 	PosteriorProb = Softmax()
@@ -403,7 +371,7 @@
 MPI Rank 0: Validating --> B2 = LearnableParameter() :  -> [2 x 1]
 MPI Rank 0: Validating --> HLast = Plus (W2*H1, B2) : [2 x 1 x *], [2 x 1] -> [2 x 1 x *]
 MPI Rank 0: Validating --> CrossEntropyWithSoftmax = CrossEntropyWithSoftmax (labels, HLast) : [2 x *], [2 x 1 x *] -> [1]
-MPI Rank 0: Validating --> EvalClassificationError = ClassificationError (labels, HLast) : [2 x *], [2 x 1 x *] -> [1]
+MPI Rank 0: Validating --> EvalErrorPrediction = ErrorPrediction (labels, HLast) : [2 x *], [2 x 1 x *] -> [1]
 MPI Rank 0: Validating --> PosteriorProb = Softmax (HLast) : [2 x 1 x *] -> [2 x 1 x *]
 MPI Rank 0: Validating --> Prior = Mean (labels) : [2 x *] -> [2]
 MPI Rank 0: Validating --> LogOfPrior = Log (Prior) : [2] -> [2]
@@ -420,47 +388,21 @@
 MPI Rank 0: 
 MPI Rank 0: Post-processing network complete.
 MPI Rank 0: 
-MPI Rank 0: 08/16/2016 03:01:10: Created model with 25 nodes on GPU 0.
-MPI Rank 0: 
-MPI Rank 0: 08/16/2016 03:01:10: Training criterion node(s):
-MPI Rank 0: 08/16/2016 03:01:10: 	CrossEntropyWithSoftmax = CrossEntropyWithSoftmax
-MPI Rank 0: 
-<<<<<<< HEAD
+MPI Rank 0: 05/03/2016 14:20:42: Created model with 25 nodes on GPU 0.
+MPI Rank 0: 
+MPI Rank 0: 05/03/2016 14:20:42: Training criterion node(s):
+MPI Rank 0: 05/03/2016 14:20:42: 	CrossEntropyWithSoftmax = CrossEntropyWithSoftmax
+MPI Rank 0: 
 MPI Rank 0: 05/03/2016 14:20:42: Evaluation criterion node(s):
 MPI Rank 0: 
-MPI Rank 0: 05/03/2016 14:20:42: 	EvalClassificationError = ClassificationError
-=======
-MPI Rank 0: 08/16/2016 03:01:10: Evaluation criterion node(s):
-MPI Rank 0: 08/16/2016 03:01:10: 	EvalErrorPrediction = ErrorPrediction
->>>>>>> 8493f118
+MPI Rank 0: 05/03/2016 14:20:42: 	EvalErrorPrediction = ErrorPrediction
 MPI Rank 0: 
 MPI Rank 0: 
 MPI Rank 0: Allocating matrices for forward and/or backward propagation.
 MPI Rank 0: 
-MPI Rank 0: Memory Sharing: Out of 40 matrices, 19 are shared as 8, and 21 are not shared.
-MPI Rank 0: 
-MPI Rank 0: 	{ W0 : [50 x 2] (gradient)
-MPI Rank 0: 	  W0*features+B0 : [50 x 1 x *] }
-MPI Rank 0: 	{ W0*features+B0 : [50 x 1 x *] (gradient)
-MPI Rank 0: 	  W1*H1 : [50 x 1 x *] }
-MPI Rank 0: 	{ W1 : [50 x 50] (gradient)
-MPI Rank 0: 	  W1*H1+B1 : [50 x 1 x *] }
-MPI Rank 0: 	{ H2 : [50 x 1 x *]
-MPI Rank 0: 	  W1*H1 : [50 x 1 x *] (gradient) }
-MPI Rank 0: 	{ B0 : [50 x 1] (gradient)
-MPI Rank 0: 	  H1 : [50 x 1 x *] (gradient)
-MPI Rank 0: 	  W1*H1+B1 : [50 x 1 x *] (gradient)
-MPI Rank 0: 	  W2*H1 : [2 x 1 x *] }
-MPI Rank 0: 	{ HLast : [2 x 1 x *]
-MPI Rank 0: 	  W2 : [2 x 50] (gradient) }
-MPI Rank 0: 	{ H1 : [50 x 1 x *]
-MPI Rank 0: 	  W0*features : [50 x *] (gradient) }
-MPI Rank 0: 	{ B1 : [50 x 1] (gradient)
-MPI Rank 0: 	  H2 : [50 x 1 x *] (gradient)
-MPI Rank 0: 	  HLast : [2 x 1 x *] (gradient) }
-MPI Rank 0: 
-<<<<<<< HEAD
-MPI Rank 0: 0000000000000000: {[EvalClassificationError Gradient[1]] [InvStdOfFeatures Gradient[2]] [LogOfPrior Gradient[2]] [MVNormalizedFeatures Gradient[2 x *]] [MeanOfFeatures Gradient[2]] [PosteriorProb Gradient[2 x 1 x *]] [PosteriorProb Value[2 x 1 x *]] [Prior Gradient[2]] [ScaledLogLikelihood Gradient[2 x 1 x *]] [features Gradient[2 x *]] [labels Gradient[2 x *]] }
+MPI Rank 0: Memory Sharing Structure:
+MPI Rank 0: 
+MPI Rank 0: 0000000000000000: {[EvalErrorPrediction Gradient[1]] [InvStdOfFeatures Gradient[2]] [LogOfPrior Gradient[2]] [MVNormalizedFeatures Gradient[2 x *]] [MeanOfFeatures Gradient[2]] [PosteriorProb Gradient[2 x 1 x *]] [PosteriorProb Value[2 x 1 x *]] [Prior Gradient[2]] [ScaledLogLikelihood Gradient[2 x 1 x *]] [features Gradient[2 x *]] [labels Gradient[2 x *]] }
 MPI Rank 0: 000000EA13766570: {[features Value[2 x *]] }
 MPI Rank 0: 000000EA31C812A0: {[B0 Value[50 x 1]] }
 MPI Rank 0: 000000EA31C81480: {[B1 Value[50 x 1]] }
@@ -481,7 +423,7 @@
 MPI Rank 0: 000000EA345DD0A0: {[B0 Gradient[50 x 1]] [H1 Gradient[50 x 1 x *]] [W1*H1+B1 Gradient[50 x 1 x *]] [W2*H1 Value[2 x 1 x *]] }
 MPI Rank 0: 000000EA345DD140: {[HLast Value[2 x 1 x *]] [W2 Gradient[2 x 50]] }
 MPI Rank 0: 000000EA345DD460: {[W0*features Value[50 x *]] }
-MPI Rank 0: 000000EA345DD500: {[EvalClassificationError Value[1]] }
+MPI Rank 0: 000000EA345DD500: {[EvalErrorPrediction Value[1]] }
 MPI Rank 0: 000000EA345DD820: {[W0 Gradient[50 x 2]] [W0*features+B0 Value[50 x 1 x *]] }
 MPI Rank 0: 000000EA345DD960: {[W2 Value[2 x 50]] }
 MPI Rank 0: 000000EA345DDA00: {[H1 Value[50 x 1 x *]] [W0*features Gradient[50 x *]] }
@@ -489,437 +431,243 @@
 MPI Rank 0: 000000EA345DDBE0: {[W0*features+B0 Gradient[50 x 1 x *]] [W1*H1 Value[50 x 1 x *]] }
 MPI Rank 0: 000000EA345DDE60: {[CrossEntropyWithSoftmax Gradient[1]] }
 MPI Rank 0: 000000EA345DDF00: {[B1 Gradient[50 x 1]] [H2 Gradient[50 x 1 x *]] [HLast Gradient[2 x 1 x *]] }
-=======
->>>>>>> 8493f118
-MPI Rank 0: 
-MPI Rank 0: 08/16/2016 03:01:10: Training 2802 parameters in 6 out of 6 parameter tensors and 15 nodes with gradient:
-MPI Rank 0: 
-MPI Rank 0: 08/16/2016 03:01:10: 	Node 'B0' (LearnableParameter operation) : [50 x 1]
-MPI Rank 0: 08/16/2016 03:01:10: 	Node 'B1' (LearnableParameter operation) : [50 x 1]
-MPI Rank 0: 08/16/2016 03:01:10: 	Node 'B2' (LearnableParameter operation) : [2 x 1]
-MPI Rank 0: 08/16/2016 03:01:10: 	Node 'W0' (LearnableParameter operation) : [50 x 2]
-MPI Rank 0: 08/16/2016 03:01:10: 	Node 'W1' (LearnableParameter operation) : [50 x 50]
-MPI Rank 0: 08/16/2016 03:01:10: 	Node 'W2' (LearnableParameter operation) : [2 x 50]
-MPI Rank 0: 
-MPI Rank 0: 
-MPI Rank 0: 08/16/2016 03:01:10: Precomputing --> 3 PreCompute nodes found.
-MPI Rank 0: 
-MPI Rank 0: 08/16/2016 03:01:10: 	MeanOfFeatures = Mean()
-MPI Rank 0: 08/16/2016 03:01:10: 	InvStdOfFeatures = InvStdDev()
-MPI Rank 0: 08/16/2016 03:01:10: 	Prior = Mean()
-MPI Rank 0: 
-MPI Rank 0: 08/16/2016 03:01:11: Precomputing --> Completed.
-MPI Rank 0: 
-<<<<<<< HEAD
+MPI Rank 0: 
+MPI Rank 0: 
+MPI Rank 0: 05/03/2016 14:20:42: Precomputing --> 3 PreCompute nodes found.
+MPI Rank 0: 
+MPI Rank 0: 05/03/2016 14:20:42: 	MeanOfFeatures = Mean()
+MPI Rank 0: 05/03/2016 14:20:42: 	InvStdOfFeatures = InvStdDev()
+MPI Rank 0: 05/03/2016 14:20:42: 	Prior = Mean()
+MPI Rank 0: UCIFastReader: Starting at epoch 0, counting lines to determine record count...
+MPI Rank 0:  10000 records found.
+MPI Rank 0: starting epoch 0 at record count 0, and file position 0
+MPI Rank 0: already there from last epoch
+MPI Rank 0: 
+MPI Rank 0: 05/03/2016 14:20:42: Precomputing --> Completed.
+MPI Rank 0: 
+MPI Rank 0: 
+MPI Rank 0: 05/03/2016 14:20:44: Starting Epoch 1: learning rate per sample = 0.020000  effective momentum = 0.900000  momentum as time constant = 237.3 samples
+MPI Rank 0: starting epoch 0 at record count 0, and file position 0
+MPI Rank 0: already there from last epoch
+MPI Rank 0: 
 MPI Rank 0: 05/03/2016 14:20:44: Starting minibatch loop, DataParallelSGD training (MyRank = 0, NumNodes = 4, NumGradientBits = 64).
-MPI Rank 0: 05/03/2016 14:20:44:  Epoch[ 1 of 4]-Minibatch[   1-  10]: CrossEntropyWithSoftmax = 0.69934401 * 250; EvalClassificationError = 0.50400000 * 250; time = 0.0503s; samplesPerSecond = 4967.4
-MPI Rank 0: 05/03/2016 14:20:44:  Epoch[ 1 of 4]-Minibatch[  11-  20]: CrossEntropyWithSoftmax = 0.71365166 * 250; EvalClassificationError = 0.52000000 * 250; time = 0.0457s; samplesPerSecond = 5469.9
-MPI Rank 0: 05/03/2016 14:20:44:  Epoch[ 1 of 4]-Minibatch[  21-  30]: CrossEntropyWithSoftmax = 0.72803064 * 250; EvalClassificationError = 0.47600000 * 250; time = 0.0447s; samplesPerSecond = 5591.7
-MPI Rank 0: 05/03/2016 14:20:44:  Epoch[ 1 of 4]-Minibatch[  31-  40]: CrossEntropyWithSoftmax = 0.70088856 * 250; EvalClassificationError = 0.52800000 * 250; time = 0.0445s; samplesPerSecond = 5617.1
-MPI Rank 0: 05/03/2016 14:20:44:  Epoch[ 1 of 4]-Minibatch[  41-  50]: CrossEntropyWithSoftmax = 0.70609792 * 250; EvalClassificationError = 0.54000000 * 250; time = 0.0449s; samplesPerSecond = 5563.5
-MPI Rank 0: 05/03/2016 14:20:44:  Epoch[ 1 of 4]-Minibatch[  51-  60]: CrossEntropyWithSoftmax = 0.71542471 * 250; EvalClassificationError = 0.47600000 * 250; time = 0.0449s; samplesPerSecond = 5566.8
-MPI Rank 0: 05/03/2016 14:20:44:  Epoch[ 1 of 4]-Minibatch[  61-  70]: CrossEntropyWithSoftmax = 0.72109566 * 250; EvalClassificationError = 0.48000000 * 250; time = 0.0447s; samplesPerSecond = 5597.2
-MPI Rank 0: 05/03/2016 14:20:44:  Epoch[ 1 of 4]-Minibatch[  71-  80]: CrossEntropyWithSoftmax = 0.79807891 * 250; EvalClassificationError = 0.47600000 * 250; time = 0.0448s; samplesPerSecond = 5581.1
-MPI Rank 0: 05/03/2016 14:20:44:  Epoch[ 1 of 4]-Minibatch[  81-  90]: CrossEntropyWithSoftmax = 0.69671122 * 250; EvalClassificationError = 0.48000000 * 250; time = 0.0449s; samplesPerSecond = 5572.4
-MPI Rank 0: 05/03/2016 14:20:44:  Epoch[ 1 of 4]-Minibatch[  91- 100]: CrossEntropyWithSoftmax = 0.70714622 * 250; EvalClassificationError = 0.48800000 * 250; time = 0.0450s; samplesPerSecond = 5560.7
-MPI Rank 0: 05/03/2016 14:20:44:  Epoch[ 1 of 4]-Minibatch[ 101- 110]: CrossEntropyWithSoftmax = 0.71402770 * 250; EvalClassificationError = 0.55200000 * 250; time = 0.0455s; samplesPerSecond = 5498.9
-MPI Rank 0: 05/03/2016 14:20:44:  Epoch[ 1 of 4]-Minibatch[ 111- 120]: CrossEntropyWithSoftmax = 0.69519205 * 250; EvalClassificationError = 0.43600000 * 250; time = 0.0454s; samplesPerSecond = 5509.4
-MPI Rank 0: 05/03/2016 14:20:44:  Epoch[ 1 of 4]-Minibatch[ 121- 130]: CrossEntropyWithSoftmax = 0.70044883 * 250; EvalClassificationError = 0.44000000 * 250; time = 0.0456s; samplesPerSecond = 5483.5
-MPI Rank 0: 05/03/2016 14:20:44:  Epoch[ 1 of 4]-Minibatch[ 131- 140]: CrossEntropyWithSoftmax = 0.71830736 * 250; EvalClassificationError = 0.54800000 * 250; time = 0.0456s; samplesPerSecond = 5478.5
-MPI Rank 0: 05/03/2016 14:20:44:  Epoch[ 1 of 4]-Minibatch[ 141- 150]: CrossEntropyWithSoftmax = 0.72092159 * 250; EvalClassificationError = 0.48800000 * 250; time = 0.0456s; samplesPerSecond = 5479.3
-MPI Rank 0: 05/03/2016 14:20:44:  Epoch[ 1 of 4]-Minibatch[ 151- 160]: CrossEntropyWithSoftmax = 0.71775192 * 250; EvalClassificationError = 0.55200000 * 250; time = 0.0447s; samplesPerSecond = 5596.2
-MPI Rank 0: 05/03/2016 14:20:44:  Epoch[ 1 of 4]-Minibatch[ 161- 170]: CrossEntropyWithSoftmax = 0.74168480 * 250; EvalClassificationError = 0.50000000 * 250; time = 0.0457s; samplesPerSecond = 5465.8
-MPI Rank 0: 05/03/2016 14:20:44:  Epoch[ 1 of 4]-Minibatch[ 171- 180]: CrossEntropyWithSoftmax = 0.71839711 * 250; EvalClassificationError = 0.51600000 * 250; time = 0.0456s; samplesPerSecond = 5485.9
-MPI Rank 0: 05/03/2016 14:20:45:  Epoch[ 1 of 4]-Minibatch[ 181- 190]: CrossEntropyWithSoftmax = 0.71508862 * 250; EvalClassificationError = 0.48400000 * 250; time = 0.0454s; samplesPerSecond = 5501.8
-MPI Rank 0: 05/03/2016 14:20:45:  Epoch[ 1 of 4]-Minibatch[ 191- 200]: CrossEntropyWithSoftmax = 0.71687650 * 250; EvalClassificationError = 0.53200000 * 250; time = 0.0453s; samplesPerSecond = 5517.8
-MPI Rank 0: 05/03/2016 14:20:45:  Epoch[ 1 of 4]-Minibatch[ 201- 210]: CrossEntropyWithSoftmax = 0.71801546 * 250; EvalClassificationError = 0.55600000 * 250; time = 0.0453s; samplesPerSecond = 5520.2
-MPI Rank 0: 05/03/2016 14:20:45:  Epoch[ 1 of 4]-Minibatch[ 211- 220]: CrossEntropyWithSoftmax = 0.72090505 * 250; EvalClassificationError = 0.49600000 * 250; time = 0.0457s; samplesPerSecond = 5474.7
-MPI Rank 0: 05/03/2016 14:20:45:  Epoch[ 1 of 4]-Minibatch[ 221- 230]: CrossEntropyWithSoftmax = 0.71977841 * 250; EvalClassificationError = 0.50800000 * 250; time = 0.0454s; samplesPerSecond = 5505.6
-MPI Rank 0: 05/03/2016 14:20:45:  Epoch[ 1 of 4]-Minibatch[ 231- 240]: CrossEntropyWithSoftmax = 0.71241649 * 250; EvalClassificationError = 0.51200000 * 250; time = 0.0447s; samplesPerSecond = 5591.2
-MPI Rank 0: 05/03/2016 14:20:45:  Epoch[ 1 of 4]-Minibatch[ 241- 250]: CrossEntropyWithSoftmax = 0.69554658 * 250; EvalClassificationError = 0.50400000 * 250; time = 0.0459s; samplesPerSecond = 5445.9
-MPI Rank 0: 05/03/2016 14:20:45:  Epoch[ 1 of 4]-Minibatch[ 251- 260]: CrossEntropyWithSoftmax = 0.70014284 * 250; EvalClassificationError = 0.51200000 * 250; time = 0.0452s; samplesPerSecond = 5526.9
-MPI Rank 0: 05/03/2016 14:20:45:  Epoch[ 1 of 4]-Minibatch[ 261- 270]: CrossEntropyWithSoftmax = 0.70648093 * 250; EvalClassificationError = 0.54400000 * 250; time = 0.0456s; samplesPerSecond = 5476.6
-MPI Rank 0: 05/03/2016 14:20:45:  Epoch[ 1 of 4]-Minibatch[ 271- 280]: CrossEntropyWithSoftmax = 0.69599758 * 250; EvalClassificationError = 0.52800000 * 250; time = 0.0457s; samplesPerSecond = 5472.0
-MPI Rank 0: 05/03/2016 14:20:45:  Epoch[ 1 of 4]-Minibatch[ 281- 290]: CrossEntropyWithSoftmax = 0.69056928 * 250; EvalClassificationError = 0.44800000 * 250; time = 0.0452s; samplesPerSecond = 5528.2
-MPI Rank 0: 05/03/2016 14:20:45:  Epoch[ 1 of 4]-Minibatch[ 291- 300]: CrossEntropyWithSoftmax = 0.69038449 * 250; EvalClassificationError = 0.49600000 * 250; time = 0.0455s; samplesPerSecond = 5498.6
-MPI Rank 0: 05/03/2016 14:20:45:  Epoch[ 1 of 4]-Minibatch[ 301- 310]: CrossEntropyWithSoftmax = 0.68841564 * 250; EvalClassificationError = 0.54000000 * 250; time = 0.0454s; samplesPerSecond = 5510.9
-MPI Rank 0: 05/03/2016 14:20:45:  Epoch[ 1 of 4]-Minibatch[ 311- 320]: CrossEntropyWithSoftmax = 0.67980323 * 250; EvalClassificationError = 0.34800000 * 250; time = 0.0452s; samplesPerSecond = 5533.5
-MPI Rank 0: 05/03/2016 14:20:45:  Epoch[ 1 of 4]-Minibatch[ 321- 330]: CrossEntropyWithSoftmax = 0.68069507 * 250; EvalClassificationError = 0.46800000 * 250; time = 0.0449s; samplesPerSecond = 5573.8
-MPI Rank 0: 05/03/2016 14:20:45:  Epoch[ 1 of 4]-Minibatch[ 331- 340]: CrossEntropyWithSoftmax = 0.68902717 * 250; EvalClassificationError = 0.44800000 * 250; time = 0.0453s; samplesPerSecond = 5520.7
-MPI Rank 0: 05/03/2016 14:20:45:  Epoch[ 1 of 4]-Minibatch[ 341- 350]: CrossEntropyWithSoftmax = 0.67167286 * 250; EvalClassificationError = 0.47200000 * 250; time = 0.0459s; samplesPerSecond = 5450.1
-MPI Rank 0: 05/03/2016 14:20:45:  Epoch[ 1 of 4]-Minibatch[ 351- 360]: CrossEntropyWithSoftmax = 0.63567734 * 250; EvalClassificationError = 0.26400000 * 250; time = 0.0453s; samplesPerSecond = 5516.5
-MPI Rank 0: 05/03/2016 14:20:45:  Epoch[ 1 of 4]-Minibatch[ 361- 370]: CrossEntropyWithSoftmax = 0.59710013 * 250; EvalClassificationError = 0.18000000 * 250; time = 0.0449s; samplesPerSecond = 5566.2
-MPI Rank 0: 05/03/2016 14:20:45:  Epoch[ 1 of 4]-Minibatch[ 371- 380]: CrossEntropyWithSoftmax = 0.55360281 * 250; EvalClassificationError = 0.20400000 * 250; time = 0.0460s; samplesPerSecond = 5437.5
-MPI Rank 0: 05/03/2016 14:20:45:  Epoch[ 1 of 4]-Minibatch[ 381- 390]: CrossEntropyWithSoftmax = 0.47355204 * 250; EvalClassificationError = 0.10800000 * 250; time = 0.0460s; samplesPerSecond = 5430.2
-MPI Rank 0: 05/03/2016 14:20:46:  Epoch[ 1 of 4]-Minibatch[ 391- 400]: CrossEntropyWithSoftmax = 0.34913668 * 250; EvalClassificationError = 0.08400000 * 250; time = 0.0446s; samplesPerSecond = 5600.4
-MPI Rank 0: 05/03/2016 14:20:46: Finished Epoch[ 1 of 4]: [Training] CrossEntropyWithSoftmax = 0.68535215 * 10000; EvalClassificationError = 0.45590000 * 10000; totalSamplesSeen = 10000; learningRatePerSample = 0.02; epochTime=1.83646s
+MPI Rank 0: 05/03/2016 14:20:44:  Epoch[ 1 of 4]-Minibatch[   1-  10]: CrossEntropyWithSoftmax = 0.69934401 * 250; EvalErrorPrediction = 0.50400000 * 250; time = 0.0503s; samplesPerSecond = 4967.4
+MPI Rank 0: 05/03/2016 14:20:44:  Epoch[ 1 of 4]-Minibatch[  11-  20]: CrossEntropyWithSoftmax = 0.71365166 * 250; EvalErrorPrediction = 0.52000000 * 250; time = 0.0457s; samplesPerSecond = 5469.9
+MPI Rank 0: 05/03/2016 14:20:44:  Epoch[ 1 of 4]-Minibatch[  21-  30]: CrossEntropyWithSoftmax = 0.72803064 * 250; EvalErrorPrediction = 0.47600000 * 250; time = 0.0447s; samplesPerSecond = 5591.7
+MPI Rank 0: 05/03/2016 14:20:44:  Epoch[ 1 of 4]-Minibatch[  31-  40]: CrossEntropyWithSoftmax = 0.70088856 * 250; EvalErrorPrediction = 0.52800000 * 250; time = 0.0445s; samplesPerSecond = 5617.1
+MPI Rank 0: 05/03/2016 14:20:44:  Epoch[ 1 of 4]-Minibatch[  41-  50]: CrossEntropyWithSoftmax = 0.70609792 * 250; EvalErrorPrediction = 0.54000000 * 250; time = 0.0449s; samplesPerSecond = 5563.5
+MPI Rank 0: 05/03/2016 14:20:44:  Epoch[ 1 of 4]-Minibatch[  51-  60]: CrossEntropyWithSoftmax = 0.71542471 * 250; EvalErrorPrediction = 0.47600000 * 250; time = 0.0449s; samplesPerSecond = 5566.8
+MPI Rank 0: 05/03/2016 14:20:44:  Epoch[ 1 of 4]-Minibatch[  61-  70]: CrossEntropyWithSoftmax = 0.72109566 * 250; EvalErrorPrediction = 0.48000000 * 250; time = 0.0447s; samplesPerSecond = 5597.2
+MPI Rank 0: 05/03/2016 14:20:44:  Epoch[ 1 of 4]-Minibatch[  71-  80]: CrossEntropyWithSoftmax = 0.79807891 * 250; EvalErrorPrediction = 0.47600000 * 250; time = 0.0448s; samplesPerSecond = 5581.1
+MPI Rank 0: 05/03/2016 14:20:44:  Epoch[ 1 of 4]-Minibatch[  81-  90]: CrossEntropyWithSoftmax = 0.69671122 * 250; EvalErrorPrediction = 0.48000000 * 250; time = 0.0449s; samplesPerSecond = 5572.4
+MPI Rank 0: 05/03/2016 14:20:44:  Epoch[ 1 of 4]-Minibatch[  91- 100]: CrossEntropyWithSoftmax = 0.70714622 * 250; EvalErrorPrediction = 0.48800000 * 250; time = 0.0450s; samplesPerSecond = 5560.7
+MPI Rank 0: 05/03/2016 14:20:44:  Epoch[ 1 of 4]-Minibatch[ 101- 110]: CrossEntropyWithSoftmax = 0.71402770 * 250; EvalErrorPrediction = 0.55200000 * 250; time = 0.0455s; samplesPerSecond = 5498.9
+MPI Rank 0: 05/03/2016 14:20:44:  Epoch[ 1 of 4]-Minibatch[ 111- 120]: CrossEntropyWithSoftmax = 0.69519205 * 250; EvalErrorPrediction = 0.43600000 * 250; time = 0.0454s; samplesPerSecond = 5509.4
+MPI Rank 0: 05/03/2016 14:20:44:  Epoch[ 1 of 4]-Minibatch[ 121- 130]: CrossEntropyWithSoftmax = 0.70044883 * 250; EvalErrorPrediction = 0.44000000 * 250; time = 0.0456s; samplesPerSecond = 5483.5
+MPI Rank 0: 05/03/2016 14:20:44:  Epoch[ 1 of 4]-Minibatch[ 131- 140]: CrossEntropyWithSoftmax = 0.71830736 * 250; EvalErrorPrediction = 0.54800000 * 250; time = 0.0456s; samplesPerSecond = 5478.5
+MPI Rank 0: 05/03/2016 14:20:44:  Epoch[ 1 of 4]-Minibatch[ 141- 150]: CrossEntropyWithSoftmax = 0.72092159 * 250; EvalErrorPrediction = 0.48800000 * 250; time = 0.0456s; samplesPerSecond = 5479.3
+MPI Rank 0: 05/03/2016 14:20:44:  Epoch[ 1 of 4]-Minibatch[ 151- 160]: CrossEntropyWithSoftmax = 0.71775192 * 250; EvalErrorPrediction = 0.55200000 * 250; time = 0.0447s; samplesPerSecond = 5596.2
+MPI Rank 0: 05/03/2016 14:20:44:  Epoch[ 1 of 4]-Minibatch[ 161- 170]: CrossEntropyWithSoftmax = 0.74168480 * 250; EvalErrorPrediction = 0.50000000 * 250; time = 0.0457s; samplesPerSecond = 5465.8
+MPI Rank 0: 05/03/2016 14:20:44:  Epoch[ 1 of 4]-Minibatch[ 171- 180]: CrossEntropyWithSoftmax = 0.71839711 * 250; EvalErrorPrediction = 0.51600000 * 250; time = 0.0456s; samplesPerSecond = 5485.9
+MPI Rank 0: 05/03/2016 14:20:45:  Epoch[ 1 of 4]-Minibatch[ 181- 190]: CrossEntropyWithSoftmax = 0.71508862 * 250; EvalErrorPrediction = 0.48400000 * 250; time = 0.0454s; samplesPerSecond = 5501.8
+MPI Rank 0: 05/03/2016 14:20:45:  Epoch[ 1 of 4]-Minibatch[ 191- 200]: CrossEntropyWithSoftmax = 0.71687650 * 250; EvalErrorPrediction = 0.53200000 * 250; time = 0.0453s; samplesPerSecond = 5517.8
+MPI Rank 0: 05/03/2016 14:20:45:  Epoch[ 1 of 4]-Minibatch[ 201- 210]: CrossEntropyWithSoftmax = 0.71801546 * 250; EvalErrorPrediction = 0.55600000 * 250; time = 0.0453s; samplesPerSecond = 5520.2
+MPI Rank 0: 05/03/2016 14:20:45:  Epoch[ 1 of 4]-Minibatch[ 211- 220]: CrossEntropyWithSoftmax = 0.72090505 * 250; EvalErrorPrediction = 0.49600000 * 250; time = 0.0457s; samplesPerSecond = 5474.7
+MPI Rank 0: 05/03/2016 14:20:45:  Epoch[ 1 of 4]-Minibatch[ 221- 230]: CrossEntropyWithSoftmax = 0.71977841 * 250; EvalErrorPrediction = 0.50800000 * 250; time = 0.0454s; samplesPerSecond = 5505.6
+MPI Rank 0: 05/03/2016 14:20:45:  Epoch[ 1 of 4]-Minibatch[ 231- 240]: CrossEntropyWithSoftmax = 0.71241649 * 250; EvalErrorPrediction = 0.51200000 * 250; time = 0.0447s; samplesPerSecond = 5591.2
+MPI Rank 0: 05/03/2016 14:20:45:  Epoch[ 1 of 4]-Minibatch[ 241- 250]: CrossEntropyWithSoftmax = 0.69554658 * 250; EvalErrorPrediction = 0.50400000 * 250; time = 0.0459s; samplesPerSecond = 5445.9
+MPI Rank 0: 05/03/2016 14:20:45:  Epoch[ 1 of 4]-Minibatch[ 251- 260]: CrossEntropyWithSoftmax = 0.70014284 * 250; EvalErrorPrediction = 0.51200000 * 250; time = 0.0452s; samplesPerSecond = 5526.9
+MPI Rank 0: 05/03/2016 14:20:45:  Epoch[ 1 of 4]-Minibatch[ 261- 270]: CrossEntropyWithSoftmax = 0.70648093 * 250; EvalErrorPrediction = 0.54400000 * 250; time = 0.0456s; samplesPerSecond = 5476.6
+MPI Rank 0: 05/03/2016 14:20:45:  Epoch[ 1 of 4]-Minibatch[ 271- 280]: CrossEntropyWithSoftmax = 0.69599758 * 250; EvalErrorPrediction = 0.52800000 * 250; time = 0.0457s; samplesPerSecond = 5472.0
+MPI Rank 0: 05/03/2016 14:20:45:  Epoch[ 1 of 4]-Minibatch[ 281- 290]: CrossEntropyWithSoftmax = 0.69056928 * 250; EvalErrorPrediction = 0.44800000 * 250; time = 0.0452s; samplesPerSecond = 5528.2
+MPI Rank 0: 05/03/2016 14:20:45:  Epoch[ 1 of 4]-Minibatch[ 291- 300]: CrossEntropyWithSoftmax = 0.69038449 * 250; EvalErrorPrediction = 0.49600000 * 250; time = 0.0455s; samplesPerSecond = 5498.6
+MPI Rank 0: 05/03/2016 14:20:45:  Epoch[ 1 of 4]-Minibatch[ 301- 310]: CrossEntropyWithSoftmax = 0.68841564 * 250; EvalErrorPrediction = 0.54000000 * 250; time = 0.0454s; samplesPerSecond = 5510.9
+MPI Rank 0: 05/03/2016 14:20:45:  Epoch[ 1 of 4]-Minibatch[ 311- 320]: CrossEntropyWithSoftmax = 0.67980323 * 250; EvalErrorPrediction = 0.34800000 * 250; time = 0.0452s; samplesPerSecond = 5533.5
+MPI Rank 0: 05/03/2016 14:20:45:  Epoch[ 1 of 4]-Minibatch[ 321- 330]: CrossEntropyWithSoftmax = 0.68069507 * 250; EvalErrorPrediction = 0.46800000 * 250; time = 0.0449s; samplesPerSecond = 5573.8
+MPI Rank 0: 05/03/2016 14:20:45:  Epoch[ 1 of 4]-Minibatch[ 331- 340]: CrossEntropyWithSoftmax = 0.68902717 * 250; EvalErrorPrediction = 0.44800000 * 250; time = 0.0453s; samplesPerSecond = 5520.7
+MPI Rank 0: 05/03/2016 14:20:45:  Epoch[ 1 of 4]-Minibatch[ 341- 350]: CrossEntropyWithSoftmax = 0.67167286 * 250; EvalErrorPrediction = 0.47200000 * 250; time = 0.0459s; samplesPerSecond = 5450.1
+MPI Rank 0: 05/03/2016 14:20:45:  Epoch[ 1 of 4]-Minibatch[ 351- 360]: CrossEntropyWithSoftmax = 0.63567734 * 250; EvalErrorPrediction = 0.26400000 * 250; time = 0.0453s; samplesPerSecond = 5516.5
+MPI Rank 0: 05/03/2016 14:20:45:  Epoch[ 1 of 4]-Minibatch[ 361- 370]: CrossEntropyWithSoftmax = 0.59710013 * 250; EvalErrorPrediction = 0.18000000 * 250; time = 0.0449s; samplesPerSecond = 5566.2
+MPI Rank 0: 05/03/2016 14:20:45:  Epoch[ 1 of 4]-Minibatch[ 371- 380]: CrossEntropyWithSoftmax = 0.55360281 * 250; EvalErrorPrediction = 0.20400000 * 250; time = 0.0460s; samplesPerSecond = 5437.5
+MPI Rank 0: 05/03/2016 14:20:45:  Epoch[ 1 of 4]-Minibatch[ 381- 390]: CrossEntropyWithSoftmax = 0.47355204 * 250; EvalErrorPrediction = 0.10800000 * 250; time = 0.0460s; samplesPerSecond = 5430.2
+MPI Rank 0: 05/03/2016 14:20:46:  Epoch[ 1 of 4]-Minibatch[ 391- 400]: CrossEntropyWithSoftmax = 0.34913668 * 250; EvalErrorPrediction = 0.08400000 * 250; time = 0.0446s; samplesPerSecond = 5600.4
+MPI Rank 0: 05/03/2016 14:20:46: Finished Epoch[ 1 of 4]: [Training] CrossEntropyWithSoftmax = 0.68535215 * 10000; EvalErrorPrediction = 0.45590000 * 10000; totalSamplesSeen = 10000; learningRatePerSample = 0.02; epochTime=1.83646s
 MPI Rank 0: 05/03/2016 14:20:46: SGD: Saving checkpoint model 'C:\Users\svcphil\AppData\Local\Temp\cntk-test-20160503141958.750677\ParallelTraining\NoQuantization_DoublePrecision@release_gpu/models/Simple.dnn.1'
-=======
->>>>>>> 8493f118
-MPI Rank 0: 
-MPI Rank 0: 08/16/2016 03:01:13: Starting Epoch 1: learning rate per sample = 0.020000  effective momentum = 0.900000  momentum as time constant = 237.3 samples
-MPI Rank 0: 
-<<<<<<< HEAD
+MPI Rank 0: 
+MPI Rank 0: 05/03/2016 14:20:46: Starting Epoch 2: learning rate per sample = 0.008000  effective momentum = 0.900000  momentum as time constant = 237.3 samples
+MPI Rank 0: starting epoch 1 at record count 10000, and file position 0
+MPI Rank 0: already there from last epoch
+MPI Rank 0: 
 MPI Rank 0: 05/03/2016 14:20:46: Starting minibatch loop, DataParallelSGD training (MyRank = 0, NumNodes = 4, NumGradientBits = 64).
-MPI Rank 0: 05/03/2016 14:20:46:  Epoch[ 2 of 4]-Minibatch[   1-  10, 2.50%]: CrossEntropyWithSoftmax = 0.27493252 * 250; EvalClassificationError = 0.06000000 * 250; time = 0.0459s; samplesPerSecond = 5441.2
-MPI Rank 0: 05/03/2016 14:20:46:  Epoch[ 2 of 4]-Minibatch[  11-  20, 5.00%]: CrossEntropyWithSoftmax = 0.24181296 * 250; EvalClassificationError = 0.08800000 * 250; time = 0.0459s; samplesPerSecond = 5451.1
-MPI Rank 0: 05/03/2016 14:20:46:  Epoch[ 2 of 4]-Minibatch[  21-  30, 7.50%]: CrossEntropyWithSoftmax = 0.20316066 * 250; EvalClassificationError = 0.07600000 * 250; time = 0.0456s; samplesPerSecond = 5483.4
-MPI Rank 0: 05/03/2016 14:20:46:  Epoch[ 2 of 4]-Minibatch[  31-  40, 10.00%]: CrossEntropyWithSoftmax = 0.20710120 * 250; EvalClassificationError = 0.06400000 * 250; time = 0.0456s; samplesPerSecond = 5479.3
-MPI Rank 0: 05/03/2016 14:20:46:  Epoch[ 2 of 4]-Minibatch[  41-  50, 12.50%]: CrossEntropyWithSoftmax = 0.20417822 * 250; EvalClassificationError = 0.09200000 * 250; time = 0.0456s; samplesPerSecond = 5487.6
-MPI Rank 0: 05/03/2016 14:20:46:  Epoch[ 2 of 4]-Minibatch[  51-  60, 15.00%]: CrossEntropyWithSoftmax = 0.21581050 * 250; EvalClassificationError = 0.09600000 * 250; time = 0.0459s; samplesPerSecond = 5448.5
-MPI Rank 0: 05/03/2016 14:20:46:  Epoch[ 2 of 4]-Minibatch[  61-  70, 17.50%]: CrossEntropyWithSoftmax = 0.18358607 * 250; EvalClassificationError = 0.08000000 * 250; time = 0.0451s; samplesPerSecond = 5547.2
-MPI Rank 0: 05/03/2016 14:20:46:  Epoch[ 2 of 4]-Minibatch[  71-  80, 20.00%]: CrossEntropyWithSoftmax = 0.20031020 * 250; EvalClassificationError = 0.09200000 * 250; time = 0.0454s; samplesPerSecond = 5510.5
-MPI Rank 0: 05/03/2016 14:20:46:  Epoch[ 2 of 4]-Minibatch[  81-  90, 22.50%]: CrossEntropyWithSoftmax = 0.17298137 * 250; EvalClassificationError = 0.08000000 * 250; time = 0.0458s; samplesPerSecond = 5461.6
-MPI Rank 0: 05/03/2016 14:20:46:  Epoch[ 2 of 4]-Minibatch[  91- 100, 25.00%]: CrossEntropyWithSoftmax = 0.15933384 * 250; EvalClassificationError = 0.06800000 * 250; time = 0.0456s; samplesPerSecond = 5488.2
-MPI Rank 0: 05/03/2016 14:20:46:  Epoch[ 2 of 4]-Minibatch[ 101- 110, 27.50%]: CrossEntropyWithSoftmax = 0.15227387 * 250; EvalClassificationError = 0.05600000 * 250; time = 0.0447s; samplesPerSecond = 5596.1
-MPI Rank 0: 05/03/2016 14:20:46:  Epoch[ 2 of 4]-Minibatch[ 111- 120, 30.00%]: CrossEntropyWithSoftmax = 0.14937834 * 250; EvalClassificationError = 0.06400000 * 250; time = 0.0449s; samplesPerSecond = 5568.1
-MPI Rank 0: 05/03/2016 14:20:46:  Epoch[ 2 of 4]-Minibatch[ 121- 130, 32.50%]: CrossEntropyWithSoftmax = 0.12759442 * 250; EvalClassificationError = 0.05600000 * 250; time = 0.0450s; samplesPerSecond = 5560.0
-MPI Rank 0: 05/03/2016 14:20:46:  Epoch[ 2 of 4]-Minibatch[ 131- 140, 35.00%]: CrossEntropyWithSoftmax = 0.16849594 * 250; EvalClassificationError = 0.08800000 * 250; time = 0.0456s; samplesPerSecond = 5485.3
-MPI Rank 0: 05/03/2016 14:20:46:  Epoch[ 2 of 4]-Minibatch[ 141- 150, 37.50%]: CrossEntropyWithSoftmax = 0.13827283 * 250; EvalClassificationError = 0.05200000 * 250; time = 0.0457s; samplesPerSecond = 5472.1
-MPI Rank 0: 05/03/2016 14:20:46:  Epoch[ 2 of 4]-Minibatch[ 151- 160, 40.00%]: CrossEntropyWithSoftmax = 0.18215595 * 250; EvalClassificationError = 0.08000000 * 250; time = 0.0460s; samplesPerSecond = 5432.7
-MPI Rank 0: 05/03/2016 14:20:46:  Epoch[ 2 of 4]-Minibatch[ 161- 170, 42.50%]: CrossEntropyWithSoftmax = 0.17527448 * 250; EvalClassificationError = 0.09200000 * 250; time = 0.0458s; samplesPerSecond = 5453.8
-MPI Rank 0: 05/03/2016 14:20:46:  Epoch[ 2 of 4]-Minibatch[ 171- 180, 45.00%]: CrossEntropyWithSoftmax = 0.14521521 * 250; EvalClassificationError = 0.06400000 * 250; time = 0.0456s; samplesPerSecond = 5481.9
-MPI Rank 0: 05/03/2016 14:20:46:  Epoch[ 2 of 4]-Minibatch[ 181- 190, 47.50%]: CrossEntropyWithSoftmax = 0.18976906 * 250; EvalClassificationError = 0.10000000 * 250; time = 0.0454s; samplesPerSecond = 5501.8
-MPI Rank 0: 05/03/2016 14:20:46:  Epoch[ 2 of 4]-Minibatch[ 191- 200, 50.00%]: CrossEntropyWithSoftmax = 0.21122012 * 250; EvalClassificationError = 0.10000000 * 250; time = 0.0446s; samplesPerSecond = 5607.8
-MPI Rank 0: 05/03/2016 14:20:46:  Epoch[ 2 of 4]-Minibatch[ 201- 210, 52.50%]: CrossEntropyWithSoftmax = 0.18465636 * 250; EvalClassificationError = 0.08000000 * 250; time = 0.0451s; samplesPerSecond = 5538.2
-MPI Rank 0: 05/03/2016 14:20:47:  Epoch[ 2 of 4]-Minibatch[ 211- 220, 55.00%]: CrossEntropyWithSoftmax = 0.18269327 * 250; EvalClassificationError = 0.07600000 * 250; time = 0.0449s; samplesPerSecond = 5566.8
-MPI Rank 0: 05/03/2016 14:20:47:  Epoch[ 2 of 4]-Minibatch[ 221- 230, 57.50%]: CrossEntropyWithSoftmax = 0.14337039 * 250; EvalClassificationError = 0.06000000 * 250; time = 0.0452s; samplesPerSecond = 5532.4
-MPI Rank 0: 05/03/2016 14:20:47:  Epoch[ 2 of 4]-Minibatch[ 231- 240, 60.00%]: CrossEntropyWithSoftmax = 0.15069128 * 250; EvalClassificationError = 0.07600000 * 250; time = 0.0456s; samplesPerSecond = 5480.4
-MPI Rank 0: 05/03/2016 14:20:47:  Epoch[ 2 of 4]-Minibatch[ 241- 250, 62.50%]: CrossEntropyWithSoftmax = 0.19968366 * 250; EvalClassificationError = 0.11600000 * 250; time = 0.0460s; samplesPerSecond = 5431.8
-MPI Rank 0: 05/03/2016 14:20:47:  Epoch[ 2 of 4]-Minibatch[ 251- 260, 65.00%]: CrossEntropyWithSoftmax = 0.13331961 * 250; EvalClassificationError = 0.07200000 * 250; time = 0.0459s; samplesPerSecond = 5452.2
-MPI Rank 0: 05/03/2016 14:20:47:  Epoch[ 2 of 4]-Minibatch[ 261- 270, 67.50%]: CrossEntropyWithSoftmax = 0.18586350 * 250; EvalClassificationError = 0.11600000 * 250; time = 0.0461s; samplesPerSecond = 5424.6
-MPI Rank 0: 05/03/2016 14:20:47:  Epoch[ 2 of 4]-Minibatch[ 271- 280, 70.00%]: CrossEntropyWithSoftmax = 0.19444582 * 250; EvalClassificationError = 0.08400000 * 250; time = 0.0453s; samplesPerSecond = 5522.4
-MPI Rank 0: 05/03/2016 14:20:47:  Epoch[ 2 of 4]-Minibatch[ 281- 290, 72.50%]: CrossEntropyWithSoftmax = 0.17051888 * 250; EvalClassificationError = 0.06800000 * 250; time = 0.0457s; samplesPerSecond = 5470.0
-MPI Rank 0: 05/03/2016 14:20:47:  Epoch[ 2 of 4]-Minibatch[ 291- 300, 75.00%]: CrossEntropyWithSoftmax = 0.12971870 * 250; EvalClassificationError = 0.04800000 * 250; time = 0.0454s; samplesPerSecond = 5503.9
-MPI Rank 0: 05/03/2016 14:20:47:  Epoch[ 2 of 4]-Minibatch[ 301- 310, 77.50%]: CrossEntropyWithSoftmax = 0.17527362 * 250; EvalClassificationError = 0.08800000 * 250; time = 0.0454s; samplesPerSecond = 5502.2
-MPI Rank 0: 05/03/2016 14:20:47:  Epoch[ 2 of 4]-Minibatch[ 311- 320, 80.00%]: CrossEntropyWithSoftmax = 0.12556892 * 250; EvalClassificationError = 0.05200000 * 250; time = 0.0458s; samplesPerSecond = 5461.3
-MPI Rank 0: 05/03/2016 14:20:47:  Epoch[ 2 of 4]-Minibatch[ 321- 330, 82.50%]: CrossEntropyWithSoftmax = 0.14972169 * 250; EvalClassificationError = 0.05600000 * 250; time = 0.0462s; samplesPerSecond = 5412.5
-MPI Rank 0: 05/03/2016 14:20:47:  Epoch[ 2 of 4]-Minibatch[ 331- 340, 85.00%]: CrossEntropyWithSoftmax = 0.19739782 * 250; EvalClassificationError = 0.09200000 * 250; time = 0.0453s; samplesPerSecond = 5518.5
-MPI Rank 0: 05/03/2016 14:20:47:  Epoch[ 2 of 4]-Minibatch[ 341- 350, 87.50%]: CrossEntropyWithSoftmax = 0.12755381 * 250; EvalClassificationError = 0.05200000 * 250; time = 0.0459s; samplesPerSecond = 5446.1
-MPI Rank 0: 05/03/2016 14:20:47:  Epoch[ 2 of 4]-Minibatch[ 351- 360, 90.00%]: CrossEntropyWithSoftmax = 0.13825339 * 250; EvalClassificationError = 0.06000000 * 250; time = 0.0453s; samplesPerSecond = 5522.1
-MPI Rank 0: 05/03/2016 14:20:47:  Epoch[ 2 of 4]-Minibatch[ 361- 370, 92.50%]: CrossEntropyWithSoftmax = 0.12805567 * 250; EvalClassificationError = 0.06000000 * 250; time = 0.0453s; samplesPerSecond = 5520.1
-MPI Rank 0: 05/03/2016 14:20:47:  Epoch[ 2 of 4]-Minibatch[ 371- 380, 95.00%]: CrossEntropyWithSoftmax = 0.16653716 * 250; EvalClassificationError = 0.09600000 * 250; time = 0.0456s; samplesPerSecond = 5483.1
-MPI Rank 0: 05/03/2016 14:20:47:  Epoch[ 2 of 4]-Minibatch[ 381- 390, 97.50%]: CrossEntropyWithSoftmax = 0.20517381 * 250; EvalClassificationError = 0.11200000 * 250; time = 0.0450s; samplesPerSecond = 5552.2
-MPI Rank 0: 05/03/2016 14:20:47:  Epoch[ 2 of 4]-Minibatch[ 391- 400, 100.00%]: CrossEntropyWithSoftmax = 0.14582158 * 250; EvalClassificationError = 0.06800000 * 250; time = 0.0458s; samplesPerSecond = 5455.4
-MPI Rank 0: 05/03/2016 14:20:47: Finished Epoch[ 2 of 4]: [Training] CrossEntropyWithSoftmax = 0.17342942 * 10000; EvalClassificationError = 0.07700000 * 10000; totalSamplesSeen = 20000; learningRatePerSample = 0.0080000004; epochTime=1.84115s
+MPI Rank 0: 05/03/2016 14:20:46:  Epoch[ 2 of 4]-Minibatch[   1-  10, 2.50%]: CrossEntropyWithSoftmax = 0.27493252 * 250; EvalErrorPrediction = 0.06000000 * 250; time = 0.0459s; samplesPerSecond = 5441.2
+MPI Rank 0: 05/03/2016 14:20:46:  Epoch[ 2 of 4]-Minibatch[  11-  20, 5.00%]: CrossEntropyWithSoftmax = 0.24181296 * 250; EvalErrorPrediction = 0.08800000 * 250; time = 0.0459s; samplesPerSecond = 5451.1
+MPI Rank 0: 05/03/2016 14:20:46:  Epoch[ 2 of 4]-Minibatch[  21-  30, 7.50%]: CrossEntropyWithSoftmax = 0.20316066 * 250; EvalErrorPrediction = 0.07600000 * 250; time = 0.0456s; samplesPerSecond = 5483.4
+MPI Rank 0: 05/03/2016 14:20:46:  Epoch[ 2 of 4]-Minibatch[  31-  40, 10.00%]: CrossEntropyWithSoftmax = 0.20710120 * 250; EvalErrorPrediction = 0.06400000 * 250; time = 0.0456s; samplesPerSecond = 5479.3
+MPI Rank 0: 05/03/2016 14:20:46:  Epoch[ 2 of 4]-Minibatch[  41-  50, 12.50%]: CrossEntropyWithSoftmax = 0.20417822 * 250; EvalErrorPrediction = 0.09200000 * 250; time = 0.0456s; samplesPerSecond = 5487.6
+MPI Rank 0: 05/03/2016 14:20:46:  Epoch[ 2 of 4]-Minibatch[  51-  60, 15.00%]: CrossEntropyWithSoftmax = 0.21581050 * 250; EvalErrorPrediction = 0.09600000 * 250; time = 0.0459s; samplesPerSecond = 5448.5
+MPI Rank 0: 05/03/2016 14:20:46:  Epoch[ 2 of 4]-Minibatch[  61-  70, 17.50%]: CrossEntropyWithSoftmax = 0.18358607 * 250; EvalErrorPrediction = 0.08000000 * 250; time = 0.0451s; samplesPerSecond = 5547.2
+MPI Rank 0: 05/03/2016 14:20:46:  Epoch[ 2 of 4]-Minibatch[  71-  80, 20.00%]: CrossEntropyWithSoftmax = 0.20031020 * 250; EvalErrorPrediction = 0.09200000 * 250; time = 0.0454s; samplesPerSecond = 5510.5
+MPI Rank 0: 05/03/2016 14:20:46:  Epoch[ 2 of 4]-Minibatch[  81-  90, 22.50%]: CrossEntropyWithSoftmax = 0.17298137 * 250; EvalErrorPrediction = 0.08000000 * 250; time = 0.0458s; samplesPerSecond = 5461.6
+MPI Rank 0: 05/03/2016 14:20:46:  Epoch[ 2 of 4]-Minibatch[  91- 100, 25.00%]: CrossEntropyWithSoftmax = 0.15933384 * 250; EvalErrorPrediction = 0.06800000 * 250; time = 0.0456s; samplesPerSecond = 5488.2
+MPI Rank 0: 05/03/2016 14:20:46:  Epoch[ 2 of 4]-Minibatch[ 101- 110, 27.50%]: CrossEntropyWithSoftmax = 0.15227387 * 250; EvalErrorPrediction = 0.05600000 * 250; time = 0.0447s; samplesPerSecond = 5596.1
+MPI Rank 0: 05/03/2016 14:20:46:  Epoch[ 2 of 4]-Minibatch[ 111- 120, 30.00%]: CrossEntropyWithSoftmax = 0.14937834 * 250; EvalErrorPrediction = 0.06400000 * 250; time = 0.0449s; samplesPerSecond = 5568.1
+MPI Rank 0: 05/03/2016 14:20:46:  Epoch[ 2 of 4]-Minibatch[ 121- 130, 32.50%]: CrossEntropyWithSoftmax = 0.12759442 * 250; EvalErrorPrediction = 0.05600000 * 250; time = 0.0450s; samplesPerSecond = 5560.0
+MPI Rank 0: 05/03/2016 14:20:46:  Epoch[ 2 of 4]-Minibatch[ 131- 140, 35.00%]: CrossEntropyWithSoftmax = 0.16849594 * 250; EvalErrorPrediction = 0.08800000 * 250; time = 0.0456s; samplesPerSecond = 5485.3
+MPI Rank 0: 05/03/2016 14:20:46:  Epoch[ 2 of 4]-Minibatch[ 141- 150, 37.50%]: CrossEntropyWithSoftmax = 0.13827283 * 250; EvalErrorPrediction = 0.05200000 * 250; time = 0.0457s; samplesPerSecond = 5472.1
+MPI Rank 0: 05/03/2016 14:20:46:  Epoch[ 2 of 4]-Minibatch[ 151- 160, 40.00%]: CrossEntropyWithSoftmax = 0.18215595 * 250; EvalErrorPrediction = 0.08000000 * 250; time = 0.0460s; samplesPerSecond = 5432.7
+MPI Rank 0: 05/03/2016 14:20:46:  Epoch[ 2 of 4]-Minibatch[ 161- 170, 42.50%]: CrossEntropyWithSoftmax = 0.17527448 * 250; EvalErrorPrediction = 0.09200000 * 250; time = 0.0458s; samplesPerSecond = 5453.8
+MPI Rank 0: 05/03/2016 14:20:46:  Epoch[ 2 of 4]-Minibatch[ 171- 180, 45.00%]: CrossEntropyWithSoftmax = 0.14521521 * 250; EvalErrorPrediction = 0.06400000 * 250; time = 0.0456s; samplesPerSecond = 5481.9
+MPI Rank 0: 05/03/2016 14:20:46:  Epoch[ 2 of 4]-Minibatch[ 181- 190, 47.50%]: CrossEntropyWithSoftmax = 0.18976906 * 250; EvalErrorPrediction = 0.10000000 * 250; time = 0.0454s; samplesPerSecond = 5501.8
+MPI Rank 0: 05/03/2016 14:20:46:  Epoch[ 2 of 4]-Minibatch[ 191- 200, 50.00%]: CrossEntropyWithSoftmax = 0.21122012 * 250; EvalErrorPrediction = 0.10000000 * 250; time = 0.0446s; samplesPerSecond = 5607.8
+MPI Rank 0: 05/03/2016 14:20:46:  Epoch[ 2 of 4]-Minibatch[ 201- 210, 52.50%]: CrossEntropyWithSoftmax = 0.18465636 * 250; EvalErrorPrediction = 0.08000000 * 250; time = 0.0451s; samplesPerSecond = 5538.2
+MPI Rank 0: 05/03/2016 14:20:47:  Epoch[ 2 of 4]-Minibatch[ 211- 220, 55.00%]: CrossEntropyWithSoftmax = 0.18269327 * 250; EvalErrorPrediction = 0.07600000 * 250; time = 0.0449s; samplesPerSecond = 5566.8
+MPI Rank 0: 05/03/2016 14:20:47:  Epoch[ 2 of 4]-Minibatch[ 221- 230, 57.50%]: CrossEntropyWithSoftmax = 0.14337039 * 250; EvalErrorPrediction = 0.06000000 * 250; time = 0.0452s; samplesPerSecond = 5532.4
+MPI Rank 0: 05/03/2016 14:20:47:  Epoch[ 2 of 4]-Minibatch[ 231- 240, 60.00%]: CrossEntropyWithSoftmax = 0.15069128 * 250; EvalErrorPrediction = 0.07600000 * 250; time = 0.0456s; samplesPerSecond = 5480.4
+MPI Rank 0: 05/03/2016 14:20:47:  Epoch[ 2 of 4]-Minibatch[ 241- 250, 62.50%]: CrossEntropyWithSoftmax = 0.19968366 * 250; EvalErrorPrediction = 0.11600000 * 250; time = 0.0460s; samplesPerSecond = 5431.8
+MPI Rank 0: 05/03/2016 14:20:47:  Epoch[ 2 of 4]-Minibatch[ 251- 260, 65.00%]: CrossEntropyWithSoftmax = 0.13331961 * 250; EvalErrorPrediction = 0.07200000 * 250; time = 0.0459s; samplesPerSecond = 5452.2
+MPI Rank 0: 05/03/2016 14:20:47:  Epoch[ 2 of 4]-Minibatch[ 261- 270, 67.50%]: CrossEntropyWithSoftmax = 0.18586350 * 250; EvalErrorPrediction = 0.11600000 * 250; time = 0.0461s; samplesPerSecond = 5424.6
+MPI Rank 0: 05/03/2016 14:20:47:  Epoch[ 2 of 4]-Minibatch[ 271- 280, 70.00%]: CrossEntropyWithSoftmax = 0.19444582 * 250; EvalErrorPrediction = 0.08400000 * 250; time = 0.0453s; samplesPerSecond = 5522.4
+MPI Rank 0: 05/03/2016 14:20:47:  Epoch[ 2 of 4]-Minibatch[ 281- 290, 72.50%]: CrossEntropyWithSoftmax = 0.17051888 * 250; EvalErrorPrediction = 0.06800000 * 250; time = 0.0457s; samplesPerSecond = 5470.0
+MPI Rank 0: 05/03/2016 14:20:47:  Epoch[ 2 of 4]-Minibatch[ 291- 300, 75.00%]: CrossEntropyWithSoftmax = 0.12971870 * 250; EvalErrorPrediction = 0.04800000 * 250; time = 0.0454s; samplesPerSecond = 5503.9
+MPI Rank 0: 05/03/2016 14:20:47:  Epoch[ 2 of 4]-Minibatch[ 301- 310, 77.50%]: CrossEntropyWithSoftmax = 0.17527362 * 250; EvalErrorPrediction = 0.08800000 * 250; time = 0.0454s; samplesPerSecond = 5502.2
+MPI Rank 0: 05/03/2016 14:20:47:  Epoch[ 2 of 4]-Minibatch[ 311- 320, 80.00%]: CrossEntropyWithSoftmax = 0.12556892 * 250; EvalErrorPrediction = 0.05200000 * 250; time = 0.0458s; samplesPerSecond = 5461.3
+MPI Rank 0: 05/03/2016 14:20:47:  Epoch[ 2 of 4]-Minibatch[ 321- 330, 82.50%]: CrossEntropyWithSoftmax = 0.14972169 * 250; EvalErrorPrediction = 0.05600000 * 250; time = 0.0462s; samplesPerSecond = 5412.5
+MPI Rank 0: 05/03/2016 14:20:47:  Epoch[ 2 of 4]-Minibatch[ 331- 340, 85.00%]: CrossEntropyWithSoftmax = 0.19739782 * 250; EvalErrorPrediction = 0.09200000 * 250; time = 0.0453s; samplesPerSecond = 5518.5
+MPI Rank 0: 05/03/2016 14:20:47:  Epoch[ 2 of 4]-Minibatch[ 341- 350, 87.50%]: CrossEntropyWithSoftmax = 0.12755381 * 250; EvalErrorPrediction = 0.05200000 * 250; time = 0.0459s; samplesPerSecond = 5446.1
+MPI Rank 0: 05/03/2016 14:20:47:  Epoch[ 2 of 4]-Minibatch[ 351- 360, 90.00%]: CrossEntropyWithSoftmax = 0.13825339 * 250; EvalErrorPrediction = 0.06000000 * 250; time = 0.0453s; samplesPerSecond = 5522.1
+MPI Rank 0: 05/03/2016 14:20:47:  Epoch[ 2 of 4]-Minibatch[ 361- 370, 92.50%]: CrossEntropyWithSoftmax = 0.12805567 * 250; EvalErrorPrediction = 0.06000000 * 250; time = 0.0453s; samplesPerSecond = 5520.1
+MPI Rank 0: 05/03/2016 14:20:47:  Epoch[ 2 of 4]-Minibatch[ 371- 380, 95.00%]: CrossEntropyWithSoftmax = 0.16653716 * 250; EvalErrorPrediction = 0.09600000 * 250; time = 0.0456s; samplesPerSecond = 5483.1
+MPI Rank 0: 05/03/2016 14:20:47:  Epoch[ 2 of 4]-Minibatch[ 381- 390, 97.50%]: CrossEntropyWithSoftmax = 0.20517381 * 250; EvalErrorPrediction = 0.11200000 * 250; time = 0.0450s; samplesPerSecond = 5552.2
+MPI Rank 0: 05/03/2016 14:20:47:  Epoch[ 2 of 4]-Minibatch[ 391- 400, 100.00%]: CrossEntropyWithSoftmax = 0.14582158 * 250; EvalErrorPrediction = 0.06800000 * 250; time = 0.0458s; samplesPerSecond = 5455.4
+MPI Rank 0: 05/03/2016 14:20:47: Finished Epoch[ 2 of 4]: [Training] CrossEntropyWithSoftmax = 0.17342942 * 10000; EvalErrorPrediction = 0.07700000 * 10000; totalSamplesSeen = 20000; learningRatePerSample = 0.0080000004; epochTime=1.84115s
 MPI Rank 0: 05/03/2016 14:20:47: SGD: Saving checkpoint model 'C:\Users\svcphil\AppData\Local\Temp\cntk-test-20160503141958.750677\ParallelTraining\NoQuantization_DoublePrecision@release_gpu/models/Simple.dnn.2'
-=======
-MPI Rank 0: 08/16/2016 03:01:13: Starting minibatch loop, DataParallelSGD training (MyRank = 0, NumNodes = 4, NumGradientBits = 64), distributed reading is ENABLED.
-MPI Rank 0: 08/16/2016 03:01:13:  Epoch[ 1 of 4]-Minibatch[   1-  10]: CrossEntropyWithSoftmax = 0.69934401 * 250; EvalErrorPrediction = 0.50400000 * 250; time = 0.0776s; samplesPerSecond = 3220.8
-MPI Rank 0: 08/16/2016 03:01:13:  Epoch[ 1 of 4]-Minibatch[  11-  20]: CrossEntropyWithSoftmax = 0.71365166 * 250; EvalErrorPrediction = 0.52000000 * 250; time = 0.0484s; samplesPerSecond = 5166.8
-MPI Rank 0: 08/16/2016 03:01:13:  Epoch[ 1 of 4]-Minibatch[  21-  30]: CrossEntropyWithSoftmax = 0.72803064 * 250; EvalErrorPrediction = 0.47600000 * 250; time = 0.0483s; samplesPerSecond = 5176.1
-MPI Rank 0: 08/16/2016 03:01:13:  Epoch[ 1 of 4]-Minibatch[  31-  40]: CrossEntropyWithSoftmax = 0.70088856 * 250; EvalErrorPrediction = 0.52800000 * 250; time = 0.0488s; samplesPerSecond = 5127.2
-MPI Rank 0: 08/16/2016 03:01:13:  Epoch[ 1 of 4]-Minibatch[  41-  50]: CrossEntropyWithSoftmax = 0.70609792 * 250; EvalErrorPrediction = 0.54000000 * 250; time = 0.0480s; samplesPerSecond = 5205.7
-MPI Rank 0: 08/16/2016 03:01:13:  Epoch[ 1 of 4]-Minibatch[  51-  60]: CrossEntropyWithSoftmax = 0.71542471 * 250; EvalErrorPrediction = 0.47600000 * 250; time = 0.0480s; samplesPerSecond = 5211.6
-MPI Rank 0: 08/16/2016 03:01:13:  Epoch[ 1 of 4]-Minibatch[  61-  70]: CrossEntropyWithSoftmax = 0.72109566 * 250; EvalErrorPrediction = 0.48000000 * 250; time = 0.0469s; samplesPerSecond = 5325.3
-MPI Rank 0: 08/16/2016 03:01:13:  Epoch[ 1 of 4]-Minibatch[  71-  80]: CrossEntropyWithSoftmax = 0.79807891 * 250; EvalErrorPrediction = 0.47600000 * 250; time = 0.0476s; samplesPerSecond = 5248.1
-MPI Rank 0: 08/16/2016 03:01:13:  Epoch[ 1 of 4]-Minibatch[  81-  90]: CrossEntropyWithSoftmax = 0.69671122 * 250; EvalErrorPrediction = 0.48000000 * 250; time = 0.0482s; samplesPerSecond = 5185.9
-MPI Rank 0: 08/16/2016 03:01:13:  Epoch[ 1 of 4]-Minibatch[  91- 100]: CrossEntropyWithSoftmax = 0.70714622 * 250; EvalErrorPrediction = 0.48800000 * 250; time = 0.0470s; samplesPerSecond = 5320.7
-MPI Rank 0: 08/16/2016 03:01:13:  Epoch[ 1 of 4]-Minibatch[ 101- 110]: CrossEntropyWithSoftmax = 0.71402770 * 250; EvalErrorPrediction = 0.55200000 * 250; time = 0.0473s; samplesPerSecond = 5280.4
-MPI Rank 0: 08/16/2016 03:01:13:  Epoch[ 1 of 4]-Minibatch[ 111- 120]: CrossEntropyWithSoftmax = 0.69519205 * 250; EvalErrorPrediction = 0.43600000 * 250; time = 0.0466s; samplesPerSecond = 5360.6
-MPI Rank 0: 08/16/2016 03:01:13:  Epoch[ 1 of 4]-Minibatch[ 121- 130]: CrossEntropyWithSoftmax = 0.70044883 * 250; EvalErrorPrediction = 0.44000000 * 250; time = 0.0478s; samplesPerSecond = 5230.0
-MPI Rank 0: 08/16/2016 03:01:14:  Epoch[ 1 of 4]-Minibatch[ 131- 140]: CrossEntropyWithSoftmax = 0.71830736 * 250; EvalErrorPrediction = 0.54800000 * 250; time = 0.0474s; samplesPerSecond = 5279.5
-MPI Rank 0: 08/16/2016 03:01:14:  Epoch[ 1 of 4]-Minibatch[ 141- 150]: CrossEntropyWithSoftmax = 0.72092159 * 250; EvalErrorPrediction = 0.48800000 * 250; time = 0.0461s; samplesPerSecond = 5427.3
-MPI Rank 0: 08/16/2016 03:01:14:  Epoch[ 1 of 4]-Minibatch[ 151- 160]: CrossEntropyWithSoftmax = 0.71775192 * 250; EvalErrorPrediction = 0.55200000 * 250; time = 0.0470s; samplesPerSecond = 5317.2
-MPI Rank 0: 08/16/2016 03:01:14:  Epoch[ 1 of 4]-Minibatch[ 161- 170]: CrossEntropyWithSoftmax = 0.74168480 * 250; EvalErrorPrediction = 0.50000000 * 250; time = 0.0465s; samplesPerSecond = 5371.0
-MPI Rank 0: 08/16/2016 03:01:14:  Epoch[ 1 of 4]-Minibatch[ 171- 180]: CrossEntropyWithSoftmax = 0.71839711 * 250; EvalErrorPrediction = 0.51600000 * 250; time = 0.0466s; samplesPerSecond = 5368.3
-MPI Rank 0: 08/16/2016 03:01:14:  Epoch[ 1 of 4]-Minibatch[ 181- 190]: CrossEntropyWithSoftmax = 0.71508862 * 250; EvalErrorPrediction = 0.48400000 * 250; time = 0.0457s; samplesPerSecond = 5475.1
-MPI Rank 0: 08/16/2016 03:01:14:  Epoch[ 1 of 4]-Minibatch[ 191- 200]: CrossEntropyWithSoftmax = 0.71687650 * 250; EvalErrorPrediction = 0.53200000 * 250; time = 0.0467s; samplesPerSecond = 5356.8
-MPI Rank 0: 08/16/2016 03:01:14:  Epoch[ 1 of 4]-Minibatch[ 201- 210]: CrossEntropyWithSoftmax = 0.71801546 * 250; EvalErrorPrediction = 0.55600000 * 250; time = 0.0470s; samplesPerSecond = 5319.6
-MPI Rank 0: 08/16/2016 03:01:14:  Epoch[ 1 of 4]-Minibatch[ 211- 220]: CrossEntropyWithSoftmax = 0.72090505 * 250; EvalErrorPrediction = 0.49600000 * 250; time = 0.0477s; samplesPerSecond = 5242.8
-MPI Rank 0: 08/16/2016 03:01:14:  Epoch[ 1 of 4]-Minibatch[ 221- 230]: CrossEntropyWithSoftmax = 0.71977841 * 250; EvalErrorPrediction = 0.50800000 * 250; time = 0.0482s; samplesPerSecond = 5186.7
-MPI Rank 0: 08/16/2016 03:01:14:  Epoch[ 1 of 4]-Minibatch[ 231- 240]: CrossEntropyWithSoftmax = 0.71241649 * 250; EvalErrorPrediction = 0.51200000 * 250; time = 0.0485s; samplesPerSecond = 5158.8
-MPI Rank 0: 08/16/2016 03:01:14:  Epoch[ 1 of 4]-Minibatch[ 241- 250]: CrossEntropyWithSoftmax = 0.69554658 * 250; EvalErrorPrediction = 0.50400000 * 250; time = 0.0475s; samplesPerSecond = 5267.5
-MPI Rank 0: 08/16/2016 03:01:14:  Epoch[ 1 of 4]-Minibatch[ 251- 260]: CrossEntropyWithSoftmax = 0.70014284 * 250; EvalErrorPrediction = 0.51200000 * 250; time = 0.0461s; samplesPerSecond = 5419.3
-MPI Rank 0: 08/16/2016 03:01:14:  Epoch[ 1 of 4]-Minibatch[ 261- 270]: CrossEntropyWithSoftmax = 0.70648093 * 250; EvalErrorPrediction = 0.54400000 * 250; time = 0.0464s; samplesPerSecond = 5389.4
-MPI Rank 0: 08/16/2016 03:01:14:  Epoch[ 1 of 4]-Minibatch[ 271- 280]: CrossEntropyWithSoftmax = 0.69599758 * 250; EvalErrorPrediction = 0.52800000 * 250; time = 0.0467s; samplesPerSecond = 5357.2
-MPI Rank 0: 08/16/2016 03:01:14:  Epoch[ 1 of 4]-Minibatch[ 281- 290]: CrossEntropyWithSoftmax = 0.69056928 * 250; EvalErrorPrediction = 0.44800000 * 250; time = 0.0471s; samplesPerSecond = 5309.3
-MPI Rank 0: 08/16/2016 03:01:14:  Epoch[ 1 of 4]-Minibatch[ 291- 300]: CrossEntropyWithSoftmax = 0.69038449 * 250; EvalErrorPrediction = 0.49600000 * 250; time = 0.0457s; samplesPerSecond = 5465.0
-MPI Rank 0: 08/16/2016 03:01:14:  Epoch[ 1 of 4]-Minibatch[ 301- 310]: CrossEntropyWithSoftmax = 0.68841564 * 250; EvalErrorPrediction = 0.54000000 * 250; time = 0.0460s; samplesPerSecond = 5433.1
-MPI Rank 0: 08/16/2016 03:01:14:  Epoch[ 1 of 4]-Minibatch[ 311- 320]: CrossEntropyWithSoftmax = 0.67980323 * 250; EvalErrorPrediction = 0.34800000 * 250; time = 0.0468s; samplesPerSecond = 5342.0
-MPI Rank 0: 08/16/2016 03:01:14:  Epoch[ 1 of 4]-Minibatch[ 321- 330]: CrossEntropyWithSoftmax = 0.68069507 * 250; EvalErrorPrediction = 0.46800000 * 250; time = 0.0469s; samplesPerSecond = 5327.7
-MPI Rank 0: 08/16/2016 03:01:14:  Epoch[ 1 of 4]-Minibatch[ 331- 340]: CrossEntropyWithSoftmax = 0.68902717 * 250; EvalErrorPrediction = 0.44800000 * 250; time = 0.0472s; samplesPerSecond = 5291.2
-MPI Rank 0: 08/16/2016 03:01:15:  Epoch[ 1 of 4]-Minibatch[ 341- 350]: CrossEntropyWithSoftmax = 0.67167286 * 250; EvalErrorPrediction = 0.47200000 * 250; time = 0.0478s; samplesPerSecond = 5234.3
-MPI Rank 0: 08/16/2016 03:01:15:  Epoch[ 1 of 4]-Minibatch[ 351- 360]: CrossEntropyWithSoftmax = 0.63567734 * 250; EvalErrorPrediction = 0.26400000 * 250; time = 0.0476s; samplesPerSecond = 5251.4
-MPI Rank 0: 08/16/2016 03:01:15:  Epoch[ 1 of 4]-Minibatch[ 361- 370]: CrossEntropyWithSoftmax = 0.59710013 * 250; EvalErrorPrediction = 0.18000000 * 250; time = 0.0469s; samplesPerSecond = 5329.2
-MPI Rank 0: 08/16/2016 03:01:15:  Epoch[ 1 of 4]-Minibatch[ 371- 380]: CrossEntropyWithSoftmax = 0.55360281 * 250; EvalErrorPrediction = 0.20400000 * 250; time = 0.0463s; samplesPerSecond = 5402.3
-MPI Rank 0: 08/16/2016 03:01:15:  Epoch[ 1 of 4]-Minibatch[ 381- 390]: CrossEntropyWithSoftmax = 0.47355204 * 250; EvalErrorPrediction = 0.10800000 * 250; time = 0.0461s; samplesPerSecond = 5420.4
-MPI Rank 0: 08/16/2016 03:01:15:  Epoch[ 1 of 4]-Minibatch[ 391- 400]: CrossEntropyWithSoftmax = 0.34913668 * 250; EvalErrorPrediction = 0.08400000 * 250; time = 0.0465s; samplesPerSecond = 5381.2
-MPI Rank 0: 08/16/2016 03:01:15: Finished Epoch[ 1 of 4]: [Training] CrossEntropyWithSoftmax = 0.68535215 * 10000; EvalErrorPrediction = 0.45590000 * 10000; totalSamplesSeen = 10000; learningRatePerSample = 0.02; epochTime=1.93881s
-MPI Rank 0: 08/16/2016 03:01:15: SGD: Saving checkpoint model 'C:\Users\svcphil\AppData\Local\Temp\cntk-test-20160816030048.672180\ParallelTraining\NoQuantization_DoublePrecision@release_gpu/models/Simple.dnn.1'
->>>>>>> 8493f118
-MPI Rank 0: 
-MPI Rank 0: 08/16/2016 03:01:15: Starting Epoch 2: learning rate per sample = 0.008000  effective momentum = 0.900000  momentum as time constant = 237.3 samples
-MPI Rank 0: 
-<<<<<<< HEAD
+MPI Rank 0: 
+MPI Rank 0: 05/03/2016 14:20:47: Starting Epoch 3: learning rate per sample = 0.008000  effective momentum = 0.900000  momentum as time constant = 237.3 samples
+MPI Rank 0: starting epoch 2 at record count 20000, and file position 0
+MPI Rank 0: already there from last epoch
+MPI Rank 0: 
 MPI Rank 0: 05/03/2016 14:20:47: Starting minibatch loop, DataParallelSGD training (MyRank = 0, NumNodes = 4, NumGradientBits = 64).
-MPI Rank 0: 05/03/2016 14:20:47:  Epoch[ 3 of 4]-Minibatch[   1-  10, 2.50%]: CrossEntropyWithSoftmax = 0.12515571 * 250; EvalClassificationError = 0.05600000 * 250; time = 0.0452s; samplesPerSecond = 5528.8
-MPI Rank 0: 05/03/2016 14:20:47:  Epoch[ 3 of 4]-Minibatch[  11-  20, 5.00%]: CrossEntropyWithSoftmax = 0.17892936 * 250; EvalClassificationError = 0.09600000 * 250; time = 0.0455s; samplesPerSecond = 5488.6
-MPI Rank 0: 05/03/2016 14:20:48:  Epoch[ 3 of 4]-Minibatch[  21-  30, 7.50%]: CrossEntropyWithSoftmax = 0.14366253 * 250; EvalClassificationError = 0.07600000 * 250; time = 0.0455s; samplesPerSecond = 5489.4
-MPI Rank 0: 05/03/2016 14:20:48:  Epoch[ 3 of 4]-Minibatch[  31-  40, 10.00%]: CrossEntropyWithSoftmax = 0.15742679 * 250; EvalClassificationError = 0.06400000 * 250; time = 0.0456s; samplesPerSecond = 5480.8
-MPI Rank 0: 05/03/2016 14:20:48:  Epoch[ 3 of 4]-Minibatch[  41-  50, 12.50%]: CrossEntropyWithSoftmax = 0.16985657 * 250; EvalClassificationError = 0.09600000 * 250; time = 0.0456s; samplesPerSecond = 5484.0
-MPI Rank 0: 05/03/2016 14:20:48:  Epoch[ 3 of 4]-Minibatch[  51-  60, 15.00%]: CrossEntropyWithSoftmax = 0.18239236 * 250; EvalClassificationError = 0.08000000 * 250; time = 0.0447s; samplesPerSecond = 5594.2
-MPI Rank 0: 05/03/2016 14:20:48:  Epoch[ 3 of 4]-Minibatch[  61-  70, 17.50%]: CrossEntropyWithSoftmax = 0.14588308 * 250; EvalClassificationError = 0.07200000 * 250; time = 0.0449s; samplesPerSecond = 5571.9
-MPI Rank 0: 05/03/2016 14:20:48:  Epoch[ 3 of 4]-Minibatch[  71-  80, 20.00%]: CrossEntropyWithSoftmax = 0.18035322 * 250; EvalClassificationError = 0.09600000 * 250; time = 0.0447s; samplesPerSecond = 5589.6
-MPI Rank 0: 05/03/2016 14:20:48:  Epoch[ 3 of 4]-Minibatch[  81-  90, 22.50%]: CrossEntropyWithSoftmax = 0.15855872 * 250; EvalClassificationError = 0.07200000 * 250; time = 0.0453s; samplesPerSecond = 5522.4
-MPI Rank 0: 05/03/2016 14:20:48:  Epoch[ 3 of 4]-Minibatch[  91- 100, 25.00%]: CrossEntropyWithSoftmax = 0.14494271 * 250; EvalClassificationError = 0.07200000 * 250; time = 0.0454s; samplesPerSecond = 5502.4
-MPI Rank 0: 05/03/2016 14:20:48:  Epoch[ 3 of 4]-Minibatch[ 101- 110, 27.50%]: CrossEntropyWithSoftmax = 0.13434515 * 250; EvalClassificationError = 0.05200000 * 250; time = 0.0453s; samplesPerSecond = 5513.5
-MPI Rank 0: 05/03/2016 14:20:48:  Epoch[ 3 of 4]-Minibatch[ 111- 120, 30.00%]: CrossEntropyWithSoftmax = 0.13729294 * 250; EvalClassificationError = 0.06400000 * 250; time = 0.0456s; samplesPerSecond = 5483.4
-MPI Rank 0: 05/03/2016 14:20:48:  Epoch[ 3 of 4]-Minibatch[ 121- 130, 32.50%]: CrossEntropyWithSoftmax = 0.11626596 * 250; EvalClassificationError = 0.05600000 * 250; time = 0.0457s; samplesPerSecond = 5476.3
-MPI Rank 0: 05/03/2016 14:20:48:  Epoch[ 3 of 4]-Minibatch[ 131- 140, 35.00%]: CrossEntropyWithSoftmax = 0.16844115 * 250; EvalClassificationError = 0.08800000 * 250; time = 0.0453s; samplesPerSecond = 5522.5
-MPI Rank 0: 05/03/2016 14:20:48:  Epoch[ 3 of 4]-Minibatch[ 141- 150, 37.50%]: CrossEntropyWithSoftmax = 0.12800884 * 250; EvalClassificationError = 0.04800000 * 250; time = 0.0451s; samplesPerSecond = 5540.2
-MPI Rank 0: 05/03/2016 14:20:48:  Epoch[ 3 of 4]-Minibatch[ 151- 160, 40.00%]: CrossEntropyWithSoftmax = 0.17206584 * 250; EvalClassificationError = 0.08000000 * 250; time = 0.0456s; samplesPerSecond = 5485.3
-MPI Rank 0: 05/03/2016 14:20:48:  Epoch[ 3 of 4]-Minibatch[ 161- 170, 42.50%]: CrossEntropyWithSoftmax = 0.17652550 * 250; EvalClassificationError = 0.09600000 * 250; time = 0.0455s; samplesPerSecond = 5497.3
-MPI Rank 0: 05/03/2016 14:20:48:  Epoch[ 3 of 4]-Minibatch[ 171- 180, 45.00%]: CrossEntropyWithSoftmax = 0.14127391 * 250; EvalClassificationError = 0.06400000 * 250; time = 0.0457s; samplesPerSecond = 5471.5
-MPI Rank 0: 05/03/2016 14:20:48:  Epoch[ 3 of 4]-Minibatch[ 181- 190, 47.50%]: CrossEntropyWithSoftmax = 0.19302031 * 250; EvalClassificationError = 0.10000000 * 250; time = 0.0455s; samplesPerSecond = 5499.1
-MPI Rank 0: 05/03/2016 14:20:48:  Epoch[ 3 of 4]-Minibatch[ 191- 200, 50.00%]: CrossEntropyWithSoftmax = 0.20895650 * 250; EvalClassificationError = 0.10000000 * 250; time = 0.0455s; samplesPerSecond = 5497.9
-MPI Rank 0: 05/03/2016 14:20:48:  Epoch[ 3 of 4]-Minibatch[ 201- 210, 52.50%]: CrossEntropyWithSoftmax = 0.18495231 * 250; EvalClassificationError = 0.08000000 * 250; time = 0.0456s; samplesPerSecond = 5478.7
-MPI Rank 0: 05/03/2016 14:20:48:  Epoch[ 3 of 4]-Minibatch[ 211- 220, 55.00%]: CrossEntropyWithSoftmax = 0.18182316 * 250; EvalClassificationError = 0.07600000 * 250; time = 0.0444s; samplesPerSecond = 5633.2
-MPI Rank 0: 05/03/2016 14:20:48:  Epoch[ 3 of 4]-Minibatch[ 221- 230, 57.50%]: CrossEntropyWithSoftmax = 0.14069906 * 250; EvalClassificationError = 0.05600000 * 250; time = 0.0447s; samplesPerSecond = 5587.8
-MPI Rank 0: 05/03/2016 14:20:48:  Epoch[ 3 of 4]-Minibatch[ 231- 240, 60.00%]: CrossEntropyWithSoftmax = 0.14883786 * 250; EvalClassificationError = 0.07600000 * 250; time = 0.0459s; samplesPerSecond = 5448.5
-MPI Rank 0: 05/03/2016 14:20:49:  Epoch[ 3 of 4]-Minibatch[ 241- 250, 62.50%]: CrossEntropyWithSoftmax = 0.20343100 * 250; EvalClassificationError = 0.11200000 * 250; time = 0.0452s; samplesPerSecond = 5526.1
-MPI Rank 0: 05/03/2016 14:20:49:  Epoch[ 3 of 4]-Minibatch[ 251- 260, 65.00%]: CrossEntropyWithSoftmax = 0.12846807 * 250; EvalClassificationError = 0.07200000 * 250; time = 0.0443s; samplesPerSecond = 5640.5
-MPI Rank 0: 05/03/2016 14:20:49:  Epoch[ 3 of 4]-Minibatch[ 261- 270, 67.50%]: CrossEntropyWithSoftmax = 0.18684544 * 250; EvalClassificationError = 0.11600000 * 250; time = 0.0452s; samplesPerSecond = 5530.5
-MPI Rank 0: 05/03/2016 14:20:49:  Epoch[ 3 of 4]-Minibatch[ 271- 280, 70.00%]: CrossEntropyWithSoftmax = 0.19589316 * 250; EvalClassificationError = 0.08800000 * 250; time = 0.0452s; samplesPerSecond = 5528.6
-MPI Rank 0: 05/03/2016 14:20:49:  Epoch[ 3 of 4]-Minibatch[ 281- 290, 72.50%]: CrossEntropyWithSoftmax = 0.16597547 * 250; EvalClassificationError = 0.06800000 * 250; time = 0.0451s; samplesPerSecond = 5543.2
-MPI Rank 0: 05/03/2016 14:20:49:  Epoch[ 3 of 4]-Minibatch[ 291- 300, 75.00%]: CrossEntropyWithSoftmax = 0.12506848 * 250; EvalClassificationError = 0.04400000 * 250; time = 0.0446s; samplesPerSecond = 5603.5
-MPI Rank 0: 05/03/2016 14:20:49:  Epoch[ 3 of 4]-Minibatch[ 301- 310, 77.50%]: CrossEntropyWithSoftmax = 0.17365359 * 250; EvalClassificationError = 0.08400000 * 250; time = 0.0450s; samplesPerSecond = 5559.0
-MPI Rank 0: 05/03/2016 14:20:49:  Epoch[ 3 of 4]-Minibatch[ 311- 320, 80.00%]: CrossEntropyWithSoftmax = 0.12280271 * 250; EvalClassificationError = 0.05200000 * 250; time = 0.0446s; samplesPerSecond = 5599.2
-MPI Rank 0: 05/03/2016 14:20:49:  Epoch[ 3 of 4]-Minibatch[ 321- 330, 82.50%]: CrossEntropyWithSoftmax = 0.14754684 * 250; EvalClassificationError = 0.06000000 * 250; time = 0.0453s; samplesPerSecond = 5513.8
-MPI Rank 0: 05/03/2016 14:20:49:  Epoch[ 3 of 4]-Minibatch[ 331- 340, 85.00%]: CrossEntropyWithSoftmax = 0.19813013 * 250; EvalClassificationError = 0.09600000 * 250; time = 0.0443s; samplesPerSecond = 5637.1
-MPI Rank 0: 05/03/2016 14:20:49:  Epoch[ 3 of 4]-Minibatch[ 341- 350, 87.50%]: CrossEntropyWithSoftmax = 0.12597868 * 250; EvalClassificationError = 0.05200000 * 250; time = 0.0451s; samplesPerSecond = 5538.9
-MPI Rank 0: 05/03/2016 14:20:49:  Epoch[ 3 of 4]-Minibatch[ 351- 360, 90.00%]: CrossEntropyWithSoftmax = 0.13764279 * 250; EvalClassificationError = 0.06000000 * 250; time = 0.0449s; samplesPerSecond = 5570.8
-MPI Rank 0: 05/03/2016 14:20:49:  Epoch[ 3 of 4]-Minibatch[ 361- 370, 92.50%]: CrossEntropyWithSoftmax = 0.12857030 * 250; EvalClassificationError = 0.06000000 * 250; time = 0.0455s; samplesPerSecond = 5495.0
-MPI Rank 0: 05/03/2016 14:20:49:  Epoch[ 3 of 4]-Minibatch[ 371- 380, 95.00%]: CrossEntropyWithSoftmax = 0.16673625 * 250; EvalClassificationError = 0.09600000 * 250; time = 0.0451s; samplesPerSecond = 5538.7
-MPI Rank 0: 05/03/2016 14:20:49:  Epoch[ 3 of 4]-Minibatch[ 381- 390, 97.50%]: CrossEntropyWithSoftmax = 0.20688032 * 250; EvalClassificationError = 0.11600000 * 250; time = 0.0450s; samplesPerSecond = 5552.5
-MPI Rank 0: 05/03/2016 14:20:49:  Epoch[ 3 of 4]-Minibatch[ 391- 400, 100.00%]: CrossEntropyWithSoftmax = 0.14604649 * 250; EvalClassificationError = 0.06800000 * 250; time = 0.0457s; samplesPerSecond = 5468.9
-MPI Rank 0: 05/03/2016 14:20:49: Finished Epoch[ 3 of 4]: [Training] CrossEntropyWithSoftmax = 0.15948348 * 10000; EvalClassificationError = 0.07650000 * 10000; totalSamplesSeen = 30000; learningRatePerSample = 0.0080000004; epochTime=1.82923s
+MPI Rank 0: 05/03/2016 14:20:47:  Epoch[ 3 of 4]-Minibatch[   1-  10, 2.50%]: CrossEntropyWithSoftmax = 0.12515571 * 250; EvalErrorPrediction = 0.05600000 * 250; time = 0.0452s; samplesPerSecond = 5528.8
+MPI Rank 0: 05/03/2016 14:20:47:  Epoch[ 3 of 4]-Minibatch[  11-  20, 5.00%]: CrossEntropyWithSoftmax = 0.17892936 * 250; EvalErrorPrediction = 0.09600000 * 250; time = 0.0455s; samplesPerSecond = 5488.6
+MPI Rank 0: 05/03/2016 14:20:48:  Epoch[ 3 of 4]-Minibatch[  21-  30, 7.50%]: CrossEntropyWithSoftmax = 0.14366253 * 250; EvalErrorPrediction = 0.07600000 * 250; time = 0.0455s; samplesPerSecond = 5489.4
+MPI Rank 0: 05/03/2016 14:20:48:  Epoch[ 3 of 4]-Minibatch[  31-  40, 10.00%]: CrossEntropyWithSoftmax = 0.15742679 * 250; EvalErrorPrediction = 0.06400000 * 250; time = 0.0456s; samplesPerSecond = 5480.8
+MPI Rank 0: 05/03/2016 14:20:48:  Epoch[ 3 of 4]-Minibatch[  41-  50, 12.50%]: CrossEntropyWithSoftmax = 0.16985657 * 250; EvalErrorPrediction = 0.09600000 * 250; time = 0.0456s; samplesPerSecond = 5484.0
+MPI Rank 0: 05/03/2016 14:20:48:  Epoch[ 3 of 4]-Minibatch[  51-  60, 15.00%]: CrossEntropyWithSoftmax = 0.18239236 * 250; EvalErrorPrediction = 0.08000000 * 250; time = 0.0447s; samplesPerSecond = 5594.2
+MPI Rank 0: 05/03/2016 14:20:48:  Epoch[ 3 of 4]-Minibatch[  61-  70, 17.50%]: CrossEntropyWithSoftmax = 0.14588308 * 250; EvalErrorPrediction = 0.07200000 * 250; time = 0.0449s; samplesPerSecond = 5571.9
+MPI Rank 0: 05/03/2016 14:20:48:  Epoch[ 3 of 4]-Minibatch[  71-  80, 20.00%]: CrossEntropyWithSoftmax = 0.18035322 * 250; EvalErrorPrediction = 0.09600000 * 250; time = 0.0447s; samplesPerSecond = 5589.6
+MPI Rank 0: 05/03/2016 14:20:48:  Epoch[ 3 of 4]-Minibatch[  81-  90, 22.50%]: CrossEntropyWithSoftmax = 0.15855872 * 250; EvalErrorPrediction = 0.07200000 * 250; time = 0.0453s; samplesPerSecond = 5522.4
+MPI Rank 0: 05/03/2016 14:20:48:  Epoch[ 3 of 4]-Minibatch[  91- 100, 25.00%]: CrossEntropyWithSoftmax = 0.14494271 * 250; EvalErrorPrediction = 0.07200000 * 250; time = 0.0454s; samplesPerSecond = 5502.4
+MPI Rank 0: 05/03/2016 14:20:48:  Epoch[ 3 of 4]-Minibatch[ 101- 110, 27.50%]: CrossEntropyWithSoftmax = 0.13434515 * 250; EvalErrorPrediction = 0.05200000 * 250; time = 0.0453s; samplesPerSecond = 5513.5
+MPI Rank 0: 05/03/2016 14:20:48:  Epoch[ 3 of 4]-Minibatch[ 111- 120, 30.00%]: CrossEntropyWithSoftmax = 0.13729294 * 250; EvalErrorPrediction = 0.06400000 * 250; time = 0.0456s; samplesPerSecond = 5483.4
+MPI Rank 0: 05/03/2016 14:20:48:  Epoch[ 3 of 4]-Minibatch[ 121- 130, 32.50%]: CrossEntropyWithSoftmax = 0.11626596 * 250; EvalErrorPrediction = 0.05600000 * 250; time = 0.0457s; samplesPerSecond = 5476.3
+MPI Rank 0: 05/03/2016 14:20:48:  Epoch[ 3 of 4]-Minibatch[ 131- 140, 35.00%]: CrossEntropyWithSoftmax = 0.16844115 * 250; EvalErrorPrediction = 0.08800000 * 250; time = 0.0453s; samplesPerSecond = 5522.5
+MPI Rank 0: 05/03/2016 14:20:48:  Epoch[ 3 of 4]-Minibatch[ 141- 150, 37.50%]: CrossEntropyWithSoftmax = 0.12800884 * 250; EvalErrorPrediction = 0.04800000 * 250; time = 0.0451s; samplesPerSecond = 5540.2
+MPI Rank 0: 05/03/2016 14:20:48:  Epoch[ 3 of 4]-Minibatch[ 151- 160, 40.00%]: CrossEntropyWithSoftmax = 0.17206584 * 250; EvalErrorPrediction = 0.08000000 * 250; time = 0.0456s; samplesPerSecond = 5485.3
+MPI Rank 0: 05/03/2016 14:20:48:  Epoch[ 3 of 4]-Minibatch[ 161- 170, 42.50%]: CrossEntropyWithSoftmax = 0.17652550 * 250; EvalErrorPrediction = 0.09600000 * 250; time = 0.0455s; samplesPerSecond = 5497.3
+MPI Rank 0: 05/03/2016 14:20:48:  Epoch[ 3 of 4]-Minibatch[ 171- 180, 45.00%]: CrossEntropyWithSoftmax = 0.14127391 * 250; EvalErrorPrediction = 0.06400000 * 250; time = 0.0457s; samplesPerSecond = 5471.5
+MPI Rank 0: 05/03/2016 14:20:48:  Epoch[ 3 of 4]-Minibatch[ 181- 190, 47.50%]: CrossEntropyWithSoftmax = 0.19302031 * 250; EvalErrorPrediction = 0.10000000 * 250; time = 0.0455s; samplesPerSecond = 5499.1
+MPI Rank 0: 05/03/2016 14:20:48:  Epoch[ 3 of 4]-Minibatch[ 191- 200, 50.00%]: CrossEntropyWithSoftmax = 0.20895650 * 250; EvalErrorPrediction = 0.10000000 * 250; time = 0.0455s; samplesPerSecond = 5497.9
+MPI Rank 0: 05/03/2016 14:20:48:  Epoch[ 3 of 4]-Minibatch[ 201- 210, 52.50%]: CrossEntropyWithSoftmax = 0.18495231 * 250; EvalErrorPrediction = 0.08000000 * 250; time = 0.0456s; samplesPerSecond = 5478.7
+MPI Rank 0: 05/03/2016 14:20:48:  Epoch[ 3 of 4]-Minibatch[ 211- 220, 55.00%]: CrossEntropyWithSoftmax = 0.18182316 * 250; EvalErrorPrediction = 0.07600000 * 250; time = 0.0444s; samplesPerSecond = 5633.2
+MPI Rank 0: 05/03/2016 14:20:48:  Epoch[ 3 of 4]-Minibatch[ 221- 230, 57.50%]: CrossEntropyWithSoftmax = 0.14069906 * 250; EvalErrorPrediction = 0.05600000 * 250; time = 0.0447s; samplesPerSecond = 5587.8
+MPI Rank 0: 05/03/2016 14:20:48:  Epoch[ 3 of 4]-Minibatch[ 231- 240, 60.00%]: CrossEntropyWithSoftmax = 0.14883786 * 250; EvalErrorPrediction = 0.07600000 * 250; time = 0.0459s; samplesPerSecond = 5448.5
+MPI Rank 0: 05/03/2016 14:20:49:  Epoch[ 3 of 4]-Minibatch[ 241- 250, 62.50%]: CrossEntropyWithSoftmax = 0.20343100 * 250; EvalErrorPrediction = 0.11200000 * 250; time = 0.0452s; samplesPerSecond = 5526.1
+MPI Rank 0: 05/03/2016 14:20:49:  Epoch[ 3 of 4]-Minibatch[ 251- 260, 65.00%]: CrossEntropyWithSoftmax = 0.12846807 * 250; EvalErrorPrediction = 0.07200000 * 250; time = 0.0443s; samplesPerSecond = 5640.5
+MPI Rank 0: 05/03/2016 14:20:49:  Epoch[ 3 of 4]-Minibatch[ 261- 270, 67.50%]: CrossEntropyWithSoftmax = 0.18684544 * 250; EvalErrorPrediction = 0.11600000 * 250; time = 0.0452s; samplesPerSecond = 5530.5
+MPI Rank 0: 05/03/2016 14:20:49:  Epoch[ 3 of 4]-Minibatch[ 271- 280, 70.00%]: CrossEntropyWithSoftmax = 0.19589316 * 250; EvalErrorPrediction = 0.08800000 * 250; time = 0.0452s; samplesPerSecond = 5528.6
+MPI Rank 0: 05/03/2016 14:20:49:  Epoch[ 3 of 4]-Minibatch[ 281- 290, 72.50%]: CrossEntropyWithSoftmax = 0.16597547 * 250; EvalErrorPrediction = 0.06800000 * 250; time = 0.0451s; samplesPerSecond = 5543.2
+MPI Rank 0: 05/03/2016 14:20:49:  Epoch[ 3 of 4]-Minibatch[ 291- 300, 75.00%]: CrossEntropyWithSoftmax = 0.12506848 * 250; EvalErrorPrediction = 0.04400000 * 250; time = 0.0446s; samplesPerSecond = 5603.5
+MPI Rank 0: 05/03/2016 14:20:49:  Epoch[ 3 of 4]-Minibatch[ 301- 310, 77.50%]: CrossEntropyWithSoftmax = 0.17365359 * 250; EvalErrorPrediction = 0.08400000 * 250; time = 0.0450s; samplesPerSecond = 5559.0
+MPI Rank 0: 05/03/2016 14:20:49:  Epoch[ 3 of 4]-Minibatch[ 311- 320, 80.00%]: CrossEntropyWithSoftmax = 0.12280271 * 250; EvalErrorPrediction = 0.05200000 * 250; time = 0.0446s; samplesPerSecond = 5599.2
+MPI Rank 0: 05/03/2016 14:20:49:  Epoch[ 3 of 4]-Minibatch[ 321- 330, 82.50%]: CrossEntropyWithSoftmax = 0.14754684 * 250; EvalErrorPrediction = 0.06000000 * 250; time = 0.0453s; samplesPerSecond = 5513.8
+MPI Rank 0: 05/03/2016 14:20:49:  Epoch[ 3 of 4]-Minibatch[ 331- 340, 85.00%]: CrossEntropyWithSoftmax = 0.19813013 * 250; EvalErrorPrediction = 0.09600000 * 250; time = 0.0443s; samplesPerSecond = 5637.1
+MPI Rank 0: 05/03/2016 14:20:49:  Epoch[ 3 of 4]-Minibatch[ 341- 350, 87.50%]: CrossEntropyWithSoftmax = 0.12597868 * 250; EvalErrorPrediction = 0.05200000 * 250; time = 0.0451s; samplesPerSecond = 5538.9
+MPI Rank 0: 05/03/2016 14:20:49:  Epoch[ 3 of 4]-Minibatch[ 351- 360, 90.00%]: CrossEntropyWithSoftmax = 0.13764279 * 250; EvalErrorPrediction = 0.06000000 * 250; time = 0.0449s; samplesPerSecond = 5570.8
+MPI Rank 0: 05/03/2016 14:20:49:  Epoch[ 3 of 4]-Minibatch[ 361- 370, 92.50%]: CrossEntropyWithSoftmax = 0.12857030 * 250; EvalErrorPrediction = 0.06000000 * 250; time = 0.0455s; samplesPerSecond = 5495.0
+MPI Rank 0: 05/03/2016 14:20:49:  Epoch[ 3 of 4]-Minibatch[ 371- 380, 95.00%]: CrossEntropyWithSoftmax = 0.16673625 * 250; EvalErrorPrediction = 0.09600000 * 250; time = 0.0451s; samplesPerSecond = 5538.7
+MPI Rank 0: 05/03/2016 14:20:49:  Epoch[ 3 of 4]-Minibatch[ 381- 390, 97.50%]: CrossEntropyWithSoftmax = 0.20688032 * 250; EvalErrorPrediction = 0.11600000 * 250; time = 0.0450s; samplesPerSecond = 5552.5
+MPI Rank 0: 05/03/2016 14:20:49:  Epoch[ 3 of 4]-Minibatch[ 391- 400, 100.00%]: CrossEntropyWithSoftmax = 0.14604649 * 250; EvalErrorPrediction = 0.06800000 * 250; time = 0.0457s; samplesPerSecond = 5468.9
+MPI Rank 0: 05/03/2016 14:20:49: Finished Epoch[ 3 of 4]: [Training] CrossEntropyWithSoftmax = 0.15948348 * 10000; EvalErrorPrediction = 0.07650000 * 10000; totalSamplesSeen = 30000; learningRatePerSample = 0.0080000004; epochTime=1.82923s
 MPI Rank 0: 05/03/2016 14:20:49: SGD: Saving checkpoint model 'C:\Users\svcphil\AppData\Local\Temp\cntk-test-20160503141958.750677\ParallelTraining\NoQuantization_DoublePrecision@release_gpu/models/Simple.dnn.3'
-=======
-MPI Rank 0: 08/16/2016 03:01:15: Starting minibatch loop, DataParallelSGD training (MyRank = 0, NumNodes = 4, NumGradientBits = 64), distributed reading is ENABLED.
-MPI Rank 0: 08/16/2016 03:01:15:  Epoch[ 2 of 4]-Minibatch[   1-  10, 2.50%]: CrossEntropyWithSoftmax = 0.27493252 * 250; EvalErrorPrediction = 0.06000000 * 250; time = 0.0460s; samplesPerSecond = 5438.9
-MPI Rank 0: 08/16/2016 03:01:15:  Epoch[ 2 of 4]-Minibatch[  11-  20, 5.00%]: CrossEntropyWithSoftmax = 0.24181296 * 250; EvalErrorPrediction = 0.08800000 * 250; time = 0.0451s; samplesPerSecond = 5547.3
-MPI Rank 0: 08/16/2016 03:01:15:  Epoch[ 2 of 4]-Minibatch[  21-  30, 7.50%]: CrossEntropyWithSoftmax = 0.20316066 * 250; EvalErrorPrediction = 0.07600000 * 250; time = 0.0449s; samplesPerSecond = 5566.2
-MPI Rank 0: 08/16/2016 03:01:15:  Epoch[ 2 of 4]-Minibatch[  31-  40, 10.00%]: CrossEntropyWithSoftmax = 0.20710120 * 250; EvalErrorPrediction = 0.06400000 * 250; time = 0.0445s; samplesPerSecond = 5617.7
-MPI Rank 0: 08/16/2016 03:01:15:  Epoch[ 2 of 4]-Minibatch[  41-  50, 12.50%]: CrossEntropyWithSoftmax = 0.20417822 * 250; EvalErrorPrediction = 0.09200000 * 250; time = 0.0448s; samplesPerSecond = 5577.2
-MPI Rank 0: 08/16/2016 03:01:15:  Epoch[ 2 of 4]-Minibatch[  51-  60, 15.00%]: CrossEntropyWithSoftmax = 0.21581050 * 250; EvalErrorPrediction = 0.09600000 * 250; time = 0.0450s; samplesPerSecond = 5551.9
-MPI Rank 0: 08/16/2016 03:01:15:  Epoch[ 2 of 4]-Minibatch[  61-  70, 17.50%]: CrossEntropyWithSoftmax = 0.18358607 * 250; EvalErrorPrediction = 0.08000000 * 250; time = 0.0467s; samplesPerSecond = 5354.7
-MPI Rank 0: 08/16/2016 03:01:15:  Epoch[ 2 of 4]-Minibatch[  71-  80, 20.00%]: CrossEntropyWithSoftmax = 0.20031020 * 250; EvalErrorPrediction = 0.09200000 * 250; time = 0.0460s; samplesPerSecond = 5439.3
-MPI Rank 0: 08/16/2016 03:01:15:  Epoch[ 2 of 4]-Minibatch[  81-  90, 22.50%]: CrossEntropyWithSoftmax = 0.17298137 * 250; EvalErrorPrediction = 0.08000000 * 250; time = 0.0463s; samplesPerSecond = 5393.9
-MPI Rank 0: 08/16/2016 03:01:15:  Epoch[ 2 of 4]-Minibatch[  91- 100, 25.00%]: CrossEntropyWithSoftmax = 0.15933384 * 250; EvalErrorPrediction = 0.06800000 * 250; time = 0.0446s; samplesPerSecond = 5600.5
-MPI Rank 0: 08/16/2016 03:01:15:  Epoch[ 2 of 4]-Minibatch[ 101- 110, 27.50%]: CrossEntropyWithSoftmax = 0.15227387 * 250; EvalErrorPrediction = 0.05600000 * 250; time = 0.0451s; samplesPerSecond = 5544.7
-MPI Rank 0: 08/16/2016 03:01:15:  Epoch[ 2 of 4]-Minibatch[ 111- 120, 30.00%]: CrossEntropyWithSoftmax = 0.14937834 * 250; EvalErrorPrediction = 0.06400000 * 250; time = 0.0461s; samplesPerSecond = 5425.1
-MPI Rank 0: 08/16/2016 03:01:15:  Epoch[ 2 of 4]-Minibatch[ 121- 130, 32.50%]: CrossEntropyWithSoftmax = 0.12759442 * 250; EvalErrorPrediction = 0.05600000 * 250; time = 0.0459s; samplesPerSecond = 5448.6
-MPI Rank 0: 08/16/2016 03:01:15:  Epoch[ 2 of 4]-Minibatch[ 131- 140, 35.00%]: CrossEntropyWithSoftmax = 0.16849594 * 250; EvalErrorPrediction = 0.08800000 * 250; time = 0.0459s; samplesPerSecond = 5446.0
-MPI Rank 0: 08/16/2016 03:01:15:  Epoch[ 2 of 4]-Minibatch[ 141- 150, 37.50%]: CrossEntropyWithSoftmax = 0.13827283 * 250; EvalErrorPrediction = 0.05200000 * 250; time = 0.0455s; samplesPerSecond = 5494.5
-MPI Rank 0: 08/16/2016 03:01:16:  Epoch[ 2 of 4]-Minibatch[ 151- 160, 40.00%]: CrossEntropyWithSoftmax = 0.18215595 * 250; EvalErrorPrediction = 0.08000000 * 250; time = 0.0449s; samplesPerSecond = 5572.9
-MPI Rank 0: 08/16/2016 03:01:16:  Epoch[ 2 of 4]-Minibatch[ 161- 170, 42.50%]: CrossEntropyWithSoftmax = 0.17527448 * 250; EvalErrorPrediction = 0.09200000 * 250; time = 0.0449s; samplesPerSecond = 5573.8
-MPI Rank 0: 08/16/2016 03:01:16:  Epoch[ 2 of 4]-Minibatch[ 171- 180, 45.00%]: CrossEntropyWithSoftmax = 0.14521521 * 250; EvalErrorPrediction = 0.06400000 * 250; time = 0.0442s; samplesPerSecond = 5655.9
-MPI Rank 0: 08/16/2016 03:01:16:  Epoch[ 2 of 4]-Minibatch[ 181- 190, 47.50%]: CrossEntropyWithSoftmax = 0.18976906 * 250; EvalErrorPrediction = 0.10000000 * 250; time = 0.0452s; samplesPerSecond = 5528.8
-MPI Rank 0: 08/16/2016 03:01:16:  Epoch[ 2 of 4]-Minibatch[ 191- 200, 50.00%]: CrossEntropyWithSoftmax = 0.21122012 * 250; EvalErrorPrediction = 0.10000000 * 250; time = 0.0449s; samplesPerSecond = 5569.2
-MPI Rank 0: 08/16/2016 03:01:16:  Epoch[ 2 of 4]-Minibatch[ 201- 210, 52.50%]: CrossEntropyWithSoftmax = 0.18465636 * 250; EvalErrorPrediction = 0.08000000 * 250; time = 0.0457s; samplesPerSecond = 5467.2
-MPI Rank 0: 08/16/2016 03:01:16:  Epoch[ 2 of 4]-Minibatch[ 211- 220, 55.00%]: CrossEntropyWithSoftmax = 0.18269327 * 250; EvalErrorPrediction = 0.07600000 * 250; time = 0.0456s; samplesPerSecond = 5478.9
-MPI Rank 0: 08/16/2016 03:01:16:  Epoch[ 2 of 4]-Minibatch[ 221- 230, 57.50%]: CrossEntropyWithSoftmax = 0.14337039 * 250; EvalErrorPrediction = 0.06000000 * 250; time = 0.0457s; samplesPerSecond = 5472.7
-MPI Rank 0: 08/16/2016 03:01:16:  Epoch[ 2 of 4]-Minibatch[ 231- 240, 60.00%]: CrossEntropyWithSoftmax = 0.15069128 * 250; EvalErrorPrediction = 0.07600000 * 250; time = 0.0450s; samplesPerSecond = 5555.9
-MPI Rank 0: 08/16/2016 03:01:16:  Epoch[ 2 of 4]-Minibatch[ 241- 250, 62.50%]: CrossEntropyWithSoftmax = 0.19968366 * 250; EvalErrorPrediction = 0.11600000 * 250; time = 0.0450s; samplesPerSecond = 5560.1
-MPI Rank 0: 08/16/2016 03:01:16:  Epoch[ 2 of 4]-Minibatch[ 251- 260, 65.00%]: CrossEntropyWithSoftmax = 0.13331961 * 250; EvalErrorPrediction = 0.07200000 * 250; time = 0.0445s; samplesPerSecond = 5621.4
-MPI Rank 0: 08/16/2016 03:01:16:  Epoch[ 2 of 4]-Minibatch[ 261- 270, 67.50%]: CrossEntropyWithSoftmax = 0.18586350 * 250; EvalErrorPrediction = 0.11600000 * 250; time = 0.0447s; samplesPerSecond = 5590.6
-MPI Rank 0: 08/16/2016 03:01:16:  Epoch[ 2 of 4]-Minibatch[ 271- 280, 70.00%]: CrossEntropyWithSoftmax = 0.19444582 * 250; EvalErrorPrediction = 0.08400000 * 250; time = 0.0449s; samplesPerSecond = 5572.0
-MPI Rank 0: 08/16/2016 03:01:16:  Epoch[ 2 of 4]-Minibatch[ 281- 290, 72.50%]: CrossEntropyWithSoftmax = 0.17051888 * 250; EvalErrorPrediction = 0.06800000 * 250; time = 0.0451s; samplesPerSecond = 5544.7
-MPI Rank 0: 08/16/2016 03:01:16:  Epoch[ 2 of 4]-Minibatch[ 291- 300, 75.00%]: CrossEntropyWithSoftmax = 0.12971870 * 250; EvalErrorPrediction = 0.04800000 * 250; time = 0.0446s; samplesPerSecond = 5601.2
-MPI Rank 0: 08/16/2016 03:01:16:  Epoch[ 2 of 4]-Minibatch[ 301- 310, 77.50%]: CrossEntropyWithSoftmax = 0.17527362 * 250; EvalErrorPrediction = 0.08800000 * 250; time = 0.0451s; samplesPerSecond = 5545.6
-MPI Rank 0: 08/16/2016 03:01:16:  Epoch[ 2 of 4]-Minibatch[ 311- 320, 80.00%]: CrossEntropyWithSoftmax = 0.12556892 * 250; EvalErrorPrediction = 0.05200000 * 250; time = 0.0455s; samplesPerSecond = 5497.6
-MPI Rank 0: 08/16/2016 03:01:16:  Epoch[ 2 of 4]-Minibatch[ 321- 330, 82.50%]: CrossEntropyWithSoftmax = 0.14972169 * 250; EvalErrorPrediction = 0.05600000 * 250; time = 0.0457s; samplesPerSecond = 5465.4
-MPI Rank 0: 08/16/2016 03:01:16:  Epoch[ 2 of 4]-Minibatch[ 331- 340, 85.00%]: CrossEntropyWithSoftmax = 0.19739782 * 250; EvalErrorPrediction = 0.09200000 * 250; time = 0.0463s; samplesPerSecond = 5400.5
-MPI Rank 0: 08/16/2016 03:01:16:  Epoch[ 2 of 4]-Minibatch[ 341- 350, 87.50%]: CrossEntropyWithSoftmax = 0.12755381 * 250; EvalErrorPrediction = 0.05200000 * 250; time = 0.0446s; samplesPerSecond = 5604.3
-MPI Rank 0: 08/16/2016 03:01:16:  Epoch[ 2 of 4]-Minibatch[ 351- 360, 90.00%]: CrossEntropyWithSoftmax = 0.13825339 * 250; EvalErrorPrediction = 0.06000000 * 250; time = 0.0447s; samplesPerSecond = 5592.3
-MPI Rank 0: 08/16/2016 03:01:16:  Epoch[ 2 of 4]-Minibatch[ 361- 370, 92.50%]: CrossEntropyWithSoftmax = 0.12805567 * 250; EvalErrorPrediction = 0.06000000 * 250; time = 0.0450s; samplesPerSecond = 5550.6
-MPI Rank 0: 08/16/2016 03:01:17:  Epoch[ 2 of 4]-Minibatch[ 371- 380, 95.00%]: CrossEntropyWithSoftmax = 0.16653716 * 250; EvalErrorPrediction = 0.09600000 * 250; time = 0.0459s; samplesPerSecond = 5444.3
-MPI Rank 0: 08/16/2016 03:01:17:  Epoch[ 2 of 4]-Minibatch[ 381- 390, 97.50%]: CrossEntropyWithSoftmax = 0.20517381 * 250; EvalErrorPrediction = 0.11200000 * 250; time = 0.0454s; samplesPerSecond = 5503.5
-MPI Rank 0: 08/16/2016 03:01:17:  Epoch[ 2 of 4]-Minibatch[ 391- 400, 100.00%]: CrossEntropyWithSoftmax = 0.14582158 * 250; EvalErrorPrediction = 0.06800000 * 250; time = 0.0452s; samplesPerSecond = 5535.9
-MPI Rank 0: 08/16/2016 03:01:17: Finished Epoch[ 2 of 4]: [Training] CrossEntropyWithSoftmax = 0.17342942 * 10000; EvalErrorPrediction = 0.07700000 * 10000; totalSamplesSeen = 20000; learningRatePerSample = 0.0080000004; epochTime=1.83326s
-MPI Rank 0: 08/16/2016 03:01:17: SGD: Saving checkpoint model 'C:\Users\svcphil\AppData\Local\Temp\cntk-test-20160816030048.672180\ParallelTraining\NoQuantization_DoublePrecision@release_gpu/models/Simple.dnn.2'
->>>>>>> 8493f118
-MPI Rank 0: 
-MPI Rank 0: 08/16/2016 03:01:17: Starting Epoch 3: learning rate per sample = 0.008000  effective momentum = 0.900000  momentum as time constant = 237.3 samples
-MPI Rank 0: 
-<<<<<<< HEAD
+MPI Rank 0: 
+MPI Rank 0: 05/03/2016 14:20:49: Starting Epoch 4: learning rate per sample = 0.008000  effective momentum = 0.900000  momentum as time constant = 237.3 samples
+MPI Rank 0: starting epoch 3 at record count 30000, and file position 0
+MPI Rank 0: already there from last epoch
+MPI Rank 0: 
 MPI Rank 0: 05/03/2016 14:20:49: Starting minibatch loop, DataParallelSGD training (MyRank = 0, NumNodes = 4, NumGradientBits = 64).
-MPI Rank 0: 05/03/2016 14:20:49:  Epoch[ 4 of 4]-Minibatch[   1-  10, 2.50%]: CrossEntropyWithSoftmax = 0.12380915 * 250; EvalClassificationError = 0.06000000 * 250; time = 0.0446s; samplesPerSecond = 5605.3
-MPI Rank 0: 05/03/2016 14:20:49:  Epoch[ 4 of 4]-Minibatch[  11-  20, 5.00%]: CrossEntropyWithSoftmax = 0.18110099 * 250; EvalClassificationError = 0.09600000 * 250; time = 0.0453s; samplesPerSecond = 5519.1
-MPI Rank 0: 05/03/2016 14:20:49:  Epoch[ 4 of 4]-Minibatch[  21-  30, 7.50%]: CrossEntropyWithSoftmax = 0.14240048 * 250; EvalClassificationError = 0.07600000 * 250; time = 0.0452s; samplesPerSecond = 5535.4
-MPI Rank 0: 05/03/2016 14:20:49:  Epoch[ 4 of 4]-Minibatch[  31-  40, 10.00%]: CrossEntropyWithSoftmax = 0.15624088 * 250; EvalClassificationError = 0.06400000 * 250; time = 0.0451s; samplesPerSecond = 5548.5
-MPI Rank 0: 05/03/2016 14:20:49:  Epoch[ 4 of 4]-Minibatch[  41-  50, 12.50%]: CrossEntropyWithSoftmax = 0.16933936 * 250; EvalClassificationError = 0.09600000 * 250; time = 0.0457s; samplesPerSecond = 5467.1
-MPI Rank 0: 05/03/2016 14:20:49:  Epoch[ 4 of 4]-Minibatch[  51-  60, 15.00%]: CrossEntropyWithSoftmax = 0.18186733 * 250; EvalClassificationError = 0.08000000 * 250; time = 0.0455s; samplesPerSecond = 5495.2
-MPI Rank 0: 05/03/2016 14:20:50:  Epoch[ 4 of 4]-Minibatch[  61-  70, 17.50%]: CrossEntropyWithSoftmax = 0.14474379 * 250; EvalClassificationError = 0.07200000 * 250; time = 0.0457s; samplesPerSecond = 5469.5
-MPI Rank 0: 05/03/2016 14:20:50:  Epoch[ 4 of 4]-Minibatch[  71-  80, 20.00%]: CrossEntropyWithSoftmax = 0.18027784 * 250; EvalClassificationError = 0.09600000 * 250; time = 0.0453s; samplesPerSecond = 5520.7
-MPI Rank 0: 05/03/2016 14:20:50:  Epoch[ 4 of 4]-Minibatch[  81-  90, 22.50%]: CrossEntropyWithSoftmax = 0.15853979 * 250; EvalClassificationError = 0.07600000 * 250; time = 0.0448s; samplesPerSecond = 5576.0
-MPI Rank 0: 05/03/2016 14:20:50:  Epoch[ 4 of 4]-Minibatch[  91- 100, 25.00%]: CrossEntropyWithSoftmax = 0.14494443 * 250; EvalClassificationError = 0.07200000 * 250; time = 0.0454s; samplesPerSecond = 5507.1
-MPI Rank 0: 05/03/2016 14:20:50:  Epoch[ 4 of 4]-Minibatch[ 101- 110, 27.50%]: CrossEntropyWithSoftmax = 0.13356766 * 250; EvalClassificationError = 0.05200000 * 250; time = 0.0453s; samplesPerSecond = 5521.1
-MPI Rank 0: 05/03/2016 14:20:50:  Epoch[ 4 of 4]-Minibatch[ 111- 120, 30.00%]: CrossEntropyWithSoftmax = 0.13727553 * 250; EvalClassificationError = 0.06400000 * 250; time = 0.0448s; samplesPerSecond = 5583.8
-MPI Rank 0: 05/03/2016 14:20:50:  Epoch[ 4 of 4]-Minibatch[ 121- 130, 32.50%]: CrossEntropyWithSoftmax = 0.11570274 * 250; EvalClassificationError = 0.05600000 * 250; time = 0.0449s; samplesPerSecond = 5564.6
-MPI Rank 0: 05/03/2016 14:20:50:  Epoch[ 4 of 4]-Minibatch[ 131- 140, 35.00%]: CrossEntropyWithSoftmax = 0.16924789 * 250; EvalClassificationError = 0.08800000 * 250; time = 0.0447s; samplesPerSecond = 5591.0
-MPI Rank 0: 05/03/2016 14:20:50:  Epoch[ 4 of 4]-Minibatch[ 141- 150, 37.50%]: CrossEntropyWithSoftmax = 0.12756586 * 250; EvalClassificationError = 0.04800000 * 250; time = 0.0449s; samplesPerSecond = 5572.1
-MPI Rank 0: 05/03/2016 14:20:50:  Epoch[ 4 of 4]-Minibatch[ 151- 160, 40.00%]: CrossEntropyWithSoftmax = 0.17074018 * 250; EvalClassificationError = 0.08400000 * 250; time = 0.0455s; samplesPerSecond = 5499.3
-MPI Rank 0: 05/03/2016 14:20:50:  Epoch[ 4 of 4]-Minibatch[ 161- 170, 42.50%]: CrossEntropyWithSoftmax = 0.17671936 * 250; EvalClassificationError = 0.10000000 * 250; time = 0.0447s; samplesPerSecond = 5595.1
-MPI Rank 0: 05/03/2016 14:20:50:  Epoch[ 4 of 4]-Minibatch[ 171- 180, 45.00%]: CrossEntropyWithSoftmax = 0.14113643 * 250; EvalClassificationError = 0.06400000 * 250; time = 0.0447s; samplesPerSecond = 5592.2
-MPI Rank 0: 05/03/2016 14:20:50:  Epoch[ 4 of 4]-Minibatch[ 181- 190, 47.50%]: CrossEntropyWithSoftmax = 0.19361828 * 250; EvalClassificationError = 0.10000000 * 250; time = 0.0453s; samplesPerSecond = 5524.7
-MPI Rank 0: 05/03/2016 14:20:50:  Epoch[ 4 of 4]-Minibatch[ 191- 200, 50.00%]: CrossEntropyWithSoftmax = 0.20846850 * 250; EvalClassificationError = 0.10000000 * 250; time = 0.0454s; samplesPerSecond = 5503.2
-MPI Rank 0: 05/03/2016 14:20:50:  Epoch[ 4 of 4]-Minibatch[ 201- 210, 52.50%]: CrossEntropyWithSoftmax = 0.18513294 * 250; EvalClassificationError = 0.08000000 * 250; time = 0.0449s; samplesPerSecond = 5565.9
-MPI Rank 0: 05/03/2016 14:20:50:  Epoch[ 4 of 4]-Minibatch[ 211- 220, 55.00%]: CrossEntropyWithSoftmax = 0.18145039 * 250; EvalClassificationError = 0.07600000 * 250; time = 0.0452s; samplesPerSecond = 5529.1
-MPI Rank 0: 05/03/2016 14:20:50:  Epoch[ 4 of 4]-Minibatch[ 221- 230, 57.50%]: CrossEntropyWithSoftmax = 0.14040066 * 250; EvalClassificationError = 0.05600000 * 250; time = 0.0448s; samplesPerSecond = 5578.1
-MPI Rank 0: 05/03/2016 14:20:50:  Epoch[ 4 of 4]-Minibatch[ 231- 240, 60.00%]: CrossEntropyWithSoftmax = 0.14875034 * 250; EvalClassificationError = 0.07600000 * 250; time = 0.0452s; samplesPerSecond = 5536.4
-MPI Rank 0: 05/03/2016 14:20:50:  Epoch[ 4 of 4]-Minibatch[ 241- 250, 62.50%]: CrossEntropyWithSoftmax = 0.20370867 * 250; EvalClassificationError = 0.11200000 * 250; time = 0.0450s; samplesPerSecond = 5553.0
-MPI Rank 0: 05/03/2016 14:20:50:  Epoch[ 4 of 4]-Minibatch[ 251- 260, 65.00%]: CrossEntropyWithSoftmax = 0.12825410 * 250; EvalClassificationError = 0.07200000 * 250; time = 0.0451s; samplesPerSecond = 5545.3
-MPI Rank 0: 05/03/2016 14:20:50:  Epoch[ 4 of 4]-Minibatch[ 261- 270, 67.50%]: CrossEntropyWithSoftmax = 0.18685021 * 250; EvalClassificationError = 0.11600000 * 250; time = 0.0448s; samplesPerSecond = 5575.0
-MPI Rank 0: 05/03/2016 14:20:50:  Epoch[ 4 of 4]-Minibatch[ 271- 280, 70.00%]: CrossEntropyWithSoftmax = 0.19554195 * 250; EvalClassificationError = 0.08400000 * 250; time = 0.0451s; samplesPerSecond = 5537.2
-MPI Rank 0: 05/03/2016 14:20:51:  Epoch[ 4 of 4]-Minibatch[ 281- 290, 72.50%]: CrossEntropyWithSoftmax = 0.16400454 * 250; EvalClassificationError = 0.06800000 * 250; time = 0.0445s; samplesPerSecond = 5614.9
-MPI Rank 0: 05/03/2016 14:20:51:  Epoch[ 4 of 4]-Minibatch[ 291- 300, 75.00%]: CrossEntropyWithSoftmax = 0.12461172 * 250; EvalClassificationError = 0.04400000 * 250; time = 0.0447s; samplesPerSecond = 5591.3
-MPI Rank 0: 05/03/2016 14:20:51:  Epoch[ 4 of 4]-Minibatch[ 301- 310, 77.50%]: CrossEntropyWithSoftmax = 0.17266601 * 250; EvalClassificationError = 0.08400000 * 250; time = 0.0453s; samplesPerSecond = 5524.6
-MPI Rank 0: 05/03/2016 14:20:51:  Epoch[ 4 of 4]-Minibatch[ 311- 320, 80.00%]: CrossEntropyWithSoftmax = 0.12261446 * 250; EvalClassificationError = 0.05200000 * 250; time = 0.0456s; samplesPerSecond = 5480.8
-MPI Rank 0: 05/03/2016 14:20:51:  Epoch[ 4 of 4]-Minibatch[ 321- 330, 82.50%]: CrossEntropyWithSoftmax = 0.14725311 * 250; EvalClassificationError = 0.06000000 * 250; time = 0.0455s; samplesPerSecond = 5500.1
-MPI Rank 0: 05/03/2016 14:20:51:  Epoch[ 4 of 4]-Minibatch[ 331- 340, 85.00%]: CrossEntropyWithSoftmax = 0.19797789 * 250; EvalClassificationError = 0.09200000 * 250; time = 0.0451s; samplesPerSecond = 5541.8
-MPI Rank 0: 05/03/2016 14:20:51:  Epoch[ 4 of 4]-Minibatch[ 341- 350, 87.50%]: CrossEntropyWithSoftmax = 0.12586069 * 250; EvalClassificationError = 0.05200000 * 250; time = 0.0452s; samplesPerSecond = 5528.4
-MPI Rank 0: 05/03/2016 14:20:51:  Epoch[ 4 of 4]-Minibatch[ 351- 360, 90.00%]: CrossEntropyWithSoftmax = 0.13754454 * 250; EvalClassificationError = 0.06000000 * 250; time = 0.0452s; samplesPerSecond = 5531.5
-MPI Rank 0: 05/03/2016 14:20:51:  Epoch[ 4 of 4]-Minibatch[ 361- 370, 92.50%]: CrossEntropyWithSoftmax = 0.12855952 * 250; EvalClassificationError = 0.06000000 * 250; time = 0.0454s; samplesPerSecond = 5501.5
-MPI Rank 0: 05/03/2016 14:20:51:  Epoch[ 4 of 4]-Minibatch[ 371- 380, 95.00%]: CrossEntropyWithSoftmax = 0.16665200 * 250; EvalClassificationError = 0.09600000 * 250; time = 0.0450s; samplesPerSecond = 5549.8
-MPI Rank 0: 05/03/2016 14:20:51:  Epoch[ 4 of 4]-Minibatch[ 381- 390, 97.50%]: CrossEntropyWithSoftmax = 0.20702565 * 250; EvalClassificationError = 0.11600000 * 250; time = 0.0449s; samplesPerSecond = 5573.0
-MPI Rank 0: 05/03/2016 14:20:51:  Epoch[ 4 of 4]-Minibatch[ 391- 400, 100.00%]: CrossEntropyWithSoftmax = 0.14604076 * 250; EvalClassificationError = 0.06400000 * 250; time = 0.0450s; samplesPerSecond = 5553.3
-MPI Rank 0: 05/03/2016 14:20:51: Finished Epoch[ 4 of 4]: [Training] CrossEntropyWithSoftmax = 0.15920517 * 10000; EvalClassificationError = 0.07660000 * 10000; totalSamplesSeen = 40000; learningRatePerSample = 0.0080000004; epochTime=1.82528s
+MPI Rank 0: 05/03/2016 14:20:49:  Epoch[ 4 of 4]-Minibatch[   1-  10, 2.50%]: CrossEntropyWithSoftmax = 0.12380915 * 250; EvalErrorPrediction = 0.06000000 * 250; time = 0.0446s; samplesPerSecond = 5605.3
+MPI Rank 0: 05/03/2016 14:20:49:  Epoch[ 4 of 4]-Minibatch[  11-  20, 5.00%]: CrossEntropyWithSoftmax = 0.18110099 * 250; EvalErrorPrediction = 0.09600000 * 250; time = 0.0453s; samplesPerSecond = 5519.1
+MPI Rank 0: 05/03/2016 14:20:49:  Epoch[ 4 of 4]-Minibatch[  21-  30, 7.50%]: CrossEntropyWithSoftmax = 0.14240048 * 250; EvalErrorPrediction = 0.07600000 * 250; time = 0.0452s; samplesPerSecond = 5535.4
+MPI Rank 0: 05/03/2016 14:20:49:  Epoch[ 4 of 4]-Minibatch[  31-  40, 10.00%]: CrossEntropyWithSoftmax = 0.15624088 * 250; EvalErrorPrediction = 0.06400000 * 250; time = 0.0451s; samplesPerSecond = 5548.5
+MPI Rank 0: 05/03/2016 14:20:49:  Epoch[ 4 of 4]-Minibatch[  41-  50, 12.50%]: CrossEntropyWithSoftmax = 0.16933936 * 250; EvalErrorPrediction = 0.09600000 * 250; time = 0.0457s; samplesPerSecond = 5467.1
+MPI Rank 0: 05/03/2016 14:20:49:  Epoch[ 4 of 4]-Minibatch[  51-  60, 15.00%]: CrossEntropyWithSoftmax = 0.18186733 * 250; EvalErrorPrediction = 0.08000000 * 250; time = 0.0455s; samplesPerSecond = 5495.2
+MPI Rank 0: 05/03/2016 14:20:50:  Epoch[ 4 of 4]-Minibatch[  61-  70, 17.50%]: CrossEntropyWithSoftmax = 0.14474379 * 250; EvalErrorPrediction = 0.07200000 * 250; time = 0.0457s; samplesPerSecond = 5469.5
+MPI Rank 0: 05/03/2016 14:20:50:  Epoch[ 4 of 4]-Minibatch[  71-  80, 20.00%]: CrossEntropyWithSoftmax = 0.18027784 * 250; EvalErrorPrediction = 0.09600000 * 250; time = 0.0453s; samplesPerSecond = 5520.7
+MPI Rank 0: 05/03/2016 14:20:50:  Epoch[ 4 of 4]-Minibatch[  81-  90, 22.50%]: CrossEntropyWithSoftmax = 0.15853979 * 250; EvalErrorPrediction = 0.07600000 * 250; time = 0.0448s; samplesPerSecond = 5576.0
+MPI Rank 0: 05/03/2016 14:20:50:  Epoch[ 4 of 4]-Minibatch[  91- 100, 25.00%]: CrossEntropyWithSoftmax = 0.14494443 * 250; EvalErrorPrediction = 0.07200000 * 250; time = 0.0454s; samplesPerSecond = 5507.1
+MPI Rank 0: 05/03/2016 14:20:50:  Epoch[ 4 of 4]-Minibatch[ 101- 110, 27.50%]: CrossEntropyWithSoftmax = 0.13356766 * 250; EvalErrorPrediction = 0.05200000 * 250; time = 0.0453s; samplesPerSecond = 5521.1
+MPI Rank 0: 05/03/2016 14:20:50:  Epoch[ 4 of 4]-Minibatch[ 111- 120, 30.00%]: CrossEntropyWithSoftmax = 0.13727553 * 250; EvalErrorPrediction = 0.06400000 * 250; time = 0.0448s; samplesPerSecond = 5583.8
+MPI Rank 0: 05/03/2016 14:20:50:  Epoch[ 4 of 4]-Minibatch[ 121- 130, 32.50%]: CrossEntropyWithSoftmax = 0.11570274 * 250; EvalErrorPrediction = 0.05600000 * 250; time = 0.0449s; samplesPerSecond = 5564.6
+MPI Rank 0: 05/03/2016 14:20:50:  Epoch[ 4 of 4]-Minibatch[ 131- 140, 35.00%]: CrossEntropyWithSoftmax = 0.16924789 * 250; EvalErrorPrediction = 0.08800000 * 250; time = 0.0447s; samplesPerSecond = 5591.0
+MPI Rank 0: 05/03/2016 14:20:50:  Epoch[ 4 of 4]-Minibatch[ 141- 150, 37.50%]: CrossEntropyWithSoftmax = 0.12756586 * 250; EvalErrorPrediction = 0.04800000 * 250; time = 0.0449s; samplesPerSecond = 5572.1
+MPI Rank 0: 05/03/2016 14:20:50:  Epoch[ 4 of 4]-Minibatch[ 151- 160, 40.00%]: CrossEntropyWithSoftmax = 0.17074018 * 250; EvalErrorPrediction = 0.08400000 * 250; time = 0.0455s; samplesPerSecond = 5499.3
+MPI Rank 0: 05/03/2016 14:20:50:  Epoch[ 4 of 4]-Minibatch[ 161- 170, 42.50%]: CrossEntropyWithSoftmax = 0.17671936 * 250; EvalErrorPrediction = 0.10000000 * 250; time = 0.0447s; samplesPerSecond = 5595.1
+MPI Rank 0: 05/03/2016 14:20:50:  Epoch[ 4 of 4]-Minibatch[ 171- 180, 45.00%]: CrossEntropyWithSoftmax = 0.14113643 * 250; EvalErrorPrediction = 0.06400000 * 250; time = 0.0447s; samplesPerSecond = 5592.2
+MPI Rank 0: 05/03/2016 14:20:50:  Epoch[ 4 of 4]-Minibatch[ 181- 190, 47.50%]: CrossEntropyWithSoftmax = 0.19361828 * 250; EvalErrorPrediction = 0.10000000 * 250; time = 0.0453s; samplesPerSecond = 5524.7
+MPI Rank 0: 05/03/2016 14:20:50:  Epoch[ 4 of 4]-Minibatch[ 191- 200, 50.00%]: CrossEntropyWithSoftmax = 0.20846850 * 250; EvalErrorPrediction = 0.10000000 * 250; time = 0.0454s; samplesPerSecond = 5503.2
+MPI Rank 0: 05/03/2016 14:20:50:  Epoch[ 4 of 4]-Minibatch[ 201- 210, 52.50%]: CrossEntropyWithSoftmax = 0.18513294 * 250; EvalErrorPrediction = 0.08000000 * 250; time = 0.0449s; samplesPerSecond = 5565.9
+MPI Rank 0: 05/03/2016 14:20:50:  Epoch[ 4 of 4]-Minibatch[ 211- 220, 55.00%]: CrossEntropyWithSoftmax = 0.18145039 * 250; EvalErrorPrediction = 0.07600000 * 250; time = 0.0452s; samplesPerSecond = 5529.1
+MPI Rank 0: 05/03/2016 14:20:50:  Epoch[ 4 of 4]-Minibatch[ 221- 230, 57.50%]: CrossEntropyWithSoftmax = 0.14040066 * 250; EvalErrorPrediction = 0.05600000 * 250; time = 0.0448s; samplesPerSecond = 5578.1
+MPI Rank 0: 05/03/2016 14:20:50:  Epoch[ 4 of 4]-Minibatch[ 231- 240, 60.00%]: CrossEntropyWithSoftmax = 0.14875034 * 250; EvalErrorPrediction = 0.07600000 * 250; time = 0.0452s; samplesPerSecond = 5536.4
+MPI Rank 0: 05/03/2016 14:20:50:  Epoch[ 4 of 4]-Minibatch[ 241- 250, 62.50%]: CrossEntropyWithSoftmax = 0.20370867 * 250; EvalErrorPrediction = 0.11200000 * 250; time = 0.0450s; samplesPerSecond = 5553.0
+MPI Rank 0: 05/03/2016 14:20:50:  Epoch[ 4 of 4]-Minibatch[ 251- 260, 65.00%]: CrossEntropyWithSoftmax = 0.12825410 * 250; EvalErrorPrediction = 0.07200000 * 250; time = 0.0451s; samplesPerSecond = 5545.3
+MPI Rank 0: 05/03/2016 14:20:50:  Epoch[ 4 of 4]-Minibatch[ 261- 270, 67.50%]: CrossEntropyWithSoftmax = 0.18685021 * 250; EvalErrorPrediction = 0.11600000 * 250; time = 0.0448s; samplesPerSecond = 5575.0
+MPI Rank 0: 05/03/2016 14:20:50:  Epoch[ 4 of 4]-Minibatch[ 271- 280, 70.00%]: CrossEntropyWithSoftmax = 0.19554195 * 250; EvalErrorPrediction = 0.08400000 * 250; time = 0.0451s; samplesPerSecond = 5537.2
+MPI Rank 0: 05/03/2016 14:20:51:  Epoch[ 4 of 4]-Minibatch[ 281- 290, 72.50%]: CrossEntropyWithSoftmax = 0.16400454 * 250; EvalErrorPrediction = 0.06800000 * 250; time = 0.0445s; samplesPerSecond = 5614.9
+MPI Rank 0: 05/03/2016 14:20:51:  Epoch[ 4 of 4]-Minibatch[ 291- 300, 75.00%]: CrossEntropyWithSoftmax = 0.12461172 * 250; EvalErrorPrediction = 0.04400000 * 250; time = 0.0447s; samplesPerSecond = 5591.3
+MPI Rank 0: 05/03/2016 14:20:51:  Epoch[ 4 of 4]-Minibatch[ 301- 310, 77.50%]: CrossEntropyWithSoftmax = 0.17266601 * 250; EvalErrorPrediction = 0.08400000 * 250; time = 0.0453s; samplesPerSecond = 5524.6
+MPI Rank 0: 05/03/2016 14:20:51:  Epoch[ 4 of 4]-Minibatch[ 311- 320, 80.00%]: CrossEntropyWithSoftmax = 0.12261446 * 250; EvalErrorPrediction = 0.05200000 * 250; time = 0.0456s; samplesPerSecond = 5480.8
+MPI Rank 0: 05/03/2016 14:20:51:  Epoch[ 4 of 4]-Minibatch[ 321- 330, 82.50%]: CrossEntropyWithSoftmax = 0.14725311 * 250; EvalErrorPrediction = 0.06000000 * 250; time = 0.0455s; samplesPerSecond = 5500.1
+MPI Rank 0: 05/03/2016 14:20:51:  Epoch[ 4 of 4]-Minibatch[ 331- 340, 85.00%]: CrossEntropyWithSoftmax = 0.19797789 * 250; EvalErrorPrediction = 0.09200000 * 250; time = 0.0451s; samplesPerSecond = 5541.8
+MPI Rank 0: 05/03/2016 14:20:51:  Epoch[ 4 of 4]-Minibatch[ 341- 350, 87.50%]: CrossEntropyWithSoftmax = 0.12586069 * 250; EvalErrorPrediction = 0.05200000 * 250; time = 0.0452s; samplesPerSecond = 5528.4
+MPI Rank 0: 05/03/2016 14:20:51:  Epoch[ 4 of 4]-Minibatch[ 351- 360, 90.00%]: CrossEntropyWithSoftmax = 0.13754454 * 250; EvalErrorPrediction = 0.06000000 * 250; time = 0.0452s; samplesPerSecond = 5531.5
+MPI Rank 0: 05/03/2016 14:20:51:  Epoch[ 4 of 4]-Minibatch[ 361- 370, 92.50%]: CrossEntropyWithSoftmax = 0.12855952 * 250; EvalErrorPrediction = 0.06000000 * 250; time = 0.0454s; samplesPerSecond = 5501.5
+MPI Rank 0: 05/03/2016 14:20:51:  Epoch[ 4 of 4]-Minibatch[ 371- 380, 95.00%]: CrossEntropyWithSoftmax = 0.16665200 * 250; EvalErrorPrediction = 0.09600000 * 250; time = 0.0450s; samplesPerSecond = 5549.8
+MPI Rank 0: 05/03/2016 14:20:51:  Epoch[ 4 of 4]-Minibatch[ 381- 390, 97.50%]: CrossEntropyWithSoftmax = 0.20702565 * 250; EvalErrorPrediction = 0.11600000 * 250; time = 0.0449s; samplesPerSecond = 5573.0
+MPI Rank 0: 05/03/2016 14:20:51:  Epoch[ 4 of 4]-Minibatch[ 391- 400, 100.00%]: CrossEntropyWithSoftmax = 0.14604076 * 250; EvalErrorPrediction = 0.06400000 * 250; time = 0.0450s; samplesPerSecond = 5553.3
+MPI Rank 0: 05/03/2016 14:20:51: Finished Epoch[ 4 of 4]: [Training] CrossEntropyWithSoftmax = 0.15920517 * 10000; EvalErrorPrediction = 0.07660000 * 10000; totalSamplesSeen = 40000; learningRatePerSample = 0.0080000004; epochTime=1.82528s
 MPI Rank 0: 05/03/2016 14:20:51: SGD: Saving checkpoint model 'C:\Users\svcphil\AppData\Local\Temp\cntk-test-20160503141958.750677\ParallelTraining\NoQuantization_DoublePrecision@release_gpu/models/Simple.dnn'
 MPI Rank 0: 05/03/2016 14:20:51: CNTKCommandTrainEnd: SimpleMultiGPU
-=======
-MPI Rank 0: 08/16/2016 03:01:17: Starting minibatch loop, DataParallelSGD training (MyRank = 0, NumNodes = 4, NumGradientBits = 64), distributed reading is ENABLED.
-MPI Rank 0: 08/16/2016 03:01:17:  Epoch[ 3 of 4]-Minibatch[   1-  10, 2.50%]: CrossEntropyWithSoftmax = 0.12515571 * 250; EvalErrorPrediction = 0.05600000 * 250; time = 0.0445s; samplesPerSecond = 5620.9
-MPI Rank 0: 08/16/2016 03:01:17:  Epoch[ 3 of 4]-Minibatch[  11-  20, 5.00%]: CrossEntropyWithSoftmax = 0.17892936 * 250; EvalErrorPrediction = 0.09600000 * 250; time = 0.0441s; samplesPerSecond = 5668.3
-MPI Rank 0: 08/16/2016 03:01:17:  Epoch[ 3 of 4]-Minibatch[  21-  30, 7.50%]: CrossEntropyWithSoftmax = 0.14366253 * 250; EvalErrorPrediction = 0.07600000 * 250; time = 0.0444s; samplesPerSecond = 5630.6
-MPI Rank 0: 08/16/2016 03:01:17:  Epoch[ 3 of 4]-Minibatch[  31-  40, 10.00%]: CrossEntropyWithSoftmax = 0.15742679 * 250; EvalErrorPrediction = 0.06400000 * 250; time = 0.0449s; samplesPerSecond = 5563.8
-MPI Rank 0: 08/16/2016 03:01:17:  Epoch[ 3 of 4]-Minibatch[  41-  50, 12.50%]: CrossEntropyWithSoftmax = 0.16985657 * 250; EvalErrorPrediction = 0.09600000 * 250; time = 0.0451s; samplesPerSecond = 5539.7
-MPI Rank 0: 08/16/2016 03:01:17:  Epoch[ 3 of 4]-Minibatch[  51-  60, 15.00%]: CrossEntropyWithSoftmax = 0.18239236 * 250; EvalErrorPrediction = 0.08000000 * 250; time = 0.0462s; samplesPerSecond = 5415.6
-MPI Rank 0: 08/16/2016 03:01:17:  Epoch[ 3 of 4]-Minibatch[  61-  70, 17.50%]: CrossEntropyWithSoftmax = 0.14588308 * 250; EvalErrorPrediction = 0.07200000 * 250; time = 0.0446s; samplesPerSecond = 5601.6
-MPI Rank 0: 08/16/2016 03:01:17:  Epoch[ 3 of 4]-Minibatch[  71-  80, 20.00%]: CrossEntropyWithSoftmax = 0.18035322 * 250; EvalErrorPrediction = 0.09600000 * 250; time = 0.0445s; samplesPerSecond = 5619.7
-MPI Rank 0: 08/16/2016 03:01:17:  Epoch[ 3 of 4]-Minibatch[  81-  90, 22.50%]: CrossEntropyWithSoftmax = 0.15855872 * 250; EvalErrorPrediction = 0.07200000 * 250; time = 0.0445s; samplesPerSecond = 5612.9
-MPI Rank 0: 08/16/2016 03:01:17:  Epoch[ 3 of 4]-Minibatch[  91- 100, 25.00%]: CrossEntropyWithSoftmax = 0.14494271 * 250; EvalErrorPrediction = 0.07200000 * 250; time = 0.0449s; samplesPerSecond = 5565.8
-MPI Rank 0: 08/16/2016 03:01:17:  Epoch[ 3 of 4]-Minibatch[ 101- 110, 27.50%]: CrossEntropyWithSoftmax = 0.13434515 * 250; EvalErrorPrediction = 0.05200000 * 250; time = 0.0449s; samplesPerSecond = 5566.9
-MPI Rank 0: 08/16/2016 03:01:17:  Epoch[ 3 of 4]-Minibatch[ 111- 120, 30.00%]: CrossEntropyWithSoftmax = 0.13729294 * 250; EvalErrorPrediction = 0.06400000 * 250; time = 0.0441s; samplesPerSecond = 5666.6
-MPI Rank 0: 08/16/2016 03:01:17:  Epoch[ 3 of 4]-Minibatch[ 121- 130, 32.50%]: CrossEntropyWithSoftmax = 0.11626596 * 250; EvalErrorPrediction = 0.05600000 * 250; time = 0.0442s; samplesPerSecond = 5651.9
-MPI Rank 0: 08/16/2016 03:01:17:  Epoch[ 3 of 4]-Minibatch[ 131- 140, 35.00%]: CrossEntropyWithSoftmax = 0.16844115 * 250; EvalErrorPrediction = 0.08800000 * 250; time = 0.0450s; samplesPerSecond = 5556.4
-MPI Rank 0: 08/16/2016 03:01:17:  Epoch[ 3 of 4]-Minibatch[ 141- 150, 37.50%]: CrossEntropyWithSoftmax = 0.12800884 * 250; EvalErrorPrediction = 0.04800000 * 250; time = 0.0457s; samplesPerSecond = 5474.7
-MPI Rank 0: 08/16/2016 03:01:17:  Epoch[ 3 of 4]-Minibatch[ 151- 160, 40.00%]: CrossEntropyWithSoftmax = 0.17206584 * 250; EvalErrorPrediction = 0.08000000 * 250; time = 0.0454s; samplesPerSecond = 5508.2
-MPI Rank 0: 08/16/2016 03:01:17:  Epoch[ 3 of 4]-Minibatch[ 161- 170, 42.50%]: CrossEntropyWithSoftmax = 0.17652550 * 250; EvalErrorPrediction = 0.09600000 * 250; time = 0.0451s; samplesPerSecond = 5545.7
-MPI Rank 0: 08/16/2016 03:01:17:  Epoch[ 3 of 4]-Minibatch[ 171- 180, 45.00%]: CrossEntropyWithSoftmax = 0.14127391 * 250; EvalErrorPrediction = 0.06400000 * 250; time = 0.0450s; samplesPerSecond = 5555.3
-MPI Rank 0: 08/16/2016 03:01:17:  Epoch[ 3 of 4]-Minibatch[ 181- 190, 47.50%]: CrossEntropyWithSoftmax = 0.19302031 * 250; EvalErrorPrediction = 0.10000000 * 250; time = 0.0441s; samplesPerSecond = 5668.8
-MPI Rank 0: 08/16/2016 03:01:18:  Epoch[ 3 of 4]-Minibatch[ 191- 200, 50.00%]: CrossEntropyWithSoftmax = 0.20895650 * 250; EvalErrorPrediction = 0.10000000 * 250; time = 0.0440s; samplesPerSecond = 5684.5
-MPI Rank 0: 08/16/2016 03:01:18:  Epoch[ 3 of 4]-Minibatch[ 201- 210, 52.50%]: CrossEntropyWithSoftmax = 0.18495231 * 250; EvalErrorPrediction = 0.08000000 * 250; time = 0.0452s; samplesPerSecond = 5532.7
-MPI Rank 0: 08/16/2016 03:01:18:  Epoch[ 3 of 4]-Minibatch[ 211- 220, 55.00%]: CrossEntropyWithSoftmax = 0.18182316 * 250; EvalErrorPrediction = 0.07600000 * 250; time = 0.0452s; samplesPerSecond = 5530.4
-MPI Rank 0: 08/16/2016 03:01:18:  Epoch[ 3 of 4]-Minibatch[ 221- 230, 57.50%]: CrossEntropyWithSoftmax = 0.14069906 * 250; EvalErrorPrediction = 0.05600000 * 250; time = 0.0447s; samplesPerSecond = 5590.8
-MPI Rank 0: 08/16/2016 03:01:18:  Epoch[ 3 of 4]-Minibatch[ 231- 240, 60.00%]: CrossEntropyWithSoftmax = 0.14883786 * 250; EvalErrorPrediction = 0.07600000 * 250; time = 0.0439s; samplesPerSecond = 5692.8
-MPI Rank 0: 08/16/2016 03:01:18:  Epoch[ 3 of 4]-Minibatch[ 241- 250, 62.50%]: CrossEntropyWithSoftmax = 0.20343100 * 250; EvalErrorPrediction = 0.11200000 * 250; time = 0.0445s; samplesPerSecond = 5622.9
-MPI Rank 0: 08/16/2016 03:01:18:  Epoch[ 3 of 4]-Minibatch[ 251- 260, 65.00%]: CrossEntropyWithSoftmax = 0.12846807 * 250; EvalErrorPrediction = 0.07200000 * 250; time = 0.0440s; samplesPerSecond = 5680.4
-MPI Rank 0: 08/16/2016 03:01:18:  Epoch[ 3 of 4]-Minibatch[ 261- 270, 67.50%]: CrossEntropyWithSoftmax = 0.18684544 * 250; EvalErrorPrediction = 0.11600000 * 250; time = 0.0439s; samplesPerSecond = 5692.9
-MPI Rank 0: 08/16/2016 03:01:18:  Epoch[ 3 of 4]-Minibatch[ 271- 280, 70.00%]: CrossEntropyWithSoftmax = 0.19589316 * 250; EvalErrorPrediction = 0.08800000 * 250; time = 0.0449s; samplesPerSecond = 5574.0
-MPI Rank 0: 08/16/2016 03:01:18:  Epoch[ 3 of 4]-Minibatch[ 281- 290, 72.50%]: CrossEntropyWithSoftmax = 0.16597547 * 250; EvalErrorPrediction = 0.06800000 * 250; time = 0.0444s; samplesPerSecond = 5628.5
-MPI Rank 0: 08/16/2016 03:01:18:  Epoch[ 3 of 4]-Minibatch[ 291- 300, 75.00%]: CrossEntropyWithSoftmax = 0.12506848 * 250; EvalErrorPrediction = 0.04400000 * 250; time = 0.0445s; samplesPerSecond = 5623.9
-MPI Rank 0: 08/16/2016 03:01:18:  Epoch[ 3 of 4]-Minibatch[ 301- 310, 77.50%]: CrossEntropyWithSoftmax = 0.17365359 * 250; EvalErrorPrediction = 0.08400000 * 250; time = 0.0437s; samplesPerSecond = 5719.5
-MPI Rank 0: 08/16/2016 03:01:18:  Epoch[ 3 of 4]-Minibatch[ 311- 320, 80.00%]: CrossEntropyWithSoftmax = 0.12280271 * 250; EvalErrorPrediction = 0.05200000 * 250; time = 0.0441s; samplesPerSecond = 5666.5
-MPI Rank 0: 08/16/2016 03:01:18:  Epoch[ 3 of 4]-Minibatch[ 321- 330, 82.50%]: CrossEntropyWithSoftmax = 0.14754684 * 250; EvalErrorPrediction = 0.06000000 * 250; time = 0.0443s; samplesPerSecond = 5646.9
-MPI Rank 0: 08/16/2016 03:01:18:  Epoch[ 3 of 4]-Minibatch[ 331- 340, 85.00%]: CrossEntropyWithSoftmax = 0.19813013 * 250; EvalErrorPrediction = 0.09600000 * 250; time = 0.0447s; samplesPerSecond = 5586.6
-MPI Rank 0: 08/16/2016 03:01:18:  Epoch[ 3 of 4]-Minibatch[ 341- 350, 87.50%]: CrossEntropyWithSoftmax = 0.12597868 * 250; EvalErrorPrediction = 0.05200000 * 250; time = 0.0445s; samplesPerSecond = 5613.9
-MPI Rank 0: 08/16/2016 03:01:18:  Epoch[ 3 of 4]-Minibatch[ 351- 360, 90.00%]: CrossEntropyWithSoftmax = 0.13764279 * 250; EvalErrorPrediction = 0.06000000 * 250; time = 0.0447s; samplesPerSecond = 5594.1
-MPI Rank 0: 08/16/2016 03:01:18:  Epoch[ 3 of 4]-Minibatch[ 361- 370, 92.50%]: CrossEntropyWithSoftmax = 0.12857030 * 250; EvalErrorPrediction = 0.06000000 * 250; time = 0.0445s; samplesPerSecond = 5621.8
-MPI Rank 0: 08/16/2016 03:01:18:  Epoch[ 3 of 4]-Minibatch[ 371- 380, 95.00%]: CrossEntropyWithSoftmax = 0.16673625 * 250; EvalErrorPrediction = 0.09600000 * 250; time = 0.0446s; samplesPerSecond = 5603.6
-MPI Rank 0: 08/16/2016 03:01:18:  Epoch[ 3 of 4]-Minibatch[ 381- 390, 97.50%]: CrossEntropyWithSoftmax = 0.20688032 * 250; EvalErrorPrediction = 0.11600000 * 250; time = 0.0444s; samplesPerSecond = 5627.5
-MPI Rank 0: 08/16/2016 03:01:18:  Epoch[ 3 of 4]-Minibatch[ 391- 400, 100.00%]: CrossEntropyWithSoftmax = 0.14604649 * 250; EvalErrorPrediction = 0.06800000 * 250; time = 0.0446s; samplesPerSecond = 5604.1
-MPI Rank 0: 08/16/2016 03:01:18: Finished Epoch[ 3 of 4]: [Training] CrossEntropyWithSoftmax = 0.15948348 * 10000; EvalErrorPrediction = 0.07650000 * 10000; totalSamplesSeen = 30000; learningRatePerSample = 0.0080000004; epochTime=1.80633s
-MPI Rank 0: 08/16/2016 03:01:18: SGD: Saving checkpoint model 'C:\Users\svcphil\AppData\Local\Temp\cntk-test-20160816030048.672180\ParallelTraining\NoQuantization_DoublePrecision@release_gpu/models/Simple.dnn.3'
->>>>>>> 8493f118
-MPI Rank 0: 
-MPI Rank 0: 08/16/2016 03:01:18: Starting Epoch 4: learning rate per sample = 0.008000  effective momentum = 0.900000  momentum as time constant = 237.3 samples
-MPI Rank 0: 
-MPI Rank 0: 08/16/2016 03:01:18: Starting minibatch loop, DataParallelSGD training (MyRank = 0, NumNodes = 4, NumGradientBits = 64), distributed reading is ENABLED.
-MPI Rank 0: 08/16/2016 03:01:18:  Epoch[ 4 of 4]-Minibatch[   1-  10, 2.50%]: CrossEntropyWithSoftmax = 0.12380915 * 250; EvalErrorPrediction = 0.06000000 * 250; time = 0.0437s; samplesPerSecond = 5715.9
-MPI Rank 0: 08/16/2016 03:01:19:  Epoch[ 4 of 4]-Minibatch[  11-  20, 5.00%]: CrossEntropyWithSoftmax = 0.18110099 * 250; EvalErrorPrediction = 0.09600000 * 250; time = 0.0443s; samplesPerSecond = 5641.8
-MPI Rank 0: 08/16/2016 03:01:19:  Epoch[ 4 of 4]-Minibatch[  21-  30, 7.50%]: CrossEntropyWithSoftmax = 0.14240048 * 250; EvalErrorPrediction = 0.07600000 * 250; time = 0.0444s; samplesPerSecond = 5627.5
-MPI Rank 0: 08/16/2016 03:01:19:  Epoch[ 4 of 4]-Minibatch[  31-  40, 10.00%]: CrossEntropyWithSoftmax = 0.15624088 * 250; EvalErrorPrediction = 0.06400000 * 250; time = 0.0444s; samplesPerSecond = 5630.4
-MPI Rank 0: 08/16/2016 03:01:19:  Epoch[ 4 of 4]-Minibatch[  41-  50, 12.50%]: CrossEntropyWithSoftmax = 0.16933936 * 250; EvalErrorPrediction = 0.09600000 * 250; time = 0.0446s; samplesPerSecond = 5604.3
-MPI Rank 0: 08/16/2016 03:01:19:  Epoch[ 4 of 4]-Minibatch[  51-  60, 15.00%]: CrossEntropyWithSoftmax = 0.18186733 * 250; EvalErrorPrediction = 0.08000000 * 250; time = 0.0445s; samplesPerSecond = 5612.7
-MPI Rank 0: 08/16/2016 03:01:19:  Epoch[ 4 of 4]-Minibatch[  61-  70, 17.50%]: CrossEntropyWithSoftmax = 0.14474379 * 250; EvalErrorPrediction = 0.07200000 * 250; time = 0.0439s; samplesPerSecond = 5697.7
-MPI Rank 0: 08/16/2016 03:01:19:  Epoch[ 4 of 4]-Minibatch[  71-  80, 20.00%]: CrossEntropyWithSoftmax = 0.18027784 * 250; EvalErrorPrediction = 0.09600000 * 250; time = 0.0441s; samplesPerSecond = 5667.5
-MPI Rank 0: 08/16/2016 03:01:19:  Epoch[ 4 of 4]-Minibatch[  81-  90, 22.50%]: CrossEntropyWithSoftmax = 0.15853979 * 250; EvalErrorPrediction = 0.07600000 * 250; time = 0.0445s; samplesPerSecond = 5623.7
-MPI Rank 0: 08/16/2016 03:01:19:  Epoch[ 4 of 4]-Minibatch[  91- 100, 25.00%]: CrossEntropyWithSoftmax = 0.14494443 * 250; EvalErrorPrediction = 0.07200000 * 250; time = 0.0442s; samplesPerSecond = 5661.0
-MPI Rank 0: 08/16/2016 03:01:19:  Epoch[ 4 of 4]-Minibatch[ 101- 110, 27.50%]: CrossEntropyWithSoftmax = 0.13356766 * 250; EvalErrorPrediction = 0.05200000 * 250; time = 0.0446s; samplesPerSecond = 5607.1
-MPI Rank 0: 08/16/2016 03:01:19:  Epoch[ 4 of 4]-Minibatch[ 111- 120, 30.00%]: CrossEntropyWithSoftmax = 0.13727553 * 250; EvalErrorPrediction = 0.06400000 * 250; time = 0.0443s; samplesPerSecond = 5638.4
-MPI Rank 0: 08/16/2016 03:01:19:  Epoch[ 4 of 4]-Minibatch[ 121- 130, 32.50%]: CrossEntropyWithSoftmax = 0.11570274 * 250; EvalErrorPrediction = 0.05600000 * 250; time = 0.0443s; samplesPerSecond = 5638.0
-MPI Rank 0: 08/16/2016 03:01:19:  Epoch[ 4 of 4]-Minibatch[ 131- 140, 35.00%]: CrossEntropyWithSoftmax = 0.16924789 * 250; EvalErrorPrediction = 0.08800000 * 250; time = 0.0438s; samplesPerSecond = 5710.2
-MPI Rank 0: 08/16/2016 03:01:19:  Epoch[ 4 of 4]-Minibatch[ 141- 150, 37.50%]: CrossEntropyWithSoftmax = 0.12756586 * 250; EvalErrorPrediction = 0.04800000 * 250; time = 0.0444s; samplesPerSecond = 5630.6
-MPI Rank 0: 08/16/2016 03:01:19:  Epoch[ 4 of 4]-Minibatch[ 151- 160, 40.00%]: CrossEntropyWithSoftmax = 0.17074018 * 250; EvalErrorPrediction = 0.08400000 * 250; time = 0.0447s; samplesPerSecond = 5593.3
-MPI Rank 0: 08/16/2016 03:01:19:  Epoch[ 4 of 4]-Minibatch[ 161- 170, 42.50%]: CrossEntropyWithSoftmax = 0.17671936 * 250; EvalErrorPrediction = 0.10000000 * 250; time = 0.0443s; samplesPerSecond = 5645.3
-MPI Rank 0: 08/16/2016 03:01:19:  Epoch[ 4 of 4]-Minibatch[ 171- 180, 45.00%]: CrossEntropyWithSoftmax = 0.14113643 * 250; EvalErrorPrediction = 0.06400000 * 250; time = 0.0449s; samplesPerSecond = 5573.1
-MPI Rank 0: 08/16/2016 03:01:19:  Epoch[ 4 of 4]-Minibatch[ 181- 190, 47.50%]: CrossEntropyWithSoftmax = 0.19361828 * 250; EvalErrorPrediction = 0.10000000 * 250; time = 0.0444s; samplesPerSecond = 5634.2
-MPI Rank 0: 08/16/2016 03:01:19:  Epoch[ 4 of 4]-Minibatch[ 191- 200, 50.00%]: CrossEntropyWithSoftmax = 0.20846850 * 250; EvalErrorPrediction = 0.10000000 * 250; time = 0.0439s; samplesPerSecond = 5691.4
-MPI Rank 0: 08/16/2016 03:01:19:  Epoch[ 4 of 4]-Minibatch[ 201- 210, 52.50%]: CrossEntropyWithSoftmax = 0.18513294 * 250; EvalErrorPrediction = 0.08000000 * 250; time = 0.0441s; samplesPerSecond = 5674.9
-MPI Rank 0: 08/16/2016 03:01:19:  Epoch[ 4 of 4]-Minibatch[ 211- 220, 55.00%]: CrossEntropyWithSoftmax = 0.18145039 * 250; EvalErrorPrediction = 0.07600000 * 250; time = 0.0443s; samplesPerSecond = 5643.7
-MPI Rank 0: 08/16/2016 03:01:19:  Epoch[ 4 of 4]-Minibatch[ 221- 230, 57.50%]: CrossEntropyWithSoftmax = 0.14040066 * 250; EvalErrorPrediction = 0.05600000 * 250; time = 0.0445s; samplesPerSecond = 5616.3
-MPI Rank 0: 08/16/2016 03:01:20:  Epoch[ 4 of 4]-Minibatch[ 231- 240, 60.00%]: CrossEntropyWithSoftmax = 0.14875034 * 250; EvalErrorPrediction = 0.07600000 * 250; time = 0.0441s; samplesPerSecond = 5665.0
-MPI Rank 0: 08/16/2016 03:01:20:  Epoch[ 4 of 4]-Minibatch[ 241- 250, 62.50%]: CrossEntropyWithSoftmax = 0.20370867 * 250; EvalErrorPrediction = 0.11200000 * 250; time = 0.0441s; samplesPerSecond = 5665.7
-MPI Rank 0: 08/16/2016 03:01:20:  Epoch[ 4 of 4]-Minibatch[ 251- 260, 65.00%]: CrossEntropyWithSoftmax = 0.12825410 * 250; EvalErrorPrediction = 0.07200000 * 250; time = 0.0444s; samplesPerSecond = 5633.9
-MPI Rank 0: 08/16/2016 03:01:20:  Epoch[ 4 of 4]-Minibatch[ 261- 270, 67.50%]: CrossEntropyWithSoftmax = 0.18685021 * 250; EvalErrorPrediction = 0.11600000 * 250; time = 0.0443s; samplesPerSecond = 5638.0
-MPI Rank 0: 08/16/2016 03:01:20:  Epoch[ 4 of 4]-Minibatch[ 271- 280, 70.00%]: CrossEntropyWithSoftmax = 0.19554195 * 250; EvalErrorPrediction = 0.08400000 * 250; time = 0.0449s; samplesPerSecond = 5566.4
-MPI Rank 0: 08/16/2016 03:01:20:  Epoch[ 4 of 4]-Minibatch[ 281- 290, 72.50%]: CrossEntropyWithSoftmax = 0.16400454 * 250; EvalErrorPrediction = 0.06800000 * 250; time = 0.0450s; samplesPerSecond = 5558.0
-MPI Rank 0: 08/16/2016 03:01:20:  Epoch[ 4 of 4]-Minibatch[ 291- 300, 75.00%]: CrossEntropyWithSoftmax = 0.12461172 * 250; EvalErrorPrediction = 0.04400000 * 250; time = 0.0446s; samplesPerSecond = 5606.9
-MPI Rank 0: 08/16/2016 03:01:20:  Epoch[ 4 of 4]-Minibatch[ 301- 310, 77.50%]: CrossEntropyWithSoftmax = 0.17266601 * 250; EvalErrorPrediction = 0.08400000 * 250; time = 0.0443s; samplesPerSecond = 5640.2
-MPI Rank 0: 08/16/2016 03:01:20:  Epoch[ 4 of 4]-Minibatch[ 311- 320, 80.00%]: CrossEntropyWithSoftmax = 0.12261446 * 250; EvalErrorPrediction = 0.05200000 * 250; time = 0.0443s; samplesPerSecond = 5649.0
-MPI Rank 0: 08/16/2016 03:01:20:  Epoch[ 4 of 4]-Minibatch[ 321- 330, 82.50%]: CrossEntropyWithSoftmax = 0.14725311 * 250; EvalErrorPrediction = 0.06000000 * 250; time = 0.0444s; samplesPerSecond = 5633.5
-MPI Rank 0: 08/16/2016 03:01:20:  Epoch[ 4 of 4]-Minibatch[ 331- 340, 85.00%]: CrossEntropyWithSoftmax = 0.19797789 * 250; EvalErrorPrediction = 0.09200000 * 250; time = 0.0444s; samplesPerSecond = 5632.8
-MPI Rank 0: 08/16/2016 03:01:20:  Epoch[ 4 of 4]-Minibatch[ 341- 350, 87.50%]: CrossEntropyWithSoftmax = 0.12586069 * 250; EvalErrorPrediction = 0.05200000 * 250; time = 0.0451s; samplesPerSecond = 5542.6
-MPI Rank 0: 08/16/2016 03:01:20:  Epoch[ 4 of 4]-Minibatch[ 351- 360, 90.00%]: CrossEntropyWithSoftmax = 0.13754454 * 250; EvalErrorPrediction = 0.06000000 * 250; time = 0.0450s; samplesPerSecond = 5552.1
-MPI Rank 0: 08/16/2016 03:01:20:  Epoch[ 4 of 4]-Minibatch[ 361- 370, 92.50%]: CrossEntropyWithSoftmax = 0.12855952 * 250; EvalErrorPrediction = 0.06000000 * 250; time = 0.0443s; samplesPerSecond = 5640.2
-MPI Rank 0: 08/16/2016 03:01:20:  Epoch[ 4 of 4]-Minibatch[ 371- 380, 95.00%]: CrossEntropyWithSoftmax = 0.16665200 * 250; EvalErrorPrediction = 0.09600000 * 250; time = 0.0439s; samplesPerSecond = 5688.4
-MPI Rank 0: 08/16/2016 03:01:20:  Epoch[ 4 of 4]-Minibatch[ 381- 390, 97.50%]: CrossEntropyWithSoftmax = 0.20702565 * 250; EvalErrorPrediction = 0.11600000 * 250; time = 0.0442s; samplesPerSecond = 5652.7
-MPI Rank 0: 08/16/2016 03:01:20:  Epoch[ 4 of 4]-Minibatch[ 391- 400, 100.00%]: CrossEntropyWithSoftmax = 0.14604076 * 250; EvalErrorPrediction = 0.06400000 * 250; time = 0.0441s; samplesPerSecond = 5666.9
-MPI Rank 0: 08/16/2016 03:01:20: Finished Epoch[ 4 of 4]: [Training] CrossEntropyWithSoftmax = 0.15920517 * 10000; EvalErrorPrediction = 0.07660000 * 10000; totalSamplesSeen = 40000; learningRatePerSample = 0.0080000004; epochTime=1.79592s
-MPI Rank 0: 08/16/2016 03:01:20: SGD: Saving checkpoint model 'C:\Users\svcphil\AppData\Local\Temp\cntk-test-20160816030048.672180\ParallelTraining\NoQuantization_DoublePrecision@release_gpu/models/Simple.dnn'
-MPI Rank 0: 08/16/2016 03:01:20: CNTKCommandTrainEnd: SimpleMultiGPU
-MPI Rank 0: 
-MPI Rank 0: 08/16/2016 03:01:20: Action "train" complete.
-MPI Rank 0: 
-MPI Rank 0: 08/16/2016 03:01:20: __COMPLETED__
-MPI Rank 0: ~MPIWrapper
-MPI Rank 1: 08/16/2016 03:01:07: Redirecting stderr to file C:\Users\svcphil\AppData\Local\Temp\cntk-test-20160816030048.672180\ParallelTraining\NoQuantization_DoublePrecision@release_gpu/stderr_SimpleMultiGPU.logrank1
-MPI Rank 1: 08/16/2016 03:01:07: -------------------------------------------------------------------
-MPI Rank 1: 08/16/2016 03:01:07: Build info: 
-MPI Rank 1: 
-MPI Rank 1: 08/16/2016 03:01:07: 		Built time: Aug 16 2016 02:54:53
-MPI Rank 1: 08/16/2016 03:01:07: 		Last modified date: Fri Aug 12 05:31:21 2016
-MPI Rank 1: 08/16/2016 03:01:07: 		Build type: Release
-MPI Rank 1: 08/16/2016 03:01:07: 		Build target: GPU
-MPI Rank 1: 08/16/2016 03:01:07: 		With 1bit-SGD: no
-MPI Rank 1: 08/16/2016 03:01:07: 		Math lib: mkl
-MPI Rank 1: 08/16/2016 03:01:07: 		CUDA_PATH: C:\Program Files\NVIDIA GPU Computing Toolkit\CUDA\v7.5
-MPI Rank 1: 08/16/2016 03:01:07: 		CUB_PATH: c:\src\cub-1.4.1
-MPI Rank 1: 08/16/2016 03:01:07: 		CUDNN_PATH: c:\NVIDIA\cudnn-4.0\cuda
-MPI Rank 1: 08/16/2016 03:01:07: 		Build Branch: HEAD
-MPI Rank 1: 08/16/2016 03:01:07: 		Build SHA1: 026b1e772b963461e189f8f00aa7ed6951298f84
-MPI Rank 1: 08/16/2016 03:01:07: 		Built by svcphil on Philly-Pool3
-MPI Rank 1: 08/16/2016 03:01:07: 		Build Path: c:\Jenkins\workspace\CNTK-Build-Windows\Source\CNTK\
-MPI Rank 1: 08/16/2016 03:01:07: -------------------------------------------------------------------
-MPI Rank 1: 08/16/2016 03:01:10: -------------------------------------------------------------------
-MPI Rank 1: 08/16/2016 03:01:10: GPU info:
-MPI Rank 1: 
-MPI Rank 1: 08/16/2016 03:01:10: 		Device[0]: cores = 2880; computeCapability = 3.5; type = "GeForce GTX 780 Ti"; memory = 3072 MB
-MPI Rank 1: 08/16/2016 03:01:10: 		Device[1]: cores = 2880; computeCapability = 3.5; type = "GeForce GTX 780 Ti"; memory = 3072 MB
-MPI Rank 1: 08/16/2016 03:01:10: 		Device[2]: cores = 2880; computeCapability = 3.5; type = "GeForce GTX 780 Ti"; memory = 3072 MB
-MPI Rank 1: 08/16/2016 03:01:10: 		Device[3]: cores = 2880; computeCapability = 3.5; type = "GeForce GTX 780 Ti"; memory = 3072 MB
-MPI Rank 1: 08/16/2016 03:01:10: -------------------------------------------------------------------
-MPI Rank 1: 
-MPI Rank 1: 08/16/2016 03:01:10: Running on DPHAIM-22 at 2016/08/16 03:01:10
-MPI Rank 1: 08/16/2016 03:01:10: Command line: 
-MPI Rank 1: C:\jenkins\workspace\CNTK-Test-Windows-W2\x64\release\cntk.exe  configFile=C:\jenkins\workspace\CNTK-Test-Windows-W2\Tests\EndToEndTests\ParallelTraining/SimpleMultiGPU.cntk  currentDirectory=C:\jenkins\workspace\CNTK-Test-Windows-W2\Tests\EndToEndTests\ParallelTraining\Data  RunDir=C:\Users\svcphil\AppData\Local\Temp\cntk-test-20160816030048.672180\ParallelTraining\NoQuantization_DoublePrecision@release_gpu  DataDir=C:\jenkins\workspace\CNTK-Test-Windows-W2\Tests\EndToEndTests\ParallelTraining\Data  ConfigDir=C:\jenkins\workspace\CNTK-Test-Windows-W2\Tests\EndToEndTests\ParallelTraining  OutputDir=C:\Users\svcphil\AppData\Local\Temp\cntk-test-20160816030048.672180\ParallelTraining\NoQuantization_DoublePrecision@release_gpu  DeviceId=0  timestamping=true  numCPUThreads=6  precision=double  SimpleMultiGPU=[SGD=[ParallelTrain=[DataParallelSGD=[gradientBits=64]]]]  stderr=C:\Users\svcphil\AppData\Local\Temp\cntk-test-20160816030048.672180\ParallelTraining\NoQuantization_DoublePrecision@release_gpu/stderr
-MPI Rank 1: 
-MPI Rank 1: 
-MPI Rank 1: 
-MPI Rank 1: 08/16/2016 03:01:10: >>>>>>>>>>>>>>>>>>>> RAW CONFIG (VARIABLES NOT RESOLVED) >>>>>>>>>>>>>>>>>>>>
-MPI Rank 1: 08/16/2016 03:01:10: deviceId = $DeviceId$
+MPI Rank 0: 
+MPI Rank 0: 05/03/2016 14:20:51: Action "train" complete.
+MPI Rank 0: 
+MPI Rank 0: 05/03/2016 14:20:51: __COMPLETED__
+MPI Rank 1: 05/03/2016 14:20:41: Redirecting stderr to file C:\Users\svcphil\AppData\Local\Temp\cntk-test-20160503141958.750677\ParallelTraining\NoQuantization_DoublePrecision@release_gpu/stderr_SimpleMultiGPU.logrank1
+MPI Rank 1: 05/03/2016 14:20:41: -------------------------------------------------------------------
+MPI Rank 1: 05/03/2016 14:20:41: Build info: 
+MPI Rank 1: 
+MPI Rank 1: 05/03/2016 14:20:41: 		Built time: May  3 2016 13:23:06
+MPI Rank 1: 05/03/2016 14:20:41: 		Last modified date: Mon Apr 18 00:00:12 2016
+MPI Rank 1: 05/03/2016 14:20:41: 		Build type: Release
+MPI Rank 1: 05/03/2016 14:20:41: 		Build target: GPU
+MPI Rank 1: 05/03/2016 14:20:41: 		With 1bit-SGD: no
+MPI Rank 1: 05/03/2016 14:20:41: 		CUDA_PATH: C:\Program Files\NVIDIA GPU Computing Toolkit\CUDA\v7.5
+MPI Rank 1: 05/03/2016 14:20:41: 		CUB_PATH: C:\src\cub-1.4.1
+MPI Rank 1: 05/03/2016 14:20:41: 		CUDNN_PATH: c:\NVIDIA\cudnn-4.0\cuda
+MPI Rank 1: 05/03/2016 14:20:41: 		Build Branch: HEAD
+MPI Rank 1: 05/03/2016 14:20:41: 		Build SHA1: af96f7cce6c3c78a4f1e9315e061291c79360e12
+MPI Rank 1: 05/03/2016 14:20:41: 		Built by svcphil on LIANA-09-w
+MPI Rank 1: 05/03/2016 14:20:41: 		Build Path: c:\jenkins\workspace\CNTK-Build-Windows\Source\CNTK\
+MPI Rank 1: 05/03/2016 14:20:41: -------------------------------------------------------------------
+MPI Rank 1: 
+MPI Rank 1: 05/03/2016 14:20:41: Running on DPHAIM-25 at 2016/05/03 14:20:41
+MPI Rank 1: 05/03/2016 14:20:41: Command line: 
+MPI Rank 1: C:\jenkins\workspace\CNTK-Test-Windows-W2\x64\release\cntk.exe  configFile=C:\jenkins\workspace\CNTK-Test-Windows-W2\Tests\EndToEndTests\ParallelTraining/SimpleMultiGPU.cntk  currentDirectory=C:\jenkins\workspace\CNTK-Test-Windows-W2\Tests\EndToEndTests\ParallelTraining\Data  RunDir=C:\Users\svcphil\AppData\Local\Temp\cntk-test-20160503141958.750677\ParallelTraining\NoQuantization_DoublePrecision@release_gpu  DataDir=C:\jenkins\workspace\CNTK-Test-Windows-W2\Tests\EndToEndTests\ParallelTraining\Data  ConfigDir=C:\jenkins\workspace\CNTK-Test-Windows-W2\Tests\EndToEndTests\ParallelTraining  OutputDir=C:\Users\svcphil\AppData\Local\Temp\cntk-test-20160503141958.750677\ParallelTraining\NoQuantization_DoublePrecision@release_gpu  DeviceId=0  timestamping=true  numCPUThreads=6  precision=double  SimpleMultiGPU=[SGD=[ParallelTrain=[DataParallelSGD=[gradientBits=64]]]]  stderr=C:\Users\svcphil\AppData\Local\Temp\cntk-test-20160503141958.750677\ParallelTraining\NoQuantization_DoublePrecision@release_gpu/stderr
+MPI Rank 1: 
+MPI Rank 1: 
+MPI Rank 1: 
+MPI Rank 1: 05/03/2016 14:20:41: >>>>>>>>>>>>>>>>>>>> RAW CONFIG (VARIABLES NOT RESOLVED) >>>>>>>>>>>>>>>>>>>>
+MPI Rank 1: 05/03/2016 14:20:41: deviceId = $DeviceId$
 MPI Rank 1: command = SimpleMultiGPU
 MPI Rank 1: precision = "float"
 MPI Rank 1: parallelTrain = true
@@ -930,7 +678,7 @@
 MPI Rank 1:     SimpleNetworkBuilder = [
 MPI Rank 1:         layerSizes = 2:50*2:2
 MPI Rank 1:         trainingCriterion = "CrossEntropyWithSoftmax"
-MPI Rank 1:         evalCriterion = "ClassificationError"
+MPI Rank 1:         evalCriterion = "ErrorPrediction"
 MPI Rank 1:         layerTypes = "Sigmoid"
 MPI Rank 1:         initValueScale = 1.0
 MPI Rank 1:         applyMeanVarNorm = true
@@ -945,7 +693,6 @@
 MPI Rank 1:         dropoutRate = 0.0
 MPI Rank 1:         maxEpochs = 4
 MPI Rank 1:         ParallelTrain = [
-MPI Rank 1:             distributedMBReading = true
 MPI Rank 1:             parallelizationMethod = "DataParallelSGD"
 MPI Rank 1:             DataParallelSGD = [
 MPI Rank 1:                 gradientBits = 1
@@ -953,50 +700,50 @@
 MPI Rank 1:         ]
 MPI Rank 1:     ]
 MPI Rank 1:     reader = [
-MPI Rank 1:         readerType = "CNTKTextFormatReader"
-MPI Rank 1:         file = "$DataDir$/SimpleDataTrain_cntk_text.txt"
-MPI Rank 1:         randomize = false
-MPI Rank 1:         input = [
-MPI Rank 1:             features = [
-MPI Rank 1:                 alias = "F"
-MPI Rank 1:                 dim = 2
-MPI Rank 1:                 format = "dense"
-MPI Rank 1:             ]
-MPI Rank 1:             labels = [
-MPI Rank 1:                 alias = "L"
-MPI Rank 1:                 dim = 2
-MPI Rank 1:                 format = "dense"
-MPI Rank 1:             ]
+MPI Rank 1:         readerType = "UCIFastReader"
+MPI Rank 1:         file = "$DataDir$/SimpleDataTrain.txt"
+MPI Rank 1:         miniBatchMode = "partial"
+MPI Rank 1:         randomize = "none"
+MPI Rank 1:         verbosity = 1   
+MPI Rank 1:         features = [
+MPI Rank 1: dim = 2      
+MPI Rank 1: start = 0    
+MPI Rank 1:         ]
+MPI Rank 1:         labels = [
+MPI Rank 1: start = 2      
+MPI Rank 1: dim = 1        
+MPI Rank 1: labelDim = 2   
+MPI Rank 1:             labelMappingFile = "$DataDir$/SimpleMapping.txt"
 MPI Rank 1:         ]
 MPI Rank 1:     ]
 MPI Rank 1: ]
 MPI Rank 1: currentDirectory=C:\jenkins\workspace\CNTK-Test-Windows-W2\Tests\EndToEndTests\ParallelTraining\Data
-MPI Rank 1: RunDir=C:\Users\svcphil\AppData\Local\Temp\cntk-test-20160816030048.672180\ParallelTraining\NoQuantization_DoublePrecision@release_gpu
+MPI Rank 1: RunDir=C:\Users\svcphil\AppData\Local\Temp\cntk-test-20160503141958.750677\ParallelTraining\NoQuantization_DoublePrecision@release_gpu
 MPI Rank 1: DataDir=C:\jenkins\workspace\CNTK-Test-Windows-W2\Tests\EndToEndTests\ParallelTraining\Data
 MPI Rank 1: ConfigDir=C:\jenkins\workspace\CNTK-Test-Windows-W2\Tests\EndToEndTests\ParallelTraining
-MPI Rank 1: OutputDir=C:\Users\svcphil\AppData\Local\Temp\cntk-test-20160816030048.672180\ParallelTraining\NoQuantization_DoublePrecision@release_gpu
+MPI Rank 1: OutputDir=C:\Users\svcphil\AppData\Local\Temp\cntk-test-20160503141958.750677\ParallelTraining\NoQuantization_DoublePrecision@release_gpu
 MPI Rank 1: DeviceId=0
 MPI Rank 1: timestamping=true
 MPI Rank 1: numCPUThreads=6
 MPI Rank 1: precision=double
 MPI Rank 1: SimpleMultiGPU=[SGD=[ParallelTrain=[DataParallelSGD=[gradientBits=64]]]]
-MPI Rank 1: stderr=C:\Users\svcphil\AppData\Local\Temp\cntk-test-20160816030048.672180\ParallelTraining\NoQuantization_DoublePrecision@release_gpu/stderr
-MPI Rank 1: 
-MPI Rank 1: 08/16/2016 03:01:11: <<<<<<<<<<<<<<<<<<<< RAW CONFIG (VARIABLES NOT RESOLVED)  <<<<<<<<<<<<<<<<<<<<
-MPI Rank 1: 
-MPI Rank 1: 08/16/2016 03:01:11: >>>>>>>>>>>>>>>>>>>> RAW CONFIG WITH ALL VARIABLES RESOLVED >>>>>>>>>>>>>>>>>>>>
-MPI Rank 1: 08/16/2016 03:01:11: deviceId = 0
+MPI Rank 1: stderr=C:\Users\svcphil\AppData\Local\Temp\cntk-test-20160503141958.750677\ParallelTraining\NoQuantization_DoublePrecision@release_gpu/stderr
+MPI Rank 1: 
+MPI Rank 1: 05/03/2016 14:20:41: <<<<<<<<<<<<<<<<<<<< RAW CONFIG (VARIABLES NOT RESOLVED)  <<<<<<<<<<<<<<<<<<<<
+MPI Rank 1: 
+MPI Rank 1: 05/03/2016 14:20:41: >>>>>>>>>>>>>>>>>>>> RAW CONFIG WITH ALL VARIABLES RESOLVED >>>>>>>>>>>>>>>>>>>>
+MPI Rank 1: 05/03/2016 14:20:41: deviceId = 0
 MPI Rank 1: command = SimpleMultiGPU
 MPI Rank 1: precision = "float"
 MPI Rank 1: parallelTrain = true
 MPI Rank 1: SimpleMultiGPU = [
 MPI Rank 1:     action = "train"
-MPI Rank 1:     modelPath = "C:\Users\svcphil\AppData\Local\Temp\cntk-test-20160816030048.672180\ParallelTraining\NoQuantization_DoublePrecision@release_gpu/models/Simple.dnn"
+MPI Rank 1:     modelPath = "C:\Users\svcphil\AppData\Local\Temp\cntk-test-20160503141958.750677\ParallelTraining\NoQuantization_DoublePrecision@release_gpu/models/Simple.dnn"
 MPI Rank 1:     traceLevel = 1
 MPI Rank 1:     SimpleNetworkBuilder = [
 MPI Rank 1:         layerSizes = 2:50*2:2
 MPI Rank 1:         trainingCriterion = "CrossEntropyWithSoftmax"
-MPI Rank 1:         evalCriterion = "ClassificationError"
+MPI Rank 1:         evalCriterion = "ErrorPrediction"
 MPI Rank 1:         layerTypes = "Sigmoid"
 MPI Rank 1:         initValueScale = 1.0
 MPI Rank 1:         applyMeanVarNorm = true
@@ -1011,7 +758,6 @@
 MPI Rank 1:         dropoutRate = 0.0
 MPI Rank 1:         maxEpochs = 4
 MPI Rank 1:         ParallelTrain = [
-MPI Rank 1:             distributedMBReading = true
 MPI Rank 1:             parallelizationMethod = "DataParallelSGD"
 MPI Rank 1:             DataParallelSGD = [
 MPI Rank 1:                 gradientBits = 1
@@ -1019,56 +765,56 @@
 MPI Rank 1:         ]
 MPI Rank 1:     ]
 MPI Rank 1:     reader = [
-MPI Rank 1:         readerType = "CNTKTextFormatReader"
-MPI Rank 1:         file = "C:\jenkins\workspace\CNTK-Test-Windows-W2\Tests\EndToEndTests\ParallelTraining\Data/SimpleDataTrain_cntk_text.txt"
-MPI Rank 1:         randomize = false
-MPI Rank 1:         input = [
-MPI Rank 1:             features = [
-MPI Rank 1:                 alias = "F"
-MPI Rank 1:                 dim = 2
-MPI Rank 1:                 format = "dense"
-MPI Rank 1:             ]
-MPI Rank 1:             labels = [
-MPI Rank 1:                 alias = "L"
-MPI Rank 1:                 dim = 2
-MPI Rank 1:                 format = "dense"
-MPI Rank 1:             ]
+MPI Rank 1:         readerType = "UCIFastReader"
+MPI Rank 1:         file = "C:\jenkins\workspace\CNTK-Test-Windows-W2\Tests\EndToEndTests\ParallelTraining\Data/SimpleDataTrain.txt"
+MPI Rank 1:         miniBatchMode = "partial"
+MPI Rank 1:         randomize = "none"
+MPI Rank 1:         verbosity = 1   
+MPI Rank 1:         features = [
+MPI Rank 1: dim = 2      
+MPI Rank 1: start = 0    
+MPI Rank 1:         ]
+MPI Rank 1:         labels = [
+MPI Rank 1: start = 2      
+MPI Rank 1: dim = 1        
+MPI Rank 1: labelDim = 2   
+MPI Rank 1:             labelMappingFile = "C:\jenkins\workspace\CNTK-Test-Windows-W2\Tests\EndToEndTests\ParallelTraining\Data/SimpleMapping.txt"
 MPI Rank 1:         ]
 MPI Rank 1:     ]
 MPI Rank 1: ]
 MPI Rank 1: currentDirectory=C:\jenkins\workspace\CNTK-Test-Windows-W2\Tests\EndToEndTests\ParallelTraining\Data
-MPI Rank 1: RunDir=C:\Users\svcphil\AppData\Local\Temp\cntk-test-20160816030048.672180\ParallelTraining\NoQuantization_DoublePrecision@release_gpu
+MPI Rank 1: RunDir=C:\Users\svcphil\AppData\Local\Temp\cntk-test-20160503141958.750677\ParallelTraining\NoQuantization_DoublePrecision@release_gpu
 MPI Rank 1: DataDir=C:\jenkins\workspace\CNTK-Test-Windows-W2\Tests\EndToEndTests\ParallelTraining\Data
 MPI Rank 1: ConfigDir=C:\jenkins\workspace\CNTK-Test-Windows-W2\Tests\EndToEndTests\ParallelTraining
-MPI Rank 1: OutputDir=C:\Users\svcphil\AppData\Local\Temp\cntk-test-20160816030048.672180\ParallelTraining\NoQuantization_DoublePrecision@release_gpu
+MPI Rank 1: OutputDir=C:\Users\svcphil\AppData\Local\Temp\cntk-test-20160503141958.750677\ParallelTraining\NoQuantization_DoublePrecision@release_gpu
 MPI Rank 1: DeviceId=0
 MPI Rank 1: timestamping=true
 MPI Rank 1: numCPUThreads=6
 MPI Rank 1: precision=double
 MPI Rank 1: SimpleMultiGPU=[SGD=[ParallelTrain=[DataParallelSGD=[gradientBits=64]]]]
-MPI Rank 1: stderr=C:\Users\svcphil\AppData\Local\Temp\cntk-test-20160816030048.672180\ParallelTraining\NoQuantization_DoublePrecision@release_gpu/stderr
-MPI Rank 1: 
-MPI Rank 1: 08/16/2016 03:01:11: <<<<<<<<<<<<<<<<<<<< RAW CONFIG WITH ALL VARIABLES RESOLVED <<<<<<<<<<<<<<<<<<<<
-MPI Rank 1: 
-MPI Rank 1: 08/16/2016 03:01:11: >>>>>>>>>>>>>>>>>>>> PROCESSED CONFIG WITH ALL VARIABLES RESOLVED >>>>>>>>>>>>>>>>>>>>
+MPI Rank 1: stderr=C:\Users\svcphil\AppData\Local\Temp\cntk-test-20160503141958.750677\ParallelTraining\NoQuantization_DoublePrecision@release_gpu/stderr
+MPI Rank 1: 
+MPI Rank 1: 05/03/2016 14:20:41: <<<<<<<<<<<<<<<<<<<< RAW CONFIG WITH ALL VARIABLES RESOLVED <<<<<<<<<<<<<<<<<<<<
+MPI Rank 1: 
+MPI Rank 1: 05/03/2016 14:20:41: >>>>>>>>>>>>>>>>>>>> PROCESSED CONFIG WITH ALL VARIABLES RESOLVED >>>>>>>>>>>>>>>>>>>>
 MPI Rank 1: configparameters: SimpleMultiGPU.cntk:command=SimpleMultiGPU
 MPI Rank 1: configparameters: SimpleMultiGPU.cntk:ConfigDir=C:\jenkins\workspace\CNTK-Test-Windows-W2\Tests\EndToEndTests\ParallelTraining
 MPI Rank 1: configparameters: SimpleMultiGPU.cntk:currentDirectory=C:\jenkins\workspace\CNTK-Test-Windows-W2\Tests\EndToEndTests\ParallelTraining\Data
 MPI Rank 1: configparameters: SimpleMultiGPU.cntk:DataDir=C:\jenkins\workspace\CNTK-Test-Windows-W2\Tests\EndToEndTests\ParallelTraining\Data
 MPI Rank 1: configparameters: SimpleMultiGPU.cntk:deviceId=0
 MPI Rank 1: configparameters: SimpleMultiGPU.cntk:numCPUThreads=6
-MPI Rank 1: configparameters: SimpleMultiGPU.cntk:OutputDir=C:\Users\svcphil\AppData\Local\Temp\cntk-test-20160816030048.672180\ParallelTraining\NoQuantization_DoublePrecision@release_gpu
+MPI Rank 1: configparameters: SimpleMultiGPU.cntk:OutputDir=C:\Users\svcphil\AppData\Local\Temp\cntk-test-20160503141958.750677\ParallelTraining\NoQuantization_DoublePrecision@release_gpu
 MPI Rank 1: configparameters: SimpleMultiGPU.cntk:parallelTrain=true
 MPI Rank 1: configparameters: SimpleMultiGPU.cntk:precision=double
-MPI Rank 1: configparameters: SimpleMultiGPU.cntk:RunDir=C:\Users\svcphil\AppData\Local\Temp\cntk-test-20160816030048.672180\ParallelTraining\NoQuantization_DoublePrecision@release_gpu
+MPI Rank 1: configparameters: SimpleMultiGPU.cntk:RunDir=C:\Users\svcphil\AppData\Local\Temp\cntk-test-20160503141958.750677\ParallelTraining\NoQuantization_DoublePrecision@release_gpu
 MPI Rank 1: configparameters: SimpleMultiGPU.cntk:SimpleMultiGPU=[
 MPI Rank 1:     action = "train"
-MPI Rank 1:     modelPath = "C:\Users\svcphil\AppData\Local\Temp\cntk-test-20160816030048.672180\ParallelTraining\NoQuantization_DoublePrecision@release_gpu/models/Simple.dnn"
+MPI Rank 1:     modelPath = "C:\Users\svcphil\AppData\Local\Temp\cntk-test-20160503141958.750677\ParallelTraining\NoQuantization_DoublePrecision@release_gpu/models/Simple.dnn"
 MPI Rank 1:     traceLevel = 1
 MPI Rank 1:     SimpleNetworkBuilder = [
 MPI Rank 1:         layerSizes = 2:50*2:2
 MPI Rank 1:         trainingCriterion = "CrossEntropyWithSoftmax"
-MPI Rank 1:         evalCriterion = "ClassificationError"
+MPI Rank 1:         evalCriterion = "ErrorPrediction"
 MPI Rank 1:         layerTypes = "Sigmoid"
 MPI Rank 1:         initValueScale = 1.0
 MPI Rank 1:         applyMeanVarNorm = true
@@ -1083,7 +829,6 @@
 MPI Rank 1:         dropoutRate = 0.0
 MPI Rank 1:         maxEpochs = 4
 MPI Rank 1:         ParallelTrain = [
-MPI Rank 1:             distributedMBReading = true
 MPI Rank 1:             parallelizationMethod = "DataParallelSGD"
 MPI Rank 1:             DataParallelSGD = [
 MPI Rank 1:                 gradientBits = 1
@@ -1091,63 +836,52 @@
 MPI Rank 1:         ]
 MPI Rank 1:     ]
 MPI Rank 1:     reader = [
-MPI Rank 1:         readerType = "CNTKTextFormatReader"
-MPI Rank 1:         file = "C:\jenkins\workspace\CNTK-Test-Windows-W2\Tests\EndToEndTests\ParallelTraining\Data/SimpleDataTrain_cntk_text.txt"
-MPI Rank 1:         randomize = false
-MPI Rank 1:         input = [
-MPI Rank 1:             features = [
-MPI Rank 1:                 alias = "F"
-MPI Rank 1:                 dim = 2
-MPI Rank 1:                 format = "dense"
-MPI Rank 1:             ]
-MPI Rank 1:             labels = [
-MPI Rank 1:                 alias = "L"
-MPI Rank 1:                 dim = 2
-MPI Rank 1:                 format = "dense"
-MPI Rank 1:             ]
+MPI Rank 1:         readerType = "UCIFastReader"
+MPI Rank 1:         file = "C:\jenkins\workspace\CNTK-Test-Windows-W2\Tests\EndToEndTests\ParallelTraining\Data/SimpleDataTrain.txt"
+MPI Rank 1:         miniBatchMode = "partial"
+MPI Rank 1:         randomize = "none"
+MPI Rank 1:         verbosity = 1   
+MPI Rank 1:         features = [
+MPI Rank 1: dim = 2      
+MPI Rank 1: start = 0    
+MPI Rank 1:         ]
+MPI Rank 1:         labels = [
+MPI Rank 1: start = 2      
+MPI Rank 1: dim = 1        
+MPI Rank 1: labelDim = 2   
+MPI Rank 1:             labelMappingFile = "C:\jenkins\workspace\CNTK-Test-Windows-W2\Tests\EndToEndTests\ParallelTraining\Data/SimpleMapping.txt"
 MPI Rank 1:         ]
 MPI Rank 1:     ]
 MPI Rank 1: ] [SGD=[ParallelTrain=[DataParallelSGD=[gradientBits=64]]]]
 MPI Rank 1: 
-MPI Rank 1: configparameters: SimpleMultiGPU.cntk:stderr=C:\Users\svcphil\AppData\Local\Temp\cntk-test-20160816030048.672180\ParallelTraining\NoQuantization_DoublePrecision@release_gpu/stderr
+MPI Rank 1: configparameters: SimpleMultiGPU.cntk:stderr=C:\Users\svcphil\AppData\Local\Temp\cntk-test-20160503141958.750677\ParallelTraining\NoQuantization_DoublePrecision@release_gpu/stderr
 MPI Rank 1: configparameters: SimpleMultiGPU.cntk:timestamping=true
-MPI Rank 1: 08/16/2016 03:01:11: <<<<<<<<<<<<<<<<<<<< PROCESSED CONFIG WITH ALL VARIABLES RESOLVED <<<<<<<<<<<<<<<<<<<<
-MPI Rank 1: 08/16/2016 03:01:11: Commands: SimpleMultiGPU
-MPI Rank 1: 08/16/2016 03:01:11: Precision = "double"
-MPI Rank 1: 08/16/2016 03:01:11: Using 6 CPU threads.
-MPI Rank 1: 08/16/2016 03:01:11: CNTKModelPath: C:\Users\svcphil\AppData\Local\Temp\cntk-test-20160816030048.672180\ParallelTraining\NoQuantization_DoublePrecision@release_gpu/models/Simple.dnn
-MPI Rank 1: 08/16/2016 03:01:11: CNTKCommandTrainInfo: SimpleMultiGPU : 4
-MPI Rank 1: 08/16/2016 03:01:11: CNTKCommandTrainInfo: CNTKNoMoreCommands_Total : 4
-MPI Rank 1: 
-MPI Rank 1: 08/16/2016 03:01:11: ##############################################################################
-MPI Rank 1: 08/16/2016 03:01:11: #                                                                            #
-MPI Rank 1: 08/16/2016 03:01:11: # Action "train"                                                             #
-MPI Rank 1: 08/16/2016 03:01:11: #                                                                            #
-MPI Rank 1: 08/16/2016 03:01:11: ##############################################################################
-MPI Rank 1: 
-MPI Rank 1: 08/16/2016 03:01:11: CNTKCommandTrainBegin: SimpleMultiGPU
+MPI Rank 1: 05/03/2016 14:20:41: <<<<<<<<<<<<<<<<<<<< PROCESSED CONFIG WITH ALL VARIABLES RESOLVED <<<<<<<<<<<<<<<<<<<<
+MPI Rank 1: 05/03/2016 14:20:41: Commands: SimpleMultiGPU
+MPI Rank 1: 05/03/2016 14:20:41: Precision = "double"
+MPI Rank 1: 05/03/2016 14:20:41: Using 6 CPU threads.
+MPI Rank 1: 05/03/2016 14:20:41: CNTKModelPath: C:\Users\svcphil\AppData\Local\Temp\cntk-test-20160503141958.750677\ParallelTraining\NoQuantization_DoublePrecision@release_gpu/models/Simple.dnn
+MPI Rank 1: 05/03/2016 14:20:41: CNTKCommandTrainInfo: SimpleMultiGPU : 4
+MPI Rank 1: 05/03/2016 14:20:41: CNTKCommandTrainInfo: CNTKNoMoreCommands_Total : 4
+MPI Rank 1: 
+MPI Rank 1: 05/03/2016 14:20:41: ##############################################################################
+MPI Rank 1: 05/03/2016 14:20:41: #                                                                            #
+MPI Rank 1: 05/03/2016 14:20:41: # Action "train"                                                             #
+MPI Rank 1: 05/03/2016 14:20:41: #                                                                            #
+MPI Rank 1: 05/03/2016 14:20:41: ##############################################################################
+MPI Rank 1: 
+MPI Rank 1: 05/03/2016 14:20:41: CNTKCommandTrainBegin: SimpleMultiGPU
 MPI Rank 1: SimpleNetworkBuilder Using GPU 0
-MPI Rank 1: 
-MPI Rank 1: 08/16/2016 03:01:11: Creating virgin network.
-MPI Rank 1: Node 'W0' (LearnableParameter operation): Initializing Parameter[50 x 2] <- 0.000000.
-MPI Rank 1: Node 'W0' (LearnableParameter operation): Initializing Parameter[50 x 2] <- uniform(seed=1, range=0.050000*1.000000, onCPU=false).
+MPI Rank 1: Reading UCI file C:\jenkins\workspace\CNTK-Test-Windows-W2\Tests\EndToEndTests\ParallelTraining\Data/SimpleDataTrain.txt
+MPI Rank 1: 
+MPI Rank 1: 05/03/2016 14:20:41: Creating virgin network.
 MPI Rank 1: Microsoft::MSR::CNTK::GPUMatrix<ElemType>::SetUniformRandomValue (GPU): creating curand object with seed 1, sizeof(ElemType)==8
-MPI Rank 1: Node 'B0' (LearnableParameter operation): Initializing Parameter[50 x 1] <- 0.000000.
-MPI Rank 1: Node 'B0' (LearnableParameter operation): Initializing Parameter[50 x 1] <- 0.000000.
-MPI Rank 1: Node 'W1' (LearnableParameter operation): Initializing Parameter[50 x 50] <- 0.000000.
-MPI Rank 1: Node 'W1' (LearnableParameter operation): Initializing Parameter[50 x 50] <- uniform(seed=2, range=0.050000*1.000000, onCPU=false).
-MPI Rank 1: Node 'B1' (LearnableParameter operation): Initializing Parameter[50 x 1] <- 0.000000.
-MPI Rank 1: Node 'B1' (LearnableParameter operation): Initializing Parameter[50 x 1] <- 0.000000.
-MPI Rank 1: Node 'W2' (LearnableParameter operation): Initializing Parameter[2 x 50] <- 0.000000.
-MPI Rank 1: Node 'W2' (LearnableParameter operation): Initializing Parameter[2 x 50] <- uniform(seed=3, range=0.050000*1.000000, onCPU=false).
-MPI Rank 1: Node 'B2' (LearnableParameter operation): Initializing Parameter[2 x 1] <- 0.000000.
-MPI Rank 1: Node 'B2' (LearnableParameter operation): Initializing Parameter[2 x 1] <- 0.000000.
 MPI Rank 1: 
 MPI Rank 1: Post-processing network...
 MPI Rank 1: 
 MPI Rank 1: 7 roots:
 MPI Rank 1: 	CrossEntropyWithSoftmax = CrossEntropyWithSoftmax()
-MPI Rank 1: 	EvalClassificationError = ClassificationError()
+MPI Rank 1: 	EvalErrorPrediction = ErrorPrediction()
 MPI Rank 1: 	InvStdOfFeatures = InvStdDev()
 MPI Rank 1: 	MeanOfFeatures = Mean()
 MPI Rank 1: 	PosteriorProb = Softmax()
@@ -1176,7 +910,7 @@
 MPI Rank 1: Validating --> B2 = LearnableParameter() :  -> [2 x 1]
 MPI Rank 1: Validating --> HLast = Plus (W2*H1, B2) : [2 x 1 x *], [2 x 1] -> [2 x 1 x *]
 MPI Rank 1: Validating --> CrossEntropyWithSoftmax = CrossEntropyWithSoftmax (labels, HLast) : [2 x *], [2 x 1 x *] -> [1]
-MPI Rank 1: Validating --> EvalClassificationError = ClassificationError (labels, HLast) : [2 x *], [2 x 1 x *] -> [1]
+MPI Rank 1: Validating --> EvalErrorPrediction = ErrorPrediction (labels, HLast) : [2 x *], [2 x 1 x *] -> [1]
 MPI Rank 1: Validating --> PosteriorProb = Softmax (HLast) : [2 x 1 x *] -> [2 x 1 x *]
 MPI Rank 1: Validating --> Prior = Mean (labels) : [2 x *] -> [2]
 MPI Rank 1: Validating --> LogOfPrior = Log (Prior) : [2] -> [2]
@@ -1193,50 +927,21 @@
 MPI Rank 1: 
 MPI Rank 1: Post-processing network complete.
 MPI Rank 1: 
-MPI Rank 1: 08/16/2016 03:01:11: Created model with 25 nodes on GPU 0.
-MPI Rank 1: 
-MPI Rank 1: 08/16/2016 03:01:11: Training criterion node(s):
-MPI Rank 1: 08/16/2016 03:01:11: 	CrossEntropyWithSoftmax = CrossEntropyWithSoftmax
-MPI Rank 1: 
-<<<<<<< HEAD
+MPI Rank 1: 05/03/2016 14:20:42: Created model with 25 nodes on GPU 0.
+MPI Rank 1: 
+MPI Rank 1: 05/03/2016 14:20:42: Training criterion node(s):
+MPI Rank 1: 05/03/2016 14:20:42: 	CrossEntropyWithSoftmax = CrossEntropyWithSoftmax
+MPI Rank 1: 
 MPI Rank 1: 05/03/2016 14:20:42: Evaluation criterion node(s):
 MPI Rank 1: 
-MPI Rank 1: 05/03/2016 14:20:42: 	EvalClassificationError = ClassificationError
-=======
-MPI Rank 1: 08/16/2016 03:01:11: Evaluation criterion node(s):
-MPI Rank 1: 08/16/2016 03:01:11: 	EvalErrorPrediction = ErrorPrediction
->>>>>>> 8493f118
+MPI Rank 1: 05/03/2016 14:20:42: 	EvalErrorPrediction = ErrorPrediction
 MPI Rank 1: 
 MPI Rank 1: 
 MPI Rank 1: Allocating matrices for forward and/or backward propagation.
 MPI Rank 1: 
-MPI Rank 1: Memory Sharing: Out of 40 matrices, 19 are shared as 8, and 21 are not shared.
-MPI Rank 1: 
-MPI Rank 1: 	{ W0 : [50 x 2] (gradient)
-MPI Rank 1: 	  W0*features+B0 : [50 x 1 x *] }
-MPI Rank 1: 	{ H1 : [50 x 1 x *]
-MPI Rank 1: 	  W0*features : [50 x *] (gradient) }
-MPI Rank 1: 	{ W0*features+B0 : [50 x 1 x *] (gradient)
-MPI Rank 1: 	  W1*H1 : [50 x 1 x *] }
-MPI Rank 1: 	{ W1 : [50 x 50] (gradient)
-MPI Rank 1: 	  W1*H1+B1 : [50 x 1 x *] }
-MPI Rank 1: 	{ H2 : [50 x 1 x *]
-MPI Rank 1: 	  W1*H1 : [50 x 1 x *] (gradient) }
-MPI Rank 1: 	{ B0 : [50 x 1] (gradient)
-MPI Rank 1: 	  H1 : [50 x 1 x *] (gradient)
-MPI Rank 1: 	  W1*H1+B1 : [50 x 1 x *] (gradient)
-MPI Rank 1: 	  W2*H1 : [2 x 1 x *] }
-MPI Rank 1: 	{ HLast : [2 x 1 x *]
-MPI Rank 1: 	  W2 : [2 x 50] (gradient) }
-MPI Rank 1: 	{ B1 : [50 x 1] (gradient)
-MPI Rank 1: 	  H2 : [50 x 1 x *] (gradient)
-MPI Rank 1: 	  HLast : [2 x 1 x *] (gradient) }
-MPI Rank 1: 
-MPI Rank 1: 
-MPI Rank 1: 08/16/2016 03:01:11: Training 2802 parameters in 6 out of 6 parameter tensors and 15 nodes with gradient:
-MPI Rank 1: 
-<<<<<<< HEAD
-MPI Rank 1: 0000000000000000: {[EvalClassificationError Gradient[1]] [InvStdOfFeatures Gradient[2]] [LogOfPrior Gradient[2]] [MVNormalizedFeatures Gradient[2 x *]] [MeanOfFeatures Gradient[2]] [PosteriorProb Gradient[2 x 1 x *]] [PosteriorProb Value[2 x 1 x *]] [Prior Gradient[2]] [ScaledLogLikelihood Gradient[2 x 1 x *]] [features Gradient[2 x *]] [labels Gradient[2 x *]] }
+MPI Rank 1: Memory Sharing Structure:
+MPI Rank 1: 
+MPI Rank 1: 0000000000000000: {[EvalErrorPrediction Gradient[1]] [InvStdOfFeatures Gradient[2]] [LogOfPrior Gradient[2]] [MVNormalizedFeatures Gradient[2 x *]] [MeanOfFeatures Gradient[2]] [PosteriorProb Gradient[2 x 1 x *]] [PosteriorProb Value[2 x 1 x *]] [Prior Gradient[2]] [ScaledLogLikelihood Gradient[2 x 1 x *]] [features Gradient[2 x *]] [labels Gradient[2 x *]] }
 MPI Rank 1: 000000C487598760: {[CrossEntropyWithSoftmax Value[1]] }
 MPI Rank 1: 000000C4875988A0: {[W2 Value[2 x 50]] }
 MPI Rank 1: 000000C487598C60: {[H2 Value[50 x 1 x *]] [W1*H1 Gradient[50 x 1 x *]] }
@@ -1256,7 +961,7 @@
 MPI Rank 1: 000000C487599FC0: {[H1 Value[50 x 1 x *]] [W0*features Gradient[50 x *]] }
 MPI Rank 1: 000000C48759A1A0: {[labels Value[2 x *]] }
 MPI Rank 1: 000000C48759A240: {[Prior Value[2]] }
-MPI Rank 1: 000000C48759A420: {[EvalClassificationError Value[1]] }
+MPI Rank 1: 000000C48759A420: {[EvalErrorPrediction Value[1]] }
 MPI Rank 1: 000000C48759A560: {[W0*features+B0 Gradient[50 x 1 x *]] [W1*H1 Value[50 x 1 x *]] }
 MPI Rank 1: 000000C4E5E662F0: {[features Value[2 x *]] }
 MPI Rank 1: 000000C4FE737A30: {[MeanOfFeatures Value[2]] }
@@ -1265,426 +970,239 @@
 MPI Rank 1: 000000C4FE739010: {[B1 Value[50 x 1]] }
 MPI Rank 1: 000000C4FE7395B0: {[W0 Value[50 x 2]] }
 MPI Rank 1: 000000C4FE7396F0: {[B0 Value[50 x 1]] }
-=======
-MPI Rank 1: 08/16/2016 03:01:11: 	Node 'B0' (LearnableParameter operation) : [50 x 1]
-MPI Rank 1: 08/16/2016 03:01:11: 	Node 'B1' (LearnableParameter operation) : [50 x 1]
-MPI Rank 1: 08/16/2016 03:01:11: 	Node 'B2' (LearnableParameter operation) : [2 x 1]
-MPI Rank 1: 08/16/2016 03:01:11: 	Node 'W0' (LearnableParameter operation) : [50 x 2]
-MPI Rank 1: 08/16/2016 03:01:11: 	Node 'W1' (LearnableParameter operation) : [50 x 50]
-MPI Rank 1: 08/16/2016 03:01:11: 	Node 'W2' (LearnableParameter operation) : [2 x 50]
->>>>>>> 8493f118
-MPI Rank 1: 
-MPI Rank 1: 
-MPI Rank 1: 08/16/2016 03:01:11: Precomputing --> 3 PreCompute nodes found.
-MPI Rank 1: 
-MPI Rank 1: 08/16/2016 03:01:11: 	MeanOfFeatures = Mean()
-MPI Rank 1: 08/16/2016 03:01:11: 	InvStdOfFeatures = InvStdDev()
-MPI Rank 1: 08/16/2016 03:01:11: 	Prior = Mean()
-MPI Rank 1: 
-MPI Rank 1: 08/16/2016 03:01:12: Precomputing --> Completed.
-MPI Rank 1: 
-MPI Rank 1: 
-MPI Rank 1: 08/16/2016 03:01:13: Starting Epoch 1: learning rate per sample = 0.020000  effective momentum = 0.900000  momentum as time constant = 237.3 samples
-MPI Rank 1: 
-<<<<<<< HEAD
+MPI Rank 1: 
+MPI Rank 1: 
+MPI Rank 1: 05/03/2016 14:20:42: Precomputing --> 3 PreCompute nodes found.
+MPI Rank 1: 
+MPI Rank 1: 05/03/2016 14:20:42: 	MeanOfFeatures = Mean()
+MPI Rank 1: 05/03/2016 14:20:42: 	InvStdOfFeatures = InvStdDev()
+MPI Rank 1: 05/03/2016 14:20:42: 	Prior = Mean()
+MPI Rank 1: UCIFastReader: Starting at epoch 0, counting lines to determine record count...
+MPI Rank 1:  10000 records found.
+MPI Rank 1: starting epoch 0 at record count 0, and file position 0
+MPI Rank 1: already there from last epoch
+MPI Rank 1: 
+MPI Rank 1: 05/03/2016 14:20:43: Precomputing --> Completed.
+MPI Rank 1: 
+MPI Rank 1: 
+MPI Rank 1: 05/03/2016 14:20:44: Starting Epoch 1: learning rate per sample = 0.020000  effective momentum = 0.900000  momentum as time constant = 237.3 samples
+MPI Rank 1: starting epoch 0 at record count 0, and file position 0
+MPI Rank 1: already there from last epoch
+MPI Rank 1: 
 MPI Rank 1: 05/03/2016 14:20:44: Starting minibatch loop, DataParallelSGD training (MyRank = 1, NumNodes = 4, NumGradientBits = 64).
-MPI Rank 1: 05/03/2016 14:20:44:  Epoch[ 1 of 4]-Minibatch[   1-  10]: CrossEntropyWithSoftmax = 0.69934401 * 250; EvalClassificationError = 0.50400000 * 250; time = 0.0503s; samplesPerSecond = 4969.3
-MPI Rank 1: 05/03/2016 14:20:44:  Epoch[ 1 of 4]-Minibatch[  11-  20]: CrossEntropyWithSoftmax = 0.71365166 * 250; EvalClassificationError = 0.52000000 * 250; time = 0.0457s; samplesPerSecond = 5465.9
-MPI Rank 1: 05/03/2016 14:20:44:  Epoch[ 1 of 4]-Minibatch[  21-  30]: CrossEntropyWithSoftmax = 0.72803064 * 250; EvalClassificationError = 0.47600000 * 250; time = 0.0447s; samplesPerSecond = 5592.0
-MPI Rank 1: 05/03/2016 14:20:44:  Epoch[ 1 of 4]-Minibatch[  31-  40]: CrossEntropyWithSoftmax = 0.70088856 * 250; EvalClassificationError = 0.52800000 * 250; time = 0.0445s; samplesPerSecond = 5616.3
-MPI Rank 1: 05/03/2016 14:20:44:  Epoch[ 1 of 4]-Minibatch[  41-  50]: CrossEntropyWithSoftmax = 0.70609792 * 250; EvalClassificationError = 0.54000000 * 250; time = 0.0449s; samplesPerSecond = 5567.6
-MPI Rank 1: 05/03/2016 14:20:44:  Epoch[ 1 of 4]-Minibatch[  51-  60]: CrossEntropyWithSoftmax = 0.71542471 * 250; EvalClassificationError = 0.47600000 * 250; time = 0.0449s; samplesPerSecond = 5564.3
-MPI Rank 1: 05/03/2016 14:20:44:  Epoch[ 1 of 4]-Minibatch[  61-  70]: CrossEntropyWithSoftmax = 0.72109566 * 250; EvalClassificationError = 0.48000000 * 250; time = 0.0446s; samplesPerSecond = 5599.7
-MPI Rank 1: 05/03/2016 14:20:44:  Epoch[ 1 of 4]-Minibatch[  71-  80]: CrossEntropyWithSoftmax = 0.79807891 * 250; EvalClassificationError = 0.47600000 * 250; time = 0.0448s; samplesPerSecond = 5580.2
-MPI Rank 1: 05/03/2016 14:20:44:  Epoch[ 1 of 4]-Minibatch[  81-  90]: CrossEntropyWithSoftmax = 0.69671122 * 250; EvalClassificationError = 0.48000000 * 250; time = 0.0449s; samplesPerSecond = 5573.5
-MPI Rank 1: 05/03/2016 14:20:44:  Epoch[ 1 of 4]-Minibatch[  91- 100]: CrossEntropyWithSoftmax = 0.70714622 * 250; EvalClassificationError = 0.48800000 * 250; time = 0.0449s; samplesPerSecond = 5572.4
-MPI Rank 1: 05/03/2016 14:20:44:  Epoch[ 1 of 4]-Minibatch[ 101- 110]: CrossEntropyWithSoftmax = 0.71402770 * 250; EvalClassificationError = 0.55200000 * 250; time = 0.0456s; samplesPerSecond = 5484.7
-MPI Rank 1: 05/03/2016 14:20:44:  Epoch[ 1 of 4]-Minibatch[ 111- 120]: CrossEntropyWithSoftmax = 0.69519205 * 250; EvalClassificationError = 0.43600000 * 250; time = 0.0454s; samplesPerSecond = 5510.2
-MPI Rank 1: 05/03/2016 14:20:44:  Epoch[ 1 of 4]-Minibatch[ 121- 130]: CrossEntropyWithSoftmax = 0.70044883 * 250; EvalClassificationError = 0.44000000 * 250; time = 0.0456s; samplesPerSecond = 5487.1
-MPI Rank 1: 05/03/2016 14:20:44:  Epoch[ 1 of 4]-Minibatch[ 131- 140]: CrossEntropyWithSoftmax = 0.71830736 * 250; EvalClassificationError = 0.54800000 * 250; time = 0.0456s; samplesPerSecond = 5479.1
-MPI Rank 1: 05/03/2016 14:20:44:  Epoch[ 1 of 4]-Minibatch[ 141- 150]: CrossEntropyWithSoftmax = 0.72092159 * 250; EvalClassificationError = 0.48800000 * 250; time = 0.0456s; samplesPerSecond = 5485.3
-MPI Rank 1: 05/03/2016 14:20:44:  Epoch[ 1 of 4]-Minibatch[ 151- 160]: CrossEntropyWithSoftmax = 0.71775192 * 250; EvalClassificationError = 0.55200000 * 250; time = 0.0448s; samplesPerSecond = 5585.8
-MPI Rank 1: 05/03/2016 14:20:44:  Epoch[ 1 of 4]-Minibatch[ 161- 170]: CrossEntropyWithSoftmax = 0.74168480 * 250; EvalClassificationError = 0.50000000 * 250; time = 0.0457s; samplesPerSecond = 5470.2
-MPI Rank 1: 05/03/2016 14:20:44:  Epoch[ 1 of 4]-Minibatch[ 171- 180]: CrossEntropyWithSoftmax = 0.71839711 * 250; EvalClassificationError = 0.51600000 * 250; time = 0.0455s; samplesPerSecond = 5490.4
-MPI Rank 1: 05/03/2016 14:20:45:  Epoch[ 1 of 4]-Minibatch[ 181- 190]: CrossEntropyWithSoftmax = 0.71508862 * 250; EvalClassificationError = 0.48400000 * 250; time = 0.0454s; samplesPerSecond = 5501.3
-MPI Rank 1: 05/03/2016 14:20:45:  Epoch[ 1 of 4]-Minibatch[ 191- 200]: CrossEntropyWithSoftmax = 0.71687650 * 250; EvalClassificationError = 0.53200000 * 250; time = 0.0453s; samplesPerSecond = 5516.5
-MPI Rank 1: 05/03/2016 14:20:45:  Epoch[ 1 of 4]-Minibatch[ 201- 210]: CrossEntropyWithSoftmax = 0.71801546 * 250; EvalClassificationError = 0.55600000 * 250; time = 0.0452s; samplesPerSecond = 5533.2
-MPI Rank 1: 05/03/2016 14:20:45:  Epoch[ 1 of 4]-Minibatch[ 211- 220]: CrossEntropyWithSoftmax = 0.72090505 * 250; EvalClassificationError = 0.49600000 * 250; time = 0.0457s; samplesPerSecond = 5467.8
-MPI Rank 1: 05/03/2016 14:20:45:  Epoch[ 1 of 4]-Minibatch[ 221- 230]: CrossEntropyWithSoftmax = 0.71977841 * 250; EvalClassificationError = 0.50800000 * 250; time = 0.0453s; samplesPerSecond = 5513.9
-MPI Rank 1: 05/03/2016 14:20:45:  Epoch[ 1 of 4]-Minibatch[ 231- 240]: CrossEntropyWithSoftmax = 0.71241649 * 250; EvalClassificationError = 0.51200000 * 250; time = 0.0448s; samplesPerSecond = 5574.6
-MPI Rank 1: 05/03/2016 14:20:45:  Epoch[ 1 of 4]-Minibatch[ 241- 250]: CrossEntropyWithSoftmax = 0.69554658 * 250; EvalClassificationError = 0.50400000 * 250; time = 0.0459s; samplesPerSecond = 5451.1
-MPI Rank 1: 05/03/2016 14:20:45:  Epoch[ 1 of 4]-Minibatch[ 251- 260]: CrossEntropyWithSoftmax = 0.70014284 * 250; EvalClassificationError = 0.51200000 * 250; time = 0.0453s; samplesPerSecond = 5523.0
-MPI Rank 1: 05/03/2016 14:20:45:  Epoch[ 1 of 4]-Minibatch[ 261- 270]: CrossEntropyWithSoftmax = 0.70648093 * 250; EvalClassificationError = 0.54400000 * 250; time = 0.0456s; samplesPerSecond = 5480.4
-MPI Rank 1: 05/03/2016 14:20:45:  Epoch[ 1 of 4]-Minibatch[ 271- 280]: CrossEntropyWithSoftmax = 0.69599758 * 250; EvalClassificationError = 0.52800000 * 250; time = 0.0457s; samplesPerSecond = 5466.9
-MPI Rank 1: 05/03/2016 14:20:45:  Epoch[ 1 of 4]-Minibatch[ 281- 290]: CrossEntropyWithSoftmax = 0.69056928 * 250; EvalClassificationError = 0.44800000 * 250; time = 0.0452s; samplesPerSecond = 5528.6
-MPI Rank 1: 05/03/2016 14:20:45:  Epoch[ 1 of 4]-Minibatch[ 291- 300]: CrossEntropyWithSoftmax = 0.69038449 * 250; EvalClassificationError = 0.49600000 * 250; time = 0.0455s; samplesPerSecond = 5497.9
-MPI Rank 1: 05/03/2016 14:20:45:  Epoch[ 1 of 4]-Minibatch[ 301- 310]: CrossEntropyWithSoftmax = 0.68841564 * 250; EvalClassificationError = 0.54000000 * 250; time = 0.0452s; samplesPerSecond = 5528.4
-MPI Rank 1: 05/03/2016 14:20:45:  Epoch[ 1 of 4]-Minibatch[ 311- 320]: CrossEntropyWithSoftmax = 0.67980323 * 250; EvalClassificationError = 0.34800000 * 250; time = 0.0454s; samplesPerSecond = 5512.2
-MPI Rank 1: 05/03/2016 14:20:45:  Epoch[ 1 of 4]-Minibatch[ 321- 330]: CrossEntropyWithSoftmax = 0.68069507 * 250; EvalClassificationError = 0.46800000 * 250; time = 0.0448s; samplesPerSecond = 5577.1
-MPI Rank 1: 05/03/2016 14:20:45:  Epoch[ 1 of 4]-Minibatch[ 331- 340]: CrossEntropyWithSoftmax = 0.68902717 * 250; EvalClassificationError = 0.44800000 * 250; time = 0.0453s; samplesPerSecond = 5521.6
-MPI Rank 1: 05/03/2016 14:20:45:  Epoch[ 1 of 4]-Minibatch[ 341- 350]: CrossEntropyWithSoftmax = 0.67167286 * 250; EvalClassificationError = 0.47200000 * 250; time = 0.0459s; samplesPerSecond = 5451.5
-MPI Rank 1: 05/03/2016 14:20:45:  Epoch[ 1 of 4]-Minibatch[ 351- 360]: CrossEntropyWithSoftmax = 0.63567734 * 250; EvalClassificationError = 0.26400000 * 250; time = 0.0453s; samplesPerSecond = 5515.7
-MPI Rank 1: 05/03/2016 14:20:45:  Epoch[ 1 of 4]-Minibatch[ 361- 370]: CrossEntropyWithSoftmax = 0.59710013 * 250; EvalClassificationError = 0.18000000 * 250; time = 0.0449s; samplesPerSecond = 5566.9
-MPI Rank 1: 05/03/2016 14:20:45:  Epoch[ 1 of 4]-Minibatch[ 371- 380]: CrossEntropyWithSoftmax = 0.55360281 * 250; EvalClassificationError = 0.20400000 * 250; time = 0.0460s; samplesPerSecond = 5438.8
-MPI Rank 1: 05/03/2016 14:20:45:  Epoch[ 1 of 4]-Minibatch[ 381- 390]: CrossEntropyWithSoftmax = 0.47355204 * 250; EvalClassificationError = 0.10800000 * 250; time = 0.0460s; samplesPerSecond = 5429.8
-MPI Rank 1: 05/03/2016 14:20:46:  Epoch[ 1 of 4]-Minibatch[ 391- 400]: CrossEntropyWithSoftmax = 0.34913668 * 250; EvalClassificationError = 0.08400000 * 250; time = 0.0446s; samplesPerSecond = 5599.4
-MPI Rank 1: 05/03/2016 14:20:46: Finished Epoch[ 1 of 4]: [Training] CrossEntropyWithSoftmax = 0.68535215 * 10000; EvalClassificationError = 0.45590000 * 10000; totalSamplesSeen = 10000; learningRatePerSample = 0.02; epochTime=1.83647s
-=======
-MPI Rank 1: 08/16/2016 03:01:13: Starting minibatch loop, DataParallelSGD training (MyRank = 1, NumNodes = 4, NumGradientBits = 64), distributed reading is ENABLED.
-MPI Rank 1: 08/16/2016 03:01:13:  Epoch[ 1 of 4]-Minibatch[   1-  10]: CrossEntropyWithSoftmax = 0.69934401 * 250; EvalErrorPrediction = 0.50400000 * 250; time = 0.0775s; samplesPerSecond = 3223.9
-MPI Rank 1: 08/16/2016 03:01:13:  Epoch[ 1 of 4]-Minibatch[  11-  20]: CrossEntropyWithSoftmax = 0.71365166 * 250; EvalErrorPrediction = 0.52000000 * 250; time = 0.0484s; samplesPerSecond = 5167.1
-MPI Rank 1: 08/16/2016 03:01:13:  Epoch[ 1 of 4]-Minibatch[  21-  30]: CrossEntropyWithSoftmax = 0.72803064 * 250; EvalErrorPrediction = 0.47600000 * 250; time = 0.0485s; samplesPerSecond = 5157.7
-MPI Rank 1: 08/16/2016 03:01:13:  Epoch[ 1 of 4]-Minibatch[  31-  40]: CrossEntropyWithSoftmax = 0.70088856 * 250; EvalErrorPrediction = 0.52800000 * 250; time = 0.0486s; samplesPerSecond = 5143.7
-MPI Rank 1: 08/16/2016 03:01:13:  Epoch[ 1 of 4]-Minibatch[  41-  50]: CrossEntropyWithSoftmax = 0.70609792 * 250; EvalErrorPrediction = 0.54000000 * 250; time = 0.0480s; samplesPerSecond = 5207.4
-MPI Rank 1: 08/16/2016 03:01:13:  Epoch[ 1 of 4]-Minibatch[  51-  60]: CrossEntropyWithSoftmax = 0.71542471 * 250; EvalErrorPrediction = 0.47600000 * 250; time = 0.0481s; samplesPerSecond = 5193.2
-MPI Rank 1: 08/16/2016 03:01:13:  Epoch[ 1 of 4]-Minibatch[  61-  70]: CrossEntropyWithSoftmax = 0.72109566 * 250; EvalErrorPrediction = 0.48000000 * 250; time = 0.0469s; samplesPerSecond = 5327.8
-MPI Rank 1: 08/16/2016 03:01:13:  Epoch[ 1 of 4]-Minibatch[  71-  80]: CrossEntropyWithSoftmax = 0.79807891 * 250; EvalErrorPrediction = 0.47600000 * 250; time = 0.0476s; samplesPerSecond = 5254.4
-MPI Rank 1: 08/16/2016 03:01:13:  Epoch[ 1 of 4]-Minibatch[  81-  90]: CrossEntropyWithSoftmax = 0.69671122 * 250; EvalErrorPrediction = 0.48000000 * 250; time = 0.0483s; samplesPerSecond = 5174.2
-MPI Rank 1: 08/16/2016 03:01:13:  Epoch[ 1 of 4]-Minibatch[  91- 100]: CrossEntropyWithSoftmax = 0.70714622 * 250; EvalErrorPrediction = 0.48800000 * 250; time = 0.0470s; samplesPerSecond = 5318.1
-MPI Rank 1: 08/16/2016 03:01:13:  Epoch[ 1 of 4]-Minibatch[ 101- 110]: CrossEntropyWithSoftmax = 0.71402770 * 250; EvalErrorPrediction = 0.55200000 * 250; time = 0.0472s; samplesPerSecond = 5301.0
-MPI Rank 1: 08/16/2016 03:01:13:  Epoch[ 1 of 4]-Minibatch[ 111- 120]: CrossEntropyWithSoftmax = 0.69519205 * 250; EvalErrorPrediction = 0.43600000 * 250; time = 0.0467s; samplesPerSecond = 5347.8
-MPI Rank 1: 08/16/2016 03:01:13:  Epoch[ 1 of 4]-Minibatch[ 121- 130]: CrossEntropyWithSoftmax = 0.70044883 * 250; EvalErrorPrediction = 0.44000000 * 250; time = 0.0476s; samplesPerSecond = 5254.4
-MPI Rank 1: 08/16/2016 03:01:14:  Epoch[ 1 of 4]-Minibatch[ 131- 140]: CrossEntropyWithSoftmax = 0.71830736 * 250; EvalErrorPrediction = 0.54800000 * 250; time = 0.0476s; samplesPerSecond = 5253.4
-MPI Rank 1: 08/16/2016 03:01:14:  Epoch[ 1 of 4]-Minibatch[ 141- 150]: CrossEntropyWithSoftmax = 0.72092159 * 250; EvalErrorPrediction = 0.48800000 * 250; time = 0.0460s; samplesPerSecond = 5432.2
-MPI Rank 1: 08/16/2016 03:01:14:  Epoch[ 1 of 4]-Minibatch[ 151- 160]: CrossEntropyWithSoftmax = 0.71775192 * 250; EvalErrorPrediction = 0.55200000 * 250; time = 0.0468s; samplesPerSecond = 5341.0
-MPI Rank 1: 08/16/2016 03:01:14:  Epoch[ 1 of 4]-Minibatch[ 161- 170]: CrossEntropyWithSoftmax = 0.74168480 * 250; EvalErrorPrediction = 0.50000000 * 250; time = 0.0466s; samplesPerSecond = 5368.0
-MPI Rank 1: 08/16/2016 03:01:14:  Epoch[ 1 of 4]-Minibatch[ 171- 180]: CrossEntropyWithSoftmax = 0.71839711 * 250; EvalErrorPrediction = 0.51600000 * 250; time = 0.0466s; samplesPerSecond = 5362.3
-MPI Rank 1: 08/16/2016 03:01:14:  Epoch[ 1 of 4]-Minibatch[ 181- 190]: CrossEntropyWithSoftmax = 0.71508862 * 250; EvalErrorPrediction = 0.48400000 * 250; time = 0.0457s; samplesPerSecond = 5474.8
-MPI Rank 1: 08/16/2016 03:01:14:  Epoch[ 1 of 4]-Minibatch[ 191- 200]: CrossEntropyWithSoftmax = 0.71687650 * 250; EvalErrorPrediction = 0.53200000 * 250; time = 0.0466s; samplesPerSecond = 5360.1
-MPI Rank 1: 08/16/2016 03:01:14:  Epoch[ 1 of 4]-Minibatch[ 201- 210]: CrossEntropyWithSoftmax = 0.71801546 * 250; EvalErrorPrediction = 0.55600000 * 250; time = 0.0471s; samplesPerSecond = 5306.2
-MPI Rank 1: 08/16/2016 03:01:14:  Epoch[ 1 of 4]-Minibatch[ 211- 220]: CrossEntropyWithSoftmax = 0.72090505 * 250; EvalErrorPrediction = 0.49600000 * 250; time = 0.0476s; samplesPerSecond = 5250.9
-MPI Rank 1: 08/16/2016 03:01:14:  Epoch[ 1 of 4]-Minibatch[ 221- 230]: CrossEntropyWithSoftmax = 0.71977841 * 250; EvalErrorPrediction = 0.50800000 * 250; time = 0.0482s; samplesPerSecond = 5182.1
-MPI Rank 1: 08/16/2016 03:01:14:  Epoch[ 1 of 4]-Minibatch[ 231- 240]: CrossEntropyWithSoftmax = 0.71241649 * 250; EvalErrorPrediction = 0.51200000 * 250; time = 0.0483s; samplesPerSecond = 5177.5
-MPI Rank 1: 08/16/2016 03:01:14:  Epoch[ 1 of 4]-Minibatch[ 241- 250]: CrossEntropyWithSoftmax = 0.69554658 * 250; EvalErrorPrediction = 0.50400000 * 250; time = 0.0478s; samplesPerSecond = 5233.3
-MPI Rank 1: 08/16/2016 03:01:14:  Epoch[ 1 of 4]-Minibatch[ 251- 260]: CrossEntropyWithSoftmax = 0.70014284 * 250; EvalErrorPrediction = 0.51200000 * 250; time = 0.0459s; samplesPerSecond = 5450.9
-MPI Rank 1: 08/16/2016 03:01:14:  Epoch[ 1 of 4]-Minibatch[ 261- 270]: CrossEntropyWithSoftmax = 0.70648093 * 250; EvalErrorPrediction = 0.54400000 * 250; time = 0.0464s; samplesPerSecond = 5388.3
-MPI Rank 1: 08/16/2016 03:01:14:  Epoch[ 1 of 4]-Minibatch[ 271- 280]: CrossEntropyWithSoftmax = 0.69599758 * 250; EvalErrorPrediction = 0.52800000 * 250; time = 0.0467s; samplesPerSecond = 5352.1
-MPI Rank 1: 08/16/2016 03:01:14:  Epoch[ 1 of 4]-Minibatch[ 281- 290]: CrossEntropyWithSoftmax = 0.69056928 * 250; EvalErrorPrediction = 0.44800000 * 250; time = 0.0472s; samplesPerSecond = 5294.3
-MPI Rank 1: 08/16/2016 03:01:14:  Epoch[ 1 of 4]-Minibatch[ 291- 300]: CrossEntropyWithSoftmax = 0.69038449 * 250; EvalErrorPrediction = 0.49600000 * 250; time = 0.0458s; samplesPerSecond = 5460.3
-MPI Rank 1: 08/16/2016 03:01:14:  Epoch[ 1 of 4]-Minibatch[ 301- 310]: CrossEntropyWithSoftmax = 0.68841564 * 250; EvalErrorPrediction = 0.54000000 * 250; time = 0.0460s; samplesPerSecond = 5437.7
-MPI Rank 1: 08/16/2016 03:01:14:  Epoch[ 1 of 4]-Minibatch[ 311- 320]: CrossEntropyWithSoftmax = 0.67980323 * 250; EvalErrorPrediction = 0.34800000 * 250; time = 0.0467s; samplesPerSecond = 5355.7
-MPI Rank 1: 08/16/2016 03:01:14:  Epoch[ 1 of 4]-Minibatch[ 321- 330]: CrossEntropyWithSoftmax = 0.68069507 * 250; EvalErrorPrediction = 0.46800000 * 250; time = 0.0471s; samplesPerSecond = 5308.2
-MPI Rank 1: 08/16/2016 03:01:14:  Epoch[ 1 of 4]-Minibatch[ 331- 340]: CrossEntropyWithSoftmax = 0.68902717 * 250; EvalErrorPrediction = 0.44800000 * 250; time = 0.0471s; samplesPerSecond = 5305.5
-MPI Rank 1: 08/16/2016 03:01:15:  Epoch[ 1 of 4]-Minibatch[ 341- 350]: CrossEntropyWithSoftmax = 0.67167286 * 250; EvalErrorPrediction = 0.47200000 * 250; time = 0.0476s; samplesPerSecond = 5249.5
-MPI Rank 1: 08/16/2016 03:01:15:  Epoch[ 1 of 4]-Minibatch[ 351- 360]: CrossEntropyWithSoftmax = 0.63567734 * 250; EvalErrorPrediction = 0.26400000 * 250; time = 0.0476s; samplesPerSecond = 5251.2
-MPI Rank 1: 08/16/2016 03:01:15:  Epoch[ 1 of 4]-Minibatch[ 361- 370]: CrossEntropyWithSoftmax = 0.59710013 * 250; EvalErrorPrediction = 0.18000000 * 250; time = 0.0470s; samplesPerSecond = 5319.3
-MPI Rank 1: 08/16/2016 03:01:15:  Epoch[ 1 of 4]-Minibatch[ 371- 380]: CrossEntropyWithSoftmax = 0.55360281 * 250; EvalErrorPrediction = 0.20400000 * 250; time = 0.0463s; samplesPerSecond = 5401.8
-MPI Rank 1: 08/16/2016 03:01:15:  Epoch[ 1 of 4]-Minibatch[ 381- 390]: CrossEntropyWithSoftmax = 0.47355204 * 250; EvalErrorPrediction = 0.10800000 * 250; time = 0.0463s; samplesPerSecond = 5403.9
-MPI Rank 1: 08/16/2016 03:01:15:  Epoch[ 1 of 4]-Minibatch[ 391- 400]: CrossEntropyWithSoftmax = 0.34913668 * 250; EvalErrorPrediction = 0.08400000 * 250; time = 0.0465s; samplesPerSecond = 5376.3
-MPI Rank 1: 08/16/2016 03:01:15: Finished Epoch[ 1 of 4]: [Training] CrossEntropyWithSoftmax = 0.68535215 * 10000; EvalErrorPrediction = 0.45590000 * 10000; totalSamplesSeen = 10000; learningRatePerSample = 0.02; epochTime=1.93885s
->>>>>>> 8493f118
-MPI Rank 1: 
-MPI Rank 1: 08/16/2016 03:01:15: Starting Epoch 2: learning rate per sample = 0.008000  effective momentum = 0.900000  momentum as time constant = 237.3 samples
-MPI Rank 1: 
-<<<<<<< HEAD
+MPI Rank 1: 05/03/2016 14:20:44:  Epoch[ 1 of 4]-Minibatch[   1-  10]: CrossEntropyWithSoftmax = 0.69934401 * 250; EvalErrorPrediction = 0.50400000 * 250; time = 0.0503s; samplesPerSecond = 4969.3
+MPI Rank 1: 05/03/2016 14:20:44:  Epoch[ 1 of 4]-Minibatch[  11-  20]: CrossEntropyWithSoftmax = 0.71365166 * 250; EvalErrorPrediction = 0.52000000 * 250; time = 0.0457s; samplesPerSecond = 5465.9
+MPI Rank 1: 05/03/2016 14:20:44:  Epoch[ 1 of 4]-Minibatch[  21-  30]: CrossEntropyWithSoftmax = 0.72803064 * 250; EvalErrorPrediction = 0.47600000 * 250; time = 0.0447s; samplesPerSecond = 5592.0
+MPI Rank 1: 05/03/2016 14:20:44:  Epoch[ 1 of 4]-Minibatch[  31-  40]: CrossEntropyWithSoftmax = 0.70088856 * 250; EvalErrorPrediction = 0.52800000 * 250; time = 0.0445s; samplesPerSecond = 5616.3
+MPI Rank 1: 05/03/2016 14:20:44:  Epoch[ 1 of 4]-Minibatch[  41-  50]: CrossEntropyWithSoftmax = 0.70609792 * 250; EvalErrorPrediction = 0.54000000 * 250; time = 0.0449s; samplesPerSecond = 5567.6
+MPI Rank 1: 05/03/2016 14:20:44:  Epoch[ 1 of 4]-Minibatch[  51-  60]: CrossEntropyWithSoftmax = 0.71542471 * 250; EvalErrorPrediction = 0.47600000 * 250; time = 0.0449s; samplesPerSecond = 5564.3
+MPI Rank 1: 05/03/2016 14:20:44:  Epoch[ 1 of 4]-Minibatch[  61-  70]: CrossEntropyWithSoftmax = 0.72109566 * 250; EvalErrorPrediction = 0.48000000 * 250; time = 0.0446s; samplesPerSecond = 5599.7
+MPI Rank 1: 05/03/2016 14:20:44:  Epoch[ 1 of 4]-Minibatch[  71-  80]: CrossEntropyWithSoftmax = 0.79807891 * 250; EvalErrorPrediction = 0.47600000 * 250; time = 0.0448s; samplesPerSecond = 5580.2
+MPI Rank 1: 05/03/2016 14:20:44:  Epoch[ 1 of 4]-Minibatch[  81-  90]: CrossEntropyWithSoftmax = 0.69671122 * 250; EvalErrorPrediction = 0.48000000 * 250; time = 0.0449s; samplesPerSecond = 5573.5
+MPI Rank 1: 05/03/2016 14:20:44:  Epoch[ 1 of 4]-Minibatch[  91- 100]: CrossEntropyWithSoftmax = 0.70714622 * 250; EvalErrorPrediction = 0.48800000 * 250; time = 0.0449s; samplesPerSecond = 5572.4
+MPI Rank 1: 05/03/2016 14:20:44:  Epoch[ 1 of 4]-Minibatch[ 101- 110]: CrossEntropyWithSoftmax = 0.71402770 * 250; EvalErrorPrediction = 0.55200000 * 250; time = 0.0456s; samplesPerSecond = 5484.7
+MPI Rank 1: 05/03/2016 14:20:44:  Epoch[ 1 of 4]-Minibatch[ 111- 120]: CrossEntropyWithSoftmax = 0.69519205 * 250; EvalErrorPrediction = 0.43600000 * 250; time = 0.0454s; samplesPerSecond = 5510.2
+MPI Rank 1: 05/03/2016 14:20:44:  Epoch[ 1 of 4]-Minibatch[ 121- 130]: CrossEntropyWithSoftmax = 0.70044883 * 250; EvalErrorPrediction = 0.44000000 * 250; time = 0.0456s; samplesPerSecond = 5487.1
+MPI Rank 1: 05/03/2016 14:20:44:  Epoch[ 1 of 4]-Minibatch[ 131- 140]: CrossEntropyWithSoftmax = 0.71830736 * 250; EvalErrorPrediction = 0.54800000 * 250; time = 0.0456s; samplesPerSecond = 5479.1
+MPI Rank 1: 05/03/2016 14:20:44:  Epoch[ 1 of 4]-Minibatch[ 141- 150]: CrossEntropyWithSoftmax = 0.72092159 * 250; EvalErrorPrediction = 0.48800000 * 250; time = 0.0456s; samplesPerSecond = 5485.3
+MPI Rank 1: 05/03/2016 14:20:44:  Epoch[ 1 of 4]-Minibatch[ 151- 160]: CrossEntropyWithSoftmax = 0.71775192 * 250; EvalErrorPrediction = 0.55200000 * 250; time = 0.0448s; samplesPerSecond = 5585.8
+MPI Rank 1: 05/03/2016 14:20:44:  Epoch[ 1 of 4]-Minibatch[ 161- 170]: CrossEntropyWithSoftmax = 0.74168480 * 250; EvalErrorPrediction = 0.50000000 * 250; time = 0.0457s; samplesPerSecond = 5470.2
+MPI Rank 1: 05/03/2016 14:20:44:  Epoch[ 1 of 4]-Minibatch[ 171- 180]: CrossEntropyWithSoftmax = 0.71839711 * 250; EvalErrorPrediction = 0.51600000 * 250; time = 0.0455s; samplesPerSecond = 5490.4
+MPI Rank 1: 05/03/2016 14:20:45:  Epoch[ 1 of 4]-Minibatch[ 181- 190]: CrossEntropyWithSoftmax = 0.71508862 * 250; EvalErrorPrediction = 0.48400000 * 250; time = 0.0454s; samplesPerSecond = 5501.3
+MPI Rank 1: 05/03/2016 14:20:45:  Epoch[ 1 of 4]-Minibatch[ 191- 200]: CrossEntropyWithSoftmax = 0.71687650 * 250; EvalErrorPrediction = 0.53200000 * 250; time = 0.0453s; samplesPerSecond = 5516.5
+MPI Rank 1: 05/03/2016 14:20:45:  Epoch[ 1 of 4]-Minibatch[ 201- 210]: CrossEntropyWithSoftmax = 0.71801546 * 250; EvalErrorPrediction = 0.55600000 * 250; time = 0.0452s; samplesPerSecond = 5533.2
+MPI Rank 1: 05/03/2016 14:20:45:  Epoch[ 1 of 4]-Minibatch[ 211- 220]: CrossEntropyWithSoftmax = 0.72090505 * 250; EvalErrorPrediction = 0.49600000 * 250; time = 0.0457s; samplesPerSecond = 5467.8
+MPI Rank 1: 05/03/2016 14:20:45:  Epoch[ 1 of 4]-Minibatch[ 221- 230]: CrossEntropyWithSoftmax = 0.71977841 * 250; EvalErrorPrediction = 0.50800000 * 250; time = 0.0453s; samplesPerSecond = 5513.9
+MPI Rank 1: 05/03/2016 14:20:45:  Epoch[ 1 of 4]-Minibatch[ 231- 240]: CrossEntropyWithSoftmax = 0.71241649 * 250; EvalErrorPrediction = 0.51200000 * 250; time = 0.0448s; samplesPerSecond = 5574.6
+MPI Rank 1: 05/03/2016 14:20:45:  Epoch[ 1 of 4]-Minibatch[ 241- 250]: CrossEntropyWithSoftmax = 0.69554658 * 250; EvalErrorPrediction = 0.50400000 * 250; time = 0.0459s; samplesPerSecond = 5451.1
+MPI Rank 1: 05/03/2016 14:20:45:  Epoch[ 1 of 4]-Minibatch[ 251- 260]: CrossEntropyWithSoftmax = 0.70014284 * 250; EvalErrorPrediction = 0.51200000 * 250; time = 0.0453s; samplesPerSecond = 5523.0
+MPI Rank 1: 05/03/2016 14:20:45:  Epoch[ 1 of 4]-Minibatch[ 261- 270]: CrossEntropyWithSoftmax = 0.70648093 * 250; EvalErrorPrediction = 0.54400000 * 250; time = 0.0456s; samplesPerSecond = 5480.4
+MPI Rank 1: 05/03/2016 14:20:45:  Epoch[ 1 of 4]-Minibatch[ 271- 280]: CrossEntropyWithSoftmax = 0.69599758 * 250; EvalErrorPrediction = 0.52800000 * 250; time = 0.0457s; samplesPerSecond = 5466.9
+MPI Rank 1: 05/03/2016 14:20:45:  Epoch[ 1 of 4]-Minibatch[ 281- 290]: CrossEntropyWithSoftmax = 0.69056928 * 250; EvalErrorPrediction = 0.44800000 * 250; time = 0.0452s; samplesPerSecond = 5528.6
+MPI Rank 1: 05/03/2016 14:20:45:  Epoch[ 1 of 4]-Minibatch[ 291- 300]: CrossEntropyWithSoftmax = 0.69038449 * 250; EvalErrorPrediction = 0.49600000 * 250; time = 0.0455s; samplesPerSecond = 5497.9
+MPI Rank 1: 05/03/2016 14:20:45:  Epoch[ 1 of 4]-Minibatch[ 301- 310]: CrossEntropyWithSoftmax = 0.68841564 * 250; EvalErrorPrediction = 0.54000000 * 250; time = 0.0452s; samplesPerSecond = 5528.4
+MPI Rank 1: 05/03/2016 14:20:45:  Epoch[ 1 of 4]-Minibatch[ 311- 320]: CrossEntropyWithSoftmax = 0.67980323 * 250; EvalErrorPrediction = 0.34800000 * 250; time = 0.0454s; samplesPerSecond = 5512.2
+MPI Rank 1: 05/03/2016 14:20:45:  Epoch[ 1 of 4]-Minibatch[ 321- 330]: CrossEntropyWithSoftmax = 0.68069507 * 250; EvalErrorPrediction = 0.46800000 * 250; time = 0.0448s; samplesPerSecond = 5577.1
+MPI Rank 1: 05/03/2016 14:20:45:  Epoch[ 1 of 4]-Minibatch[ 331- 340]: CrossEntropyWithSoftmax = 0.68902717 * 250; EvalErrorPrediction = 0.44800000 * 250; time = 0.0453s; samplesPerSecond = 5521.6
+MPI Rank 1: 05/03/2016 14:20:45:  Epoch[ 1 of 4]-Minibatch[ 341- 350]: CrossEntropyWithSoftmax = 0.67167286 * 250; EvalErrorPrediction = 0.47200000 * 250; time = 0.0459s; samplesPerSecond = 5451.5
+MPI Rank 1: 05/03/2016 14:20:45:  Epoch[ 1 of 4]-Minibatch[ 351- 360]: CrossEntropyWithSoftmax = 0.63567734 * 250; EvalErrorPrediction = 0.26400000 * 250; time = 0.0453s; samplesPerSecond = 5515.7
+MPI Rank 1: 05/03/2016 14:20:45:  Epoch[ 1 of 4]-Minibatch[ 361- 370]: CrossEntropyWithSoftmax = 0.59710013 * 250; EvalErrorPrediction = 0.18000000 * 250; time = 0.0449s; samplesPerSecond = 5566.9
+MPI Rank 1: 05/03/2016 14:20:45:  Epoch[ 1 of 4]-Minibatch[ 371- 380]: CrossEntropyWithSoftmax = 0.55360281 * 250; EvalErrorPrediction = 0.20400000 * 250; time = 0.0460s; samplesPerSecond = 5438.8
+MPI Rank 1: 05/03/2016 14:20:45:  Epoch[ 1 of 4]-Minibatch[ 381- 390]: CrossEntropyWithSoftmax = 0.47355204 * 250; EvalErrorPrediction = 0.10800000 * 250; time = 0.0460s; samplesPerSecond = 5429.8
+MPI Rank 1: 05/03/2016 14:20:46:  Epoch[ 1 of 4]-Minibatch[ 391- 400]: CrossEntropyWithSoftmax = 0.34913668 * 250; EvalErrorPrediction = 0.08400000 * 250; time = 0.0446s; samplesPerSecond = 5599.4
+MPI Rank 1: 05/03/2016 14:20:46: Finished Epoch[ 1 of 4]: [Training] CrossEntropyWithSoftmax = 0.68535215 * 10000; EvalErrorPrediction = 0.45590000 * 10000; totalSamplesSeen = 10000; learningRatePerSample = 0.02; epochTime=1.83647s
+MPI Rank 1: 
+MPI Rank 1: 05/03/2016 14:20:46: Starting Epoch 2: learning rate per sample = 0.008000  effective momentum = 0.900000  momentum as time constant = 237.3 samples
+MPI Rank 1: starting epoch 1 at record count 10000, and file position 0
+MPI Rank 1: already there from last epoch
+MPI Rank 1: 
 MPI Rank 1: 05/03/2016 14:20:46: Starting minibatch loop, DataParallelSGD training (MyRank = 1, NumNodes = 4, NumGradientBits = 64).
-MPI Rank 1: 05/03/2016 14:20:46:  Epoch[ 2 of 4]-Minibatch[   1-  10, 2.50%]: CrossEntropyWithSoftmax = 0.27493252 * 250; EvalClassificationError = 0.06000000 * 250; time = 0.0460s; samplesPerSecond = 5438.4
-MPI Rank 1: 05/03/2016 14:20:46:  Epoch[ 2 of 4]-Minibatch[  11-  20, 5.00%]: CrossEntropyWithSoftmax = 0.24181296 * 250; EvalClassificationError = 0.08800000 * 250; time = 0.0457s; samplesPerSecond = 5468.1
-MPI Rank 1: 05/03/2016 14:20:46:  Epoch[ 2 of 4]-Minibatch[  21-  30, 7.50%]: CrossEntropyWithSoftmax = 0.20316066 * 250; EvalClassificationError = 0.07600000 * 250; time = 0.0457s; samplesPerSecond = 5469.9
-MPI Rank 1: 05/03/2016 14:20:46:  Epoch[ 2 of 4]-Minibatch[  31-  40, 10.00%]: CrossEntropyWithSoftmax = 0.20710120 * 250; EvalClassificationError = 0.06400000 * 250; time = 0.0457s; samplesPerSecond = 5474.3
-MPI Rank 1: 05/03/2016 14:20:46:  Epoch[ 2 of 4]-Minibatch[  41-  50, 12.50%]: CrossEntropyWithSoftmax = 0.20417822 * 250; EvalClassificationError = 0.09200000 * 250; time = 0.0455s; samplesPerSecond = 5497.3
-MPI Rank 1: 05/03/2016 14:20:46:  Epoch[ 2 of 4]-Minibatch[  51-  60, 15.00%]: CrossEntropyWithSoftmax = 0.21581050 * 250; EvalClassificationError = 0.09600000 * 250; time = 0.0459s; samplesPerSecond = 5440.9
-MPI Rank 1: 05/03/2016 14:20:46:  Epoch[ 2 of 4]-Minibatch[  61-  70, 17.50%]: CrossEntropyWithSoftmax = 0.18358607 * 250; EvalClassificationError = 0.08000000 * 250; time = 0.0450s; samplesPerSecond = 5555.2
-MPI Rank 1: 05/03/2016 14:20:46:  Epoch[ 2 of 4]-Minibatch[  71-  80, 20.00%]: CrossEntropyWithSoftmax = 0.20031020 * 250; EvalClassificationError = 0.09200000 * 250; time = 0.0454s; samplesPerSecond = 5508.9
-MPI Rank 1: 05/03/2016 14:20:46:  Epoch[ 2 of 4]-Minibatch[  81-  90, 22.50%]: CrossEntropyWithSoftmax = 0.17298137 * 250; EvalClassificationError = 0.08000000 * 250; time = 0.0458s; samplesPerSecond = 5455.2
-MPI Rank 1: 05/03/2016 14:20:46:  Epoch[ 2 of 4]-Minibatch[  91- 100, 25.00%]: CrossEntropyWithSoftmax = 0.15933384 * 250; EvalClassificationError = 0.06800000 * 250; time = 0.0455s; samplesPerSecond = 5488.7
-MPI Rank 1: 05/03/2016 14:20:46:  Epoch[ 2 of 4]-Minibatch[ 101- 110, 27.50%]: CrossEntropyWithSoftmax = 0.15227387 * 250; EvalClassificationError = 0.05600000 * 250; time = 0.0447s; samplesPerSecond = 5588.8
-MPI Rank 1: 05/03/2016 14:20:46:  Epoch[ 2 of 4]-Minibatch[ 111- 120, 30.00%]: CrossEntropyWithSoftmax = 0.14937834 * 250; EvalClassificationError = 0.06400000 * 250; time = 0.0448s; samplesPerSecond = 5575.0
-MPI Rank 1: 05/03/2016 14:20:46:  Epoch[ 2 of 4]-Minibatch[ 121- 130, 32.50%]: CrossEntropyWithSoftmax = 0.12759442 * 250; EvalClassificationError = 0.05600000 * 250; time = 0.0449s; samplesPerSecond = 5562.2
-MPI Rank 1: 05/03/2016 14:20:46:  Epoch[ 2 of 4]-Minibatch[ 131- 140, 35.00%]: CrossEntropyWithSoftmax = 0.16849594 * 250; EvalClassificationError = 0.08800000 * 250; time = 0.0455s; samplesPerSecond = 5496.7
-MPI Rank 1: 05/03/2016 14:20:46:  Epoch[ 2 of 4]-Minibatch[ 141- 150, 37.50%]: CrossEntropyWithSoftmax = 0.13827283 * 250; EvalClassificationError = 0.05200000 * 250; time = 0.0459s; samplesPerSecond = 5450.2
-MPI Rank 1: 05/03/2016 14:20:46:  Epoch[ 2 of 4]-Minibatch[ 151- 160, 40.00%]: CrossEntropyWithSoftmax = 0.18215595 * 250; EvalClassificationError = 0.08000000 * 250; time = 0.0460s; samplesPerSecond = 5434.3
-MPI Rank 1: 05/03/2016 14:20:46:  Epoch[ 2 of 4]-Minibatch[ 161- 170, 42.50%]: CrossEntropyWithSoftmax = 0.17527448 * 250; EvalClassificationError = 0.09200000 * 250; time = 0.0459s; samplesPerSecond = 5452.0
-MPI Rank 1: 05/03/2016 14:20:46:  Epoch[ 2 of 4]-Minibatch[ 171- 180, 45.00%]: CrossEntropyWithSoftmax = 0.14521521 * 250; EvalClassificationError = 0.06400000 * 250; time = 0.0456s; samplesPerSecond = 5481.1
-MPI Rank 1: 05/03/2016 14:20:46:  Epoch[ 2 of 4]-Minibatch[ 181- 190, 47.50%]: CrossEntropyWithSoftmax = 0.18976906 * 250; EvalClassificationError = 0.10000000 * 250; time = 0.0453s; samplesPerSecond = 5515.5
-MPI Rank 1: 05/03/2016 14:20:46:  Epoch[ 2 of 4]-Minibatch[ 191- 200, 50.00%]: CrossEntropyWithSoftmax = 0.21122012 * 250; EvalClassificationError = 0.10000000 * 250; time = 0.0447s; samplesPerSecond = 5590.7
-MPI Rank 1: 05/03/2016 14:20:46:  Epoch[ 2 of 4]-Minibatch[ 201- 210, 52.50%]: CrossEntropyWithSoftmax = 0.18465636 * 250; EvalClassificationError = 0.08000000 * 250; time = 0.0451s; samplesPerSecond = 5539.6
-MPI Rank 1: 05/03/2016 14:20:47:  Epoch[ 2 of 4]-Minibatch[ 211- 220, 55.00%]: CrossEntropyWithSoftmax = 0.18269327 * 250; EvalClassificationError = 0.07600000 * 250; time = 0.0449s; samplesPerSecond = 5567.8
-MPI Rank 1: 05/03/2016 14:20:47:  Epoch[ 2 of 4]-Minibatch[ 221- 230, 57.50%]: CrossEntropyWithSoftmax = 0.14337039 * 250; EvalClassificationError = 0.06000000 * 250; time = 0.0452s; samplesPerSecond = 5531.0
-MPI Rank 1: 05/03/2016 14:20:47:  Epoch[ 2 of 4]-Minibatch[ 231- 240, 60.00%]: CrossEntropyWithSoftmax = 0.15069128 * 250; EvalClassificationError = 0.07600000 * 250; time = 0.0457s; samplesPerSecond = 5476.3
-MPI Rank 1: 05/03/2016 14:20:47:  Epoch[ 2 of 4]-Minibatch[ 241- 250, 62.50%]: CrossEntropyWithSoftmax = 0.19968366 * 250; EvalClassificationError = 0.11600000 * 250; time = 0.0460s; samplesPerSecond = 5437.6
-MPI Rank 1: 05/03/2016 14:20:47:  Epoch[ 2 of 4]-Minibatch[ 251- 260, 65.00%]: CrossEntropyWithSoftmax = 0.13331961 * 250; EvalClassificationError = 0.07200000 * 250; time = 0.0458s; samplesPerSecond = 5453.8
-MPI Rank 1: 05/03/2016 14:20:47:  Epoch[ 2 of 4]-Minibatch[ 261- 270, 67.50%]: CrossEntropyWithSoftmax = 0.18586350 * 250; EvalClassificationError = 0.11600000 * 250; time = 0.0461s; samplesPerSecond = 5417.2
-MPI Rank 1: 05/03/2016 14:20:47:  Epoch[ 2 of 4]-Minibatch[ 271- 280, 70.00%]: CrossEntropyWithSoftmax = 0.19444582 * 250; EvalClassificationError = 0.08400000 * 250; time = 0.0452s; samplesPerSecond = 5534.2
-MPI Rank 1: 05/03/2016 14:20:47:  Epoch[ 2 of 4]-Minibatch[ 281- 290, 72.50%]: CrossEntropyWithSoftmax = 0.17051888 * 250; EvalClassificationError = 0.06800000 * 250; time = 0.0457s; samplesPerSecond = 5476.1
-MPI Rank 1: 05/03/2016 14:20:47:  Epoch[ 2 of 4]-Minibatch[ 291- 300, 75.00%]: CrossEntropyWithSoftmax = 0.12971870 * 250; EvalClassificationError = 0.04800000 * 250; time = 0.0455s; samplesPerSecond = 5498.4
-MPI Rank 1: 05/03/2016 14:20:47:  Epoch[ 2 of 4]-Minibatch[ 301- 310, 77.50%]: CrossEntropyWithSoftmax = 0.17527362 * 250; EvalClassificationError = 0.08800000 * 250; time = 0.0454s; samplesPerSecond = 5509.0
-MPI Rank 1: 05/03/2016 14:20:47:  Epoch[ 2 of 4]-Minibatch[ 311- 320, 80.00%]: CrossEntropyWithSoftmax = 0.12556892 * 250; EvalClassificationError = 0.05200000 * 250; time = 0.0458s; samplesPerSecond = 5458.6
-MPI Rank 1: 05/03/2016 14:20:47:  Epoch[ 2 of 4]-Minibatch[ 321- 330, 82.50%]: CrossEntropyWithSoftmax = 0.14972169 * 250; EvalClassificationError = 0.05600000 * 250; time = 0.0461s; samplesPerSecond = 5419.2
-MPI Rank 1: 05/03/2016 14:20:47:  Epoch[ 2 of 4]-Minibatch[ 331- 340, 85.00%]: CrossEntropyWithSoftmax = 0.19739782 * 250; EvalClassificationError = 0.09200000 * 250; time = 0.0454s; samplesPerSecond = 5504.4
-MPI Rank 1: 05/03/2016 14:20:47:  Epoch[ 2 of 4]-Minibatch[ 341- 350, 87.50%]: CrossEntropyWithSoftmax = 0.12755381 * 250; EvalClassificationError = 0.05200000 * 250; time = 0.0458s; samplesPerSecond = 5453.6
-MPI Rank 1: 05/03/2016 14:20:47:  Epoch[ 2 of 4]-Minibatch[ 351- 360, 90.00%]: CrossEntropyWithSoftmax = 0.13825339 * 250; EvalClassificationError = 0.06000000 * 250; time = 0.0454s; samplesPerSecond = 5510.9
-MPI Rank 1: 05/03/2016 14:20:47:  Epoch[ 2 of 4]-Minibatch[ 361- 370, 92.50%]: CrossEntropyWithSoftmax = 0.12805567 * 250; EvalClassificationError = 0.06000000 * 250; time = 0.0453s; samplesPerSecond = 5517.1
-MPI Rank 1: 05/03/2016 14:20:47:  Epoch[ 2 of 4]-Minibatch[ 371- 380, 95.00%]: CrossEntropyWithSoftmax = 0.16653716 * 250; EvalClassificationError = 0.09600000 * 250; time = 0.0455s; samplesPerSecond = 5489.6
-MPI Rank 1: 05/03/2016 14:20:47:  Epoch[ 2 of 4]-Minibatch[ 381- 390, 97.50%]: CrossEntropyWithSoftmax = 0.20517381 * 250; EvalClassificationError = 0.11200000 * 250; time = 0.0451s; samplesPerSecond = 5537.3
-MPI Rank 1: 05/03/2016 14:20:47:  Epoch[ 2 of 4]-Minibatch[ 391- 400, 100.00%]: CrossEntropyWithSoftmax = 0.14582158 * 250; EvalClassificationError = 0.06800000 * 250; time = 0.0458s; samplesPerSecond = 5458.0
-MPI Rank 1: 05/03/2016 14:20:47: Finished Epoch[ 2 of 4]: [Training] CrossEntropyWithSoftmax = 0.17342942 * 10000; EvalClassificationError = 0.07700000 * 10000; totalSamplesSeen = 20000; learningRatePerSample = 0.0080000004; epochTime=1.84131s
-=======
-MPI Rank 1: 08/16/2016 03:01:15: Starting minibatch loop, DataParallelSGD training (MyRank = 1, NumNodes = 4, NumGradientBits = 64), distributed reading is ENABLED.
-MPI Rank 1: 08/16/2016 03:01:15:  Epoch[ 2 of 4]-Minibatch[   1-  10, 2.50%]: CrossEntropyWithSoftmax = 0.27493252 * 250; EvalErrorPrediction = 0.06000000 * 250; time = 0.0459s; samplesPerSecond = 5449.4
-MPI Rank 1: 08/16/2016 03:01:15:  Epoch[ 2 of 4]-Minibatch[  11-  20, 5.00%]: CrossEntropyWithSoftmax = 0.24181296 * 250; EvalErrorPrediction = 0.08800000 * 250; time = 0.0452s; samplesPerSecond = 5529.1
-MPI Rank 1: 08/16/2016 03:01:15:  Epoch[ 2 of 4]-Minibatch[  21-  30, 7.50%]: CrossEntropyWithSoftmax = 0.20316066 * 250; EvalErrorPrediction = 0.07600000 * 250; time = 0.0449s; samplesPerSecond = 5571.8
-MPI Rank 1: 08/16/2016 03:01:15:  Epoch[ 2 of 4]-Minibatch[  31-  40, 10.00%]: CrossEntropyWithSoftmax = 0.20710120 * 250; EvalErrorPrediction = 0.06400000 * 250; time = 0.0445s; samplesPerSecond = 5621.6
-MPI Rank 1: 08/16/2016 03:01:15:  Epoch[ 2 of 4]-Minibatch[  41-  50, 12.50%]: CrossEntropyWithSoftmax = 0.20417822 * 250; EvalErrorPrediction = 0.09200000 * 250; time = 0.0447s; samplesPerSecond = 5593.1
-MPI Rank 1: 08/16/2016 03:01:15:  Epoch[ 2 of 4]-Minibatch[  51-  60, 15.00%]: CrossEntropyWithSoftmax = 0.21581050 * 250; EvalErrorPrediction = 0.09600000 * 250; time = 0.0452s; samplesPerSecond = 5525.1
-MPI Rank 1: 08/16/2016 03:01:15:  Epoch[ 2 of 4]-Minibatch[  61-  70, 17.50%]: CrossEntropyWithSoftmax = 0.18358607 * 250; EvalErrorPrediction = 0.08000000 * 250; time = 0.0467s; samplesPerSecond = 5357.1
-MPI Rank 1: 08/16/2016 03:01:15:  Epoch[ 2 of 4]-Minibatch[  71-  80, 20.00%]: CrossEntropyWithSoftmax = 0.20031020 * 250; EvalErrorPrediction = 0.09200000 * 250; time = 0.0458s; samplesPerSecond = 5458.8
-MPI Rank 1: 08/16/2016 03:01:15:  Epoch[ 2 of 4]-Minibatch[  81-  90, 22.50%]: CrossEntropyWithSoftmax = 0.17298137 * 250; EvalErrorPrediction = 0.08000000 * 250; time = 0.0464s; samplesPerSecond = 5392.6
-MPI Rank 1: 08/16/2016 03:01:15:  Epoch[ 2 of 4]-Minibatch[  91- 100, 25.00%]: CrossEntropyWithSoftmax = 0.15933384 * 250; EvalErrorPrediction = 0.06800000 * 250; time = 0.0447s; samplesPerSecond = 5598.9
-MPI Rank 1: 08/16/2016 03:01:15:  Epoch[ 2 of 4]-Minibatch[ 101- 110, 27.50%]: CrossEntropyWithSoftmax = 0.15227387 * 250; EvalErrorPrediction = 0.05600000 * 250; time = 0.0452s; samplesPerSecond = 5526.6
-MPI Rank 1: 08/16/2016 03:01:15:  Epoch[ 2 of 4]-Minibatch[ 111- 120, 30.00%]: CrossEntropyWithSoftmax = 0.14937834 * 250; EvalErrorPrediction = 0.06400000 * 250; time = 0.0460s; samplesPerSecond = 5436.1
-MPI Rank 1: 08/16/2016 03:01:15:  Epoch[ 2 of 4]-Minibatch[ 121- 130, 32.50%]: CrossEntropyWithSoftmax = 0.12759442 * 250; EvalErrorPrediction = 0.05600000 * 250; time = 0.0458s; samplesPerSecond = 5460.1
-MPI Rank 1: 08/16/2016 03:01:15:  Epoch[ 2 of 4]-Minibatch[ 131- 140, 35.00%]: CrossEntropyWithSoftmax = 0.16849594 * 250; EvalErrorPrediction = 0.08800000 * 250; time = 0.0460s; samplesPerSecond = 5431.2
-MPI Rank 1: 08/16/2016 03:01:15:  Epoch[ 2 of 4]-Minibatch[ 141- 150, 37.50%]: CrossEntropyWithSoftmax = 0.13827283 * 250; EvalErrorPrediction = 0.05200000 * 250; time = 0.0454s; samplesPerSecond = 5505.8
-MPI Rank 1: 08/16/2016 03:01:16:  Epoch[ 2 of 4]-Minibatch[ 151- 160, 40.00%]: CrossEntropyWithSoftmax = 0.18215595 * 250; EvalErrorPrediction = 0.08000000 * 250; time = 0.0448s; samplesPerSecond = 5585.1
-MPI Rank 1: 08/16/2016 03:01:16:  Epoch[ 2 of 4]-Minibatch[ 161- 170, 42.50%]: CrossEntropyWithSoftmax = 0.17527448 * 250; EvalErrorPrediction = 0.09200000 * 250; time = 0.0450s; samplesPerSecond = 5558.6
-MPI Rank 1: 08/16/2016 03:01:16:  Epoch[ 2 of 4]-Minibatch[ 171- 180, 45.00%]: CrossEntropyWithSoftmax = 0.14521521 * 250; EvalErrorPrediction = 0.06400000 * 250; time = 0.0443s; samplesPerSecond = 5649.2
-MPI Rank 1: 08/16/2016 03:01:16:  Epoch[ 2 of 4]-Minibatch[ 181- 190, 47.50%]: CrossEntropyWithSoftmax = 0.18976906 * 250; EvalErrorPrediction = 0.10000000 * 250; time = 0.0452s; samplesPerSecond = 5526.1
-MPI Rank 1: 08/16/2016 03:01:16:  Epoch[ 2 of 4]-Minibatch[ 191- 200, 50.00%]: CrossEntropyWithSoftmax = 0.21122012 * 250; EvalErrorPrediction = 0.10000000 * 250; time = 0.0449s; samplesPerSecond = 5568.5
-MPI Rank 1: 08/16/2016 03:01:16:  Epoch[ 2 of 4]-Minibatch[ 201- 210, 52.50%]: CrossEntropyWithSoftmax = 0.18465636 * 250; EvalErrorPrediction = 0.08000000 * 250; time = 0.0457s; samplesPerSecond = 5475.5
-MPI Rank 1: 08/16/2016 03:01:16:  Epoch[ 2 of 4]-Minibatch[ 211- 220, 55.00%]: CrossEntropyWithSoftmax = 0.18269327 * 250; EvalErrorPrediction = 0.07600000 * 250; time = 0.0458s; samplesPerSecond = 5458.6
-MPI Rank 1: 08/16/2016 03:01:16:  Epoch[ 2 of 4]-Minibatch[ 221- 230, 57.50%]: CrossEntropyWithSoftmax = 0.14337039 * 250; EvalErrorPrediction = 0.06000000 * 250; time = 0.0455s; samplesPerSecond = 5500.4
-MPI Rank 1: 08/16/2016 03:01:16:  Epoch[ 2 of 4]-Minibatch[ 231- 240, 60.00%]: CrossEntropyWithSoftmax = 0.15069128 * 250; EvalErrorPrediction = 0.07600000 * 250; time = 0.0450s; samplesPerSecond = 5552.0
-MPI Rank 1: 08/16/2016 03:01:16:  Epoch[ 2 of 4]-Minibatch[ 241- 250, 62.50%]: CrossEntropyWithSoftmax = 0.19968366 * 250; EvalErrorPrediction = 0.11600000 * 250; time = 0.0449s; samplesPerSecond = 5571.4
-MPI Rank 1: 08/16/2016 03:01:16:  Epoch[ 2 of 4]-Minibatch[ 251- 260, 65.00%]: CrossEntropyWithSoftmax = 0.13331961 * 250; EvalErrorPrediction = 0.07200000 * 250; time = 0.0446s; samplesPerSecond = 5601.1
-MPI Rank 1: 08/16/2016 03:01:16:  Epoch[ 2 of 4]-Minibatch[ 261- 270, 67.50%]: CrossEntropyWithSoftmax = 0.18586350 * 250; EvalErrorPrediction = 0.11600000 * 250; time = 0.0445s; samplesPerSecond = 5618.2
-MPI Rank 1: 08/16/2016 03:01:16:  Epoch[ 2 of 4]-Minibatch[ 271- 280, 70.00%]: CrossEntropyWithSoftmax = 0.19444582 * 250; EvalErrorPrediction = 0.08400000 * 250; time = 0.0449s; samplesPerSecond = 5566.8
-MPI Rank 1: 08/16/2016 03:01:16:  Epoch[ 2 of 4]-Minibatch[ 281- 290, 72.50%]: CrossEntropyWithSoftmax = 0.17051888 * 250; EvalErrorPrediction = 0.06800000 * 250; time = 0.0452s; samplesPerSecond = 5533.3
-MPI Rank 1: 08/16/2016 03:01:16:  Epoch[ 2 of 4]-Minibatch[ 291- 300, 75.00%]: CrossEntropyWithSoftmax = 0.12971870 * 250; EvalErrorPrediction = 0.04800000 * 250; time = 0.0447s; samplesPerSecond = 5595.0
-MPI Rank 1: 08/16/2016 03:01:16:  Epoch[ 2 of 4]-Minibatch[ 301- 310, 77.50%]: CrossEntropyWithSoftmax = 0.17527362 * 250; EvalErrorPrediction = 0.08800000 * 250; time = 0.0452s; samplesPerSecond = 5529.4
-MPI Rank 1: 08/16/2016 03:01:16:  Epoch[ 2 of 4]-Minibatch[ 311- 320, 80.00%]: CrossEntropyWithSoftmax = 0.12556892 * 250; EvalErrorPrediction = 0.05200000 * 250; time = 0.0455s; samplesPerSecond = 5490.0
-MPI Rank 1: 08/16/2016 03:01:16:  Epoch[ 2 of 4]-Minibatch[ 321- 330, 82.50%]: CrossEntropyWithSoftmax = 0.14972169 * 250; EvalErrorPrediction = 0.05600000 * 250; time = 0.0457s; samplesPerSecond = 5470.7
-MPI Rank 1: 08/16/2016 03:01:16:  Epoch[ 2 of 4]-Minibatch[ 331- 340, 85.00%]: CrossEntropyWithSoftmax = 0.19739782 * 250; EvalErrorPrediction = 0.09200000 * 250; time = 0.0461s; samplesPerSecond = 5424.1
-MPI Rank 1: 08/16/2016 03:01:16:  Epoch[ 2 of 4]-Minibatch[ 341- 350, 87.50%]: CrossEntropyWithSoftmax = 0.12755381 * 250; EvalErrorPrediction = 0.05200000 * 250; time = 0.0445s; samplesPerSecond = 5613.8
-MPI Rank 1: 08/16/2016 03:01:16:  Epoch[ 2 of 4]-Minibatch[ 351- 360, 90.00%]: CrossEntropyWithSoftmax = 0.13825339 * 250; EvalErrorPrediction = 0.06000000 * 250; time = 0.0448s; samplesPerSecond = 5583.7
-MPI Rank 1: 08/16/2016 03:01:16:  Epoch[ 2 of 4]-Minibatch[ 361- 370, 92.50%]: CrossEntropyWithSoftmax = 0.12805567 * 250; EvalErrorPrediction = 0.06000000 * 250; time = 0.0450s; samplesPerSecond = 5552.6
-MPI Rank 1: 08/16/2016 03:01:17:  Epoch[ 2 of 4]-Minibatch[ 371- 380, 95.00%]: CrossEntropyWithSoftmax = 0.16653716 * 250; EvalErrorPrediction = 0.09600000 * 250; time = 0.0461s; samplesPerSecond = 5428.4
-MPI Rank 1: 08/16/2016 03:01:17:  Epoch[ 2 of 4]-Minibatch[ 381- 390, 97.50%]: CrossEntropyWithSoftmax = 0.20517381 * 250; EvalErrorPrediction = 0.11200000 * 250; time = 0.0453s; samplesPerSecond = 5519.9
-MPI Rank 1: 08/16/2016 03:01:17:  Epoch[ 2 of 4]-Minibatch[ 391- 400, 100.00%]: CrossEntropyWithSoftmax = 0.14582158 * 250; EvalErrorPrediction = 0.06800000 * 250; time = 0.0451s; samplesPerSecond = 5538.8
-MPI Rank 1: 08/16/2016 03:01:17: Finished Epoch[ 2 of 4]: [Training] CrossEntropyWithSoftmax = 0.17342942 * 10000; EvalErrorPrediction = 0.07700000 * 10000; totalSamplesSeen = 20000; learningRatePerSample = 0.0080000004; epochTime=1.83316s
->>>>>>> 8493f118
-MPI Rank 1: 
-MPI Rank 1: 08/16/2016 03:01:17: Starting Epoch 3: learning rate per sample = 0.008000  effective momentum = 0.900000  momentum as time constant = 237.3 samples
-MPI Rank 1: 
-<<<<<<< HEAD
+MPI Rank 1: 05/03/2016 14:20:46:  Epoch[ 2 of 4]-Minibatch[   1-  10, 2.50%]: CrossEntropyWithSoftmax = 0.27493252 * 250; EvalErrorPrediction = 0.06000000 * 250; time = 0.0460s; samplesPerSecond = 5438.4
+MPI Rank 1: 05/03/2016 14:20:46:  Epoch[ 2 of 4]-Minibatch[  11-  20, 5.00%]: CrossEntropyWithSoftmax = 0.24181296 * 250; EvalErrorPrediction = 0.08800000 * 250; time = 0.0457s; samplesPerSecond = 5468.1
+MPI Rank 1: 05/03/2016 14:20:46:  Epoch[ 2 of 4]-Minibatch[  21-  30, 7.50%]: CrossEntropyWithSoftmax = 0.20316066 * 250; EvalErrorPrediction = 0.07600000 * 250; time = 0.0457s; samplesPerSecond = 5469.9
+MPI Rank 1: 05/03/2016 14:20:46:  Epoch[ 2 of 4]-Minibatch[  31-  40, 10.00%]: CrossEntropyWithSoftmax = 0.20710120 * 250; EvalErrorPrediction = 0.06400000 * 250; time = 0.0457s; samplesPerSecond = 5474.3
+MPI Rank 1: 05/03/2016 14:20:46:  Epoch[ 2 of 4]-Minibatch[  41-  50, 12.50%]: CrossEntropyWithSoftmax = 0.20417822 * 250; EvalErrorPrediction = 0.09200000 * 250; time = 0.0455s; samplesPerSecond = 5497.3
+MPI Rank 1: 05/03/2016 14:20:46:  Epoch[ 2 of 4]-Minibatch[  51-  60, 15.00%]: CrossEntropyWithSoftmax = 0.21581050 * 250; EvalErrorPrediction = 0.09600000 * 250; time = 0.0459s; samplesPerSecond = 5440.9
+MPI Rank 1: 05/03/2016 14:20:46:  Epoch[ 2 of 4]-Minibatch[  61-  70, 17.50%]: CrossEntropyWithSoftmax = 0.18358607 * 250; EvalErrorPrediction = 0.08000000 * 250; time = 0.0450s; samplesPerSecond = 5555.2
+MPI Rank 1: 05/03/2016 14:20:46:  Epoch[ 2 of 4]-Minibatch[  71-  80, 20.00%]: CrossEntropyWithSoftmax = 0.20031020 * 250; EvalErrorPrediction = 0.09200000 * 250; time = 0.0454s; samplesPerSecond = 5508.9
+MPI Rank 1: 05/03/2016 14:20:46:  Epoch[ 2 of 4]-Minibatch[  81-  90, 22.50%]: CrossEntropyWithSoftmax = 0.17298137 * 250; EvalErrorPrediction = 0.08000000 * 250; time = 0.0458s; samplesPerSecond = 5455.2
+MPI Rank 1: 05/03/2016 14:20:46:  Epoch[ 2 of 4]-Minibatch[  91- 100, 25.00%]: CrossEntropyWithSoftmax = 0.15933384 * 250; EvalErrorPrediction = 0.06800000 * 250; time = 0.0455s; samplesPerSecond = 5488.7
+MPI Rank 1: 05/03/2016 14:20:46:  Epoch[ 2 of 4]-Minibatch[ 101- 110, 27.50%]: CrossEntropyWithSoftmax = 0.15227387 * 250; EvalErrorPrediction = 0.05600000 * 250; time = 0.0447s; samplesPerSecond = 5588.8
+MPI Rank 1: 05/03/2016 14:20:46:  Epoch[ 2 of 4]-Minibatch[ 111- 120, 30.00%]: CrossEntropyWithSoftmax = 0.14937834 * 250; EvalErrorPrediction = 0.06400000 * 250; time = 0.0448s; samplesPerSecond = 5575.0
+MPI Rank 1: 05/03/2016 14:20:46:  Epoch[ 2 of 4]-Minibatch[ 121- 130, 32.50%]: CrossEntropyWithSoftmax = 0.12759442 * 250; EvalErrorPrediction = 0.05600000 * 250; time = 0.0449s; samplesPerSecond = 5562.2
+MPI Rank 1: 05/03/2016 14:20:46:  Epoch[ 2 of 4]-Minibatch[ 131- 140, 35.00%]: CrossEntropyWithSoftmax = 0.16849594 * 250; EvalErrorPrediction = 0.08800000 * 250; time = 0.0455s; samplesPerSecond = 5496.7
+MPI Rank 1: 05/03/2016 14:20:46:  Epoch[ 2 of 4]-Minibatch[ 141- 150, 37.50%]: CrossEntropyWithSoftmax = 0.13827283 * 250; EvalErrorPrediction = 0.05200000 * 250; time = 0.0459s; samplesPerSecond = 5450.2
+MPI Rank 1: 05/03/2016 14:20:46:  Epoch[ 2 of 4]-Minibatch[ 151- 160, 40.00%]: CrossEntropyWithSoftmax = 0.18215595 * 250; EvalErrorPrediction = 0.08000000 * 250; time = 0.0460s; samplesPerSecond = 5434.3
+MPI Rank 1: 05/03/2016 14:20:46:  Epoch[ 2 of 4]-Minibatch[ 161- 170, 42.50%]: CrossEntropyWithSoftmax = 0.17527448 * 250; EvalErrorPrediction = 0.09200000 * 250; time = 0.0459s; samplesPerSecond = 5452.0
+MPI Rank 1: 05/03/2016 14:20:46:  Epoch[ 2 of 4]-Minibatch[ 171- 180, 45.00%]: CrossEntropyWithSoftmax = 0.14521521 * 250; EvalErrorPrediction = 0.06400000 * 250; time = 0.0456s; samplesPerSecond = 5481.1
+MPI Rank 1: 05/03/2016 14:20:46:  Epoch[ 2 of 4]-Minibatch[ 181- 190, 47.50%]: CrossEntropyWithSoftmax = 0.18976906 * 250; EvalErrorPrediction = 0.10000000 * 250; time = 0.0453s; samplesPerSecond = 5515.5
+MPI Rank 1: 05/03/2016 14:20:46:  Epoch[ 2 of 4]-Minibatch[ 191- 200, 50.00%]: CrossEntropyWithSoftmax = 0.21122012 * 250; EvalErrorPrediction = 0.10000000 * 250; time = 0.0447s; samplesPerSecond = 5590.7
+MPI Rank 1: 05/03/2016 14:20:46:  Epoch[ 2 of 4]-Minibatch[ 201- 210, 52.50%]: CrossEntropyWithSoftmax = 0.18465636 * 250; EvalErrorPrediction = 0.08000000 * 250; time = 0.0451s; samplesPerSecond = 5539.6
+MPI Rank 1: 05/03/2016 14:20:47:  Epoch[ 2 of 4]-Minibatch[ 211- 220, 55.00%]: CrossEntropyWithSoftmax = 0.18269327 * 250; EvalErrorPrediction = 0.07600000 * 250; time = 0.0449s; samplesPerSecond = 5567.8
+MPI Rank 1: 05/03/2016 14:20:47:  Epoch[ 2 of 4]-Minibatch[ 221- 230, 57.50%]: CrossEntropyWithSoftmax = 0.14337039 * 250; EvalErrorPrediction = 0.06000000 * 250; time = 0.0452s; samplesPerSecond = 5531.0
+MPI Rank 1: 05/03/2016 14:20:47:  Epoch[ 2 of 4]-Minibatch[ 231- 240, 60.00%]: CrossEntropyWithSoftmax = 0.15069128 * 250; EvalErrorPrediction = 0.07600000 * 250; time = 0.0457s; samplesPerSecond = 5476.3
+MPI Rank 1: 05/03/2016 14:20:47:  Epoch[ 2 of 4]-Minibatch[ 241- 250, 62.50%]: CrossEntropyWithSoftmax = 0.19968366 * 250; EvalErrorPrediction = 0.11600000 * 250; time = 0.0460s; samplesPerSecond = 5437.6
+MPI Rank 1: 05/03/2016 14:20:47:  Epoch[ 2 of 4]-Minibatch[ 251- 260, 65.00%]: CrossEntropyWithSoftmax = 0.13331961 * 250; EvalErrorPrediction = 0.07200000 * 250; time = 0.0458s; samplesPerSecond = 5453.8
+MPI Rank 1: 05/03/2016 14:20:47:  Epoch[ 2 of 4]-Minibatch[ 261- 270, 67.50%]: CrossEntropyWithSoftmax = 0.18586350 * 250; EvalErrorPrediction = 0.11600000 * 250; time = 0.0461s; samplesPerSecond = 5417.2
+MPI Rank 1: 05/03/2016 14:20:47:  Epoch[ 2 of 4]-Minibatch[ 271- 280, 70.00%]: CrossEntropyWithSoftmax = 0.19444582 * 250; EvalErrorPrediction = 0.08400000 * 250; time = 0.0452s; samplesPerSecond = 5534.2
+MPI Rank 1: 05/03/2016 14:20:47:  Epoch[ 2 of 4]-Minibatch[ 281- 290, 72.50%]: CrossEntropyWithSoftmax = 0.17051888 * 250; EvalErrorPrediction = 0.06800000 * 250; time = 0.0457s; samplesPerSecond = 5476.1
+MPI Rank 1: 05/03/2016 14:20:47:  Epoch[ 2 of 4]-Minibatch[ 291- 300, 75.00%]: CrossEntropyWithSoftmax = 0.12971870 * 250; EvalErrorPrediction = 0.04800000 * 250; time = 0.0455s; samplesPerSecond = 5498.4
+MPI Rank 1: 05/03/2016 14:20:47:  Epoch[ 2 of 4]-Minibatch[ 301- 310, 77.50%]: CrossEntropyWithSoftmax = 0.17527362 * 250; EvalErrorPrediction = 0.08800000 * 250; time = 0.0454s; samplesPerSecond = 5509.0
+MPI Rank 1: 05/03/2016 14:20:47:  Epoch[ 2 of 4]-Minibatch[ 311- 320, 80.00%]: CrossEntropyWithSoftmax = 0.12556892 * 250; EvalErrorPrediction = 0.05200000 * 250; time = 0.0458s; samplesPerSecond = 5458.6
+MPI Rank 1: 05/03/2016 14:20:47:  Epoch[ 2 of 4]-Minibatch[ 321- 330, 82.50%]: CrossEntropyWithSoftmax = 0.14972169 * 250; EvalErrorPrediction = 0.05600000 * 250; time = 0.0461s; samplesPerSecond = 5419.2
+MPI Rank 1: 05/03/2016 14:20:47:  Epoch[ 2 of 4]-Minibatch[ 331- 340, 85.00%]: CrossEntropyWithSoftmax = 0.19739782 * 250; EvalErrorPrediction = 0.09200000 * 250; time = 0.0454s; samplesPerSecond = 5504.4
+MPI Rank 1: 05/03/2016 14:20:47:  Epoch[ 2 of 4]-Minibatch[ 341- 350, 87.50%]: CrossEntropyWithSoftmax = 0.12755381 * 250; EvalErrorPrediction = 0.05200000 * 250; time = 0.0458s; samplesPerSecond = 5453.6
+MPI Rank 1: 05/03/2016 14:20:47:  Epoch[ 2 of 4]-Minibatch[ 351- 360, 90.00%]: CrossEntropyWithSoftmax = 0.13825339 * 250; EvalErrorPrediction = 0.06000000 * 250; time = 0.0454s; samplesPerSecond = 5510.9
+MPI Rank 1: 05/03/2016 14:20:47:  Epoch[ 2 of 4]-Minibatch[ 361- 370, 92.50%]: CrossEntropyWithSoftmax = 0.12805567 * 250; EvalErrorPrediction = 0.06000000 * 250; time = 0.0453s; samplesPerSecond = 5517.1
+MPI Rank 1: 05/03/2016 14:20:47:  Epoch[ 2 of 4]-Minibatch[ 371- 380, 95.00%]: CrossEntropyWithSoftmax = 0.16653716 * 250; EvalErrorPrediction = 0.09600000 * 250; time = 0.0455s; samplesPerSecond = 5489.6
+MPI Rank 1: 05/03/2016 14:20:47:  Epoch[ 2 of 4]-Minibatch[ 381- 390, 97.50%]: CrossEntropyWithSoftmax = 0.20517381 * 250; EvalErrorPrediction = 0.11200000 * 250; time = 0.0451s; samplesPerSecond = 5537.3
+MPI Rank 1: 05/03/2016 14:20:47:  Epoch[ 2 of 4]-Minibatch[ 391- 400, 100.00%]: CrossEntropyWithSoftmax = 0.14582158 * 250; EvalErrorPrediction = 0.06800000 * 250; time = 0.0458s; samplesPerSecond = 5458.0
+MPI Rank 1: 05/03/2016 14:20:47: Finished Epoch[ 2 of 4]: [Training] CrossEntropyWithSoftmax = 0.17342942 * 10000; EvalErrorPrediction = 0.07700000 * 10000; totalSamplesSeen = 20000; learningRatePerSample = 0.0080000004; epochTime=1.84131s
+MPI Rank 1: 
+MPI Rank 1: 05/03/2016 14:20:47: Starting Epoch 3: learning rate per sample = 0.008000  effective momentum = 0.900000  momentum as time constant = 237.3 samples
+MPI Rank 1: starting epoch 2 at record count 20000, and file position 0
+MPI Rank 1: already there from last epoch
+MPI Rank 1: 
 MPI Rank 1: 05/03/2016 14:20:47: Starting minibatch loop, DataParallelSGD training (MyRank = 1, NumNodes = 4, NumGradientBits = 64).
-MPI Rank 1: 05/03/2016 14:20:47:  Epoch[ 3 of 4]-Minibatch[   1-  10, 2.50%]: CrossEntropyWithSoftmax = 0.12515571 * 250; EvalClassificationError = 0.05600000 * 250; time = 0.0452s; samplesPerSecond = 5527.9
-MPI Rank 1: 05/03/2016 14:20:47:  Epoch[ 3 of 4]-Minibatch[  11-  20, 5.00%]: CrossEntropyWithSoftmax = 0.17892936 * 250; EvalClassificationError = 0.09600000 * 250; time = 0.0455s; samplesPerSecond = 5498.6
-MPI Rank 1: 05/03/2016 14:20:48:  Epoch[ 3 of 4]-Minibatch[  21-  30, 7.50%]: CrossEntropyWithSoftmax = 0.14366253 * 250; EvalClassificationError = 0.07600000 * 250; time = 0.0456s; samplesPerSecond = 5486.2
-MPI Rank 1: 05/03/2016 14:20:48:  Epoch[ 3 of 4]-Minibatch[  31-  40, 10.00%]: CrossEntropyWithSoftmax = 0.15742679 * 250; EvalClassificationError = 0.06400000 * 250; time = 0.0457s; samplesPerSecond = 5464.6
-MPI Rank 1: 05/03/2016 14:20:48:  Epoch[ 3 of 4]-Minibatch[  41-  50, 12.50%]: CrossEntropyWithSoftmax = 0.16985657 * 250; EvalClassificationError = 0.09600000 * 250; time = 0.0456s; samplesPerSecond = 5487.6
-MPI Rank 1: 05/03/2016 14:20:48:  Epoch[ 3 of 4]-Minibatch[  51-  60, 15.00%]: CrossEntropyWithSoftmax = 0.18239236 * 250; EvalClassificationError = 0.08000000 * 250; time = 0.0447s; samplesPerSecond = 5590.8
-MPI Rank 1: 05/03/2016 14:20:48:  Epoch[ 3 of 4]-Minibatch[  61-  70, 17.50%]: CrossEntropyWithSoftmax = 0.14588308 * 250; EvalClassificationError = 0.07200000 * 250; time = 0.0449s; samplesPerSecond = 5568.9
-MPI Rank 1: 05/03/2016 14:20:48:  Epoch[ 3 of 4]-Minibatch[  71-  80, 20.00%]: CrossEntropyWithSoftmax = 0.18035322 * 250; EvalClassificationError = 0.09600000 * 250; time = 0.0447s; samplesPerSecond = 5598.5
-MPI Rank 1: 05/03/2016 14:20:48:  Epoch[ 3 of 4]-Minibatch[  81-  90, 22.50%]: CrossEntropyWithSoftmax = 0.15855872 * 250; EvalClassificationError = 0.07200000 * 250; time = 0.0453s; samplesPerSecond = 5516.7
-MPI Rank 1: 05/03/2016 14:20:48:  Epoch[ 3 of 4]-Minibatch[  91- 100, 25.00%]: CrossEntropyWithSoftmax = 0.14494271 * 250; EvalClassificationError = 0.07200000 * 250; time = 0.0455s; samplesPerSecond = 5496.0
-MPI Rank 1: 05/03/2016 14:20:48:  Epoch[ 3 of 4]-Minibatch[ 101- 110, 27.50%]: CrossEntropyWithSoftmax = 0.13434515 * 250; EvalClassificationError = 0.05200000 * 250; time = 0.0453s; samplesPerSecond = 5513.0
-MPI Rank 1: 05/03/2016 14:20:48:  Epoch[ 3 of 4]-Minibatch[ 111- 120, 30.00%]: CrossEntropyWithSoftmax = 0.13729294 * 250; EvalClassificationError = 0.06400000 * 250; time = 0.0456s; samplesPerSecond = 5476.8
-MPI Rank 1: 05/03/2016 14:20:48:  Epoch[ 3 of 4]-Minibatch[ 121- 130, 32.50%]: CrossEntropyWithSoftmax = 0.11626596 * 250; EvalClassificationError = 0.05600000 * 250; time = 0.0455s; samplesPerSecond = 5490.3
-MPI Rank 1: 05/03/2016 14:20:48:  Epoch[ 3 of 4]-Minibatch[ 131- 140, 35.00%]: CrossEntropyWithSoftmax = 0.16844115 * 250; EvalClassificationError = 0.08800000 * 250; time = 0.0454s; samplesPerSecond = 5511.8
-MPI Rank 1: 05/03/2016 14:20:48:  Epoch[ 3 of 4]-Minibatch[ 141- 150, 37.50%]: CrossEntropyWithSoftmax = 0.12800884 * 250; EvalClassificationError = 0.04800000 * 250; time = 0.0451s; samplesPerSecond = 5544.8
-MPI Rank 1: 05/03/2016 14:20:48:  Epoch[ 3 of 4]-Minibatch[ 151- 160, 40.00%]: CrossEntropyWithSoftmax = 0.17206584 * 250; EvalClassificationError = 0.08000000 * 250; time = 0.0456s; samplesPerSecond = 5486.7
-MPI Rank 1: 05/03/2016 14:20:48:  Epoch[ 3 of 4]-Minibatch[ 161- 170, 42.50%]: CrossEntropyWithSoftmax = 0.17652550 * 250; EvalClassificationError = 0.09600000 * 250; time = 0.0456s; samplesPerSecond = 5488.4
-MPI Rank 1: 05/03/2016 14:20:48:  Epoch[ 3 of 4]-Minibatch[ 171- 180, 45.00%]: CrossEntropyWithSoftmax = 0.14127391 * 250; EvalClassificationError = 0.06400000 * 250; time = 0.0457s; samplesPerSecond = 5473.5
-MPI Rank 1: 05/03/2016 14:20:48:  Epoch[ 3 of 4]-Minibatch[ 181- 190, 47.50%]: CrossEntropyWithSoftmax = 0.19302031 * 250; EvalClassificationError = 0.10000000 * 250; time = 0.0455s; samplesPerSecond = 5494.5
-MPI Rank 1: 05/03/2016 14:20:48:  Epoch[ 3 of 4]-Minibatch[ 191- 200, 50.00%]: CrossEntropyWithSoftmax = 0.20895650 * 250; EvalClassificationError = 0.10000000 * 250; time = 0.0454s; samplesPerSecond = 5503.2
-MPI Rank 1: 05/03/2016 14:20:48:  Epoch[ 3 of 4]-Minibatch[ 201- 210, 52.50%]: CrossEntropyWithSoftmax = 0.18495231 * 250; EvalClassificationError = 0.08000000 * 250; time = 0.0456s; samplesPerSecond = 5483.2
-MPI Rank 1: 05/03/2016 14:20:48:  Epoch[ 3 of 4]-Minibatch[ 211- 220, 55.00%]: CrossEntropyWithSoftmax = 0.18182316 * 250; EvalClassificationError = 0.07600000 * 250; time = 0.0444s; samplesPerSecond = 5627.1
-MPI Rank 1: 05/03/2016 14:20:48:  Epoch[ 3 of 4]-Minibatch[ 221- 230, 57.50%]: CrossEntropyWithSoftmax = 0.14069906 * 250; EvalClassificationError = 0.05600000 * 250; time = 0.0447s; samplesPerSecond = 5586.8
-MPI Rank 1: 05/03/2016 14:20:48:  Epoch[ 3 of 4]-Minibatch[ 231- 240, 60.00%]: CrossEntropyWithSoftmax = 0.14883786 * 250; EvalClassificationError = 0.07600000 * 250; time = 0.0458s; samplesPerSecond = 5459.2
-MPI Rank 1: 05/03/2016 14:20:49:  Epoch[ 3 of 4]-Minibatch[ 241- 250, 62.50%]: CrossEntropyWithSoftmax = 0.20343100 * 250; EvalClassificationError = 0.11200000 * 250; time = 0.0454s; samplesPerSecond = 5510.5
-MPI Rank 1: 05/03/2016 14:20:49:  Epoch[ 3 of 4]-Minibatch[ 251- 260, 65.00%]: CrossEntropyWithSoftmax = 0.12846807 * 250; EvalClassificationError = 0.07200000 * 250; time = 0.0443s; samplesPerSecond = 5641.0
-MPI Rank 1: 05/03/2016 14:20:49:  Epoch[ 3 of 4]-Minibatch[ 261- 270, 67.50%]: CrossEntropyWithSoftmax = 0.18684544 * 250; EvalClassificationError = 0.11600000 * 250; time = 0.0452s; samplesPerSecond = 5531.1
-MPI Rank 1: 05/03/2016 14:20:49:  Epoch[ 3 of 4]-Minibatch[ 271- 280, 70.00%]: CrossEntropyWithSoftmax = 0.19589316 * 250; EvalClassificationError = 0.08800000 * 250; time = 0.0452s; samplesPerSecond = 5528.0
-MPI Rank 1: 05/03/2016 14:20:49:  Epoch[ 3 of 4]-Minibatch[ 281- 290, 72.50%]: CrossEntropyWithSoftmax = 0.16597547 * 250; EvalClassificationError = 0.06800000 * 250; time = 0.0451s; samplesPerSecond = 5543.1
-MPI Rank 1: 05/03/2016 14:20:49:  Epoch[ 3 of 4]-Minibatch[ 291- 300, 75.00%]: CrossEntropyWithSoftmax = 0.12506848 * 250; EvalClassificationError = 0.04400000 * 250; time = 0.0446s; samplesPerSecond = 5603.9
-MPI Rank 1: 05/03/2016 14:20:49:  Epoch[ 3 of 4]-Minibatch[ 301- 310, 77.50%]: CrossEntropyWithSoftmax = 0.17365359 * 250; EvalClassificationError = 0.08400000 * 250; time = 0.0450s; samplesPerSecond = 5557.5
-MPI Rank 1: 05/03/2016 14:20:49:  Epoch[ 3 of 4]-Minibatch[ 311- 320, 80.00%]: CrossEntropyWithSoftmax = 0.12280271 * 250; EvalClassificationError = 0.05200000 * 250; time = 0.0447s; samplesPerSecond = 5598.2
-MPI Rank 1: 05/03/2016 14:20:49:  Epoch[ 3 of 4]-Minibatch[ 321- 330, 82.50%]: CrossEntropyWithSoftmax = 0.14754684 * 250; EvalClassificationError = 0.06000000 * 250; time = 0.0454s; samplesPerSecond = 5511.8
-MPI Rank 1: 05/03/2016 14:20:49:  Epoch[ 3 of 4]-Minibatch[ 331- 340, 85.00%]: CrossEntropyWithSoftmax = 0.19813013 * 250; EvalClassificationError = 0.09600000 * 250; time = 0.0443s; samplesPerSecond = 5637.7
-MPI Rank 1: 05/03/2016 14:20:49:  Epoch[ 3 of 4]-Minibatch[ 341- 350, 87.50%]: CrossEntropyWithSoftmax = 0.12597868 * 250; EvalClassificationError = 0.05200000 * 250; time = 0.0451s; samplesPerSecond = 5541.1
-MPI Rank 1: 05/03/2016 14:20:49:  Epoch[ 3 of 4]-Minibatch[ 351- 360, 90.00%]: CrossEntropyWithSoftmax = 0.13764279 * 250; EvalClassificationError = 0.06000000 * 250; time = 0.0449s; samplesPerSecond = 5566.9
-MPI Rank 1: 05/03/2016 14:20:49:  Epoch[ 3 of 4]-Minibatch[ 361- 370, 92.50%]: CrossEntropyWithSoftmax = 0.12857030 * 250; EvalClassificationError = 0.06000000 * 250; time = 0.0455s; samplesPerSecond = 5496.6
-MPI Rank 1: 05/03/2016 14:20:49:  Epoch[ 3 of 4]-Minibatch[ 371- 380, 95.00%]: CrossEntropyWithSoftmax = 0.16673625 * 250; EvalClassificationError = 0.09600000 * 250; time = 0.0452s; samplesPerSecond = 5534.2
-MPI Rank 1: 05/03/2016 14:20:49:  Epoch[ 3 of 4]-Minibatch[ 381- 390, 97.50%]: CrossEntropyWithSoftmax = 0.20688032 * 250; EvalClassificationError = 0.11600000 * 250; time = 0.0450s; samplesPerSecond = 5550.4
-MPI Rank 1: 05/03/2016 14:20:49:  Epoch[ 3 of 4]-Minibatch[ 391- 400, 100.00%]: CrossEntropyWithSoftmax = 0.14604649 * 250; EvalClassificationError = 0.06800000 * 250; time = 0.0456s; samplesPerSecond = 5477.9
-MPI Rank 1: 05/03/2016 14:20:49: Finished Epoch[ 3 of 4]: [Training] CrossEntropyWithSoftmax = 0.15948348 * 10000; EvalClassificationError = 0.07650000 * 10000; totalSamplesSeen = 30000; learningRatePerSample = 0.0080000004; epochTime=1.82915s
-=======
-MPI Rank 1: 08/16/2016 03:01:17: Starting minibatch loop, DataParallelSGD training (MyRank = 1, NumNodes = 4, NumGradientBits = 64), distributed reading is ENABLED.
-MPI Rank 1: 08/16/2016 03:01:17:  Epoch[ 3 of 4]-Minibatch[   1-  10, 2.50%]: CrossEntropyWithSoftmax = 0.12515571 * 250; EvalErrorPrediction = 0.05600000 * 250; time = 0.0444s; samplesPerSecond = 5633.8
-MPI Rank 1: 08/16/2016 03:01:17:  Epoch[ 3 of 4]-Minibatch[  11-  20, 5.00%]: CrossEntropyWithSoftmax = 0.17892936 * 250; EvalErrorPrediction = 0.09600000 * 250; time = 0.0443s; samplesPerSecond = 5646.9
-MPI Rank 1: 08/16/2016 03:01:17:  Epoch[ 3 of 4]-Minibatch[  21-  30, 7.50%]: CrossEntropyWithSoftmax = 0.14366253 * 250; EvalErrorPrediction = 0.07600000 * 250; time = 0.0442s; samplesPerSecond = 5653.7
-MPI Rank 1: 08/16/2016 03:01:17:  Epoch[ 3 of 4]-Minibatch[  31-  40, 10.00%]: CrossEntropyWithSoftmax = 0.15742679 * 250; EvalErrorPrediction = 0.06400000 * 250; time = 0.0451s; samplesPerSecond = 5546.3
-MPI Rank 1: 08/16/2016 03:01:17:  Epoch[ 3 of 4]-Minibatch[  41-  50, 12.50%]: CrossEntropyWithSoftmax = 0.16985657 * 250; EvalErrorPrediction = 0.09600000 * 250; time = 0.0450s; samplesPerSecond = 5558.6
-MPI Rank 1: 08/16/2016 03:01:17:  Epoch[ 3 of 4]-Minibatch[  51-  60, 15.00%]: CrossEntropyWithSoftmax = 0.18239236 * 250; EvalErrorPrediction = 0.08000000 * 250; time = 0.0464s; samplesPerSecond = 5391.3
-MPI Rank 1: 08/16/2016 03:01:17:  Epoch[ 3 of 4]-Minibatch[  61-  70, 17.50%]: CrossEntropyWithSoftmax = 0.14588308 * 250; EvalErrorPrediction = 0.07200000 * 250; time = 0.0445s; samplesPerSecond = 5613.6
-MPI Rank 1: 08/16/2016 03:01:17:  Epoch[ 3 of 4]-Minibatch[  71-  80, 20.00%]: CrossEntropyWithSoftmax = 0.18035322 * 250; EvalErrorPrediction = 0.09600000 * 250; time = 0.0444s; samplesPerSecond = 5627.8
-MPI Rank 1: 08/16/2016 03:01:17:  Epoch[ 3 of 4]-Minibatch[  81-  90, 22.50%]: CrossEntropyWithSoftmax = 0.15855872 * 250; EvalErrorPrediction = 0.07200000 * 250; time = 0.0445s; samplesPerSecond = 5615.3
-MPI Rank 1: 08/16/2016 03:01:17:  Epoch[ 3 of 4]-Minibatch[  91- 100, 25.00%]: CrossEntropyWithSoftmax = 0.14494271 * 250; EvalErrorPrediction = 0.07200000 * 250; time = 0.0450s; samplesPerSecond = 5559.3
-MPI Rank 1: 08/16/2016 03:01:17:  Epoch[ 3 of 4]-Minibatch[ 101- 110, 27.50%]: CrossEntropyWithSoftmax = 0.13434515 * 250; EvalErrorPrediction = 0.05200000 * 250; time = 0.0450s; samplesPerSecond = 5560.3
-MPI Rank 1: 08/16/2016 03:01:17:  Epoch[ 3 of 4]-Minibatch[ 111- 120, 30.00%]: CrossEntropyWithSoftmax = 0.13729294 * 250; EvalErrorPrediction = 0.06400000 * 250; time = 0.0442s; samplesPerSecond = 5659.6
-MPI Rank 1: 08/16/2016 03:01:17:  Epoch[ 3 of 4]-Minibatch[ 121- 130, 32.50%]: CrossEntropyWithSoftmax = 0.11626596 * 250; EvalErrorPrediction = 0.05600000 * 250; time = 0.0441s; samplesPerSecond = 5674.9
-MPI Rank 1: 08/16/2016 03:01:17:  Epoch[ 3 of 4]-Minibatch[ 131- 140, 35.00%]: CrossEntropyWithSoftmax = 0.16844115 * 250; EvalErrorPrediction = 0.08800000 * 250; time = 0.0450s; samplesPerSecond = 5550.5
-MPI Rank 1: 08/16/2016 03:01:17:  Epoch[ 3 of 4]-Minibatch[ 141- 150, 37.50%]: CrossEntropyWithSoftmax = 0.12800884 * 250; EvalErrorPrediction = 0.04800000 * 250; time = 0.0458s; samplesPerSecond = 5457.1
-MPI Rank 1: 08/16/2016 03:01:17:  Epoch[ 3 of 4]-Minibatch[ 151- 160, 40.00%]: CrossEntropyWithSoftmax = 0.17206584 * 250; EvalErrorPrediction = 0.08000000 * 250; time = 0.0452s; samplesPerSecond = 5529.3
-MPI Rank 1: 08/16/2016 03:01:17:  Epoch[ 3 of 4]-Minibatch[ 161- 170, 42.50%]: CrossEntropyWithSoftmax = 0.17652550 * 250; EvalErrorPrediction = 0.09600000 * 250; time = 0.0451s; samplesPerSecond = 5545.3
-MPI Rank 1: 08/16/2016 03:01:17:  Epoch[ 3 of 4]-Minibatch[ 171- 180, 45.00%]: CrossEntropyWithSoftmax = 0.14127391 * 250; EvalErrorPrediction = 0.06400000 * 250; time = 0.0450s; samplesPerSecond = 5556.4
-MPI Rank 1: 08/16/2016 03:01:17:  Epoch[ 3 of 4]-Minibatch[ 181- 190, 47.50%]: CrossEntropyWithSoftmax = 0.19302031 * 250; EvalErrorPrediction = 0.10000000 * 250; time = 0.0442s; samplesPerSecond = 5661.6
-MPI Rank 1: 08/16/2016 03:01:18:  Epoch[ 3 of 4]-Minibatch[ 191- 200, 50.00%]: CrossEntropyWithSoftmax = 0.20895650 * 250; EvalErrorPrediction = 0.10000000 * 250; time = 0.0440s; samplesPerSecond = 5677.0
-MPI Rank 1: 08/16/2016 03:01:18:  Epoch[ 3 of 4]-Minibatch[ 201- 210, 52.50%]: CrossEntropyWithSoftmax = 0.18495231 * 250; EvalErrorPrediction = 0.08000000 * 250; time = 0.0451s; samplesPerSecond = 5542.7
-MPI Rank 1: 08/16/2016 03:01:18:  Epoch[ 3 of 4]-Minibatch[ 211- 220, 55.00%]: CrossEntropyWithSoftmax = 0.18182316 * 250; EvalErrorPrediction = 0.07600000 * 250; time = 0.0451s; samplesPerSecond = 5537.5
-MPI Rank 1: 08/16/2016 03:01:18:  Epoch[ 3 of 4]-Minibatch[ 221- 230, 57.50%]: CrossEntropyWithSoftmax = 0.14069906 * 250; EvalErrorPrediction = 0.05600000 * 250; time = 0.0448s; samplesPerSecond = 5580.6
-MPI Rank 1: 08/16/2016 03:01:18:  Epoch[ 3 of 4]-Minibatch[ 231- 240, 60.00%]: CrossEntropyWithSoftmax = 0.14883786 * 250; EvalErrorPrediction = 0.07600000 * 250; time = 0.0439s; samplesPerSecond = 5691.5
-MPI Rank 1: 08/16/2016 03:01:18:  Epoch[ 3 of 4]-Minibatch[ 241- 250, 62.50%]: CrossEntropyWithSoftmax = 0.20343100 * 250; EvalErrorPrediction = 0.11200000 * 250; time = 0.0443s; samplesPerSecond = 5642.3
-MPI Rank 1: 08/16/2016 03:01:18:  Epoch[ 3 of 4]-Minibatch[ 251- 260, 65.00%]: CrossEntropyWithSoftmax = 0.12846807 * 250; EvalErrorPrediction = 0.07200000 * 250; time = 0.0442s; samplesPerSecond = 5661.7
-MPI Rank 1: 08/16/2016 03:01:18:  Epoch[ 3 of 4]-Minibatch[ 261- 270, 67.50%]: CrossEntropyWithSoftmax = 0.18684544 * 250; EvalErrorPrediction = 0.11600000 * 250; time = 0.0439s; samplesPerSecond = 5698.9
-MPI Rank 1: 08/16/2016 03:01:18:  Epoch[ 3 of 4]-Minibatch[ 271- 280, 70.00%]: CrossEntropyWithSoftmax = 0.19589316 * 250; EvalErrorPrediction = 0.08800000 * 250; time = 0.0447s; samplesPerSecond = 5587.2
-MPI Rank 1: 08/16/2016 03:01:18:  Epoch[ 3 of 4]-Minibatch[ 281- 290, 72.50%]: CrossEntropyWithSoftmax = 0.16597547 * 250; EvalErrorPrediction = 0.06800000 * 250; time = 0.0446s; samplesPerSecond = 5603.7
-MPI Rank 1: 08/16/2016 03:01:18:  Epoch[ 3 of 4]-Minibatch[ 291- 300, 75.00%]: CrossEntropyWithSoftmax = 0.12506848 * 250; EvalErrorPrediction = 0.04400000 * 250; time = 0.0444s; samplesPerSecond = 5626.1
-MPI Rank 1: 08/16/2016 03:01:18:  Epoch[ 3 of 4]-Minibatch[ 301- 310, 77.50%]: CrossEntropyWithSoftmax = 0.17365359 * 250; EvalErrorPrediction = 0.08400000 * 250; time = 0.0437s; samplesPerSecond = 5720.0
-MPI Rank 1: 08/16/2016 03:01:18:  Epoch[ 3 of 4]-Minibatch[ 311- 320, 80.00%]: CrossEntropyWithSoftmax = 0.12280271 * 250; EvalErrorPrediction = 0.05200000 * 250; time = 0.0441s; samplesPerSecond = 5674.1
-MPI Rank 1: 08/16/2016 03:01:18:  Epoch[ 3 of 4]-Minibatch[ 321- 330, 82.50%]: CrossEntropyWithSoftmax = 0.14754684 * 250; EvalErrorPrediction = 0.06000000 * 250; time = 0.0442s; samplesPerSecond = 5652.4
-MPI Rank 1: 08/16/2016 03:01:18:  Epoch[ 3 of 4]-Minibatch[ 331- 340, 85.00%]: CrossEntropyWithSoftmax = 0.19813013 * 250; EvalErrorPrediction = 0.09600000 * 250; time = 0.0446s; samplesPerSecond = 5601.1
-MPI Rank 1: 08/16/2016 03:01:18:  Epoch[ 3 of 4]-Minibatch[ 341- 350, 87.50%]: CrossEntropyWithSoftmax = 0.12597868 * 250; EvalErrorPrediction = 0.05200000 * 250; time = 0.0445s; samplesPerSecond = 5612.2
-MPI Rank 1: 08/16/2016 03:01:18:  Epoch[ 3 of 4]-Minibatch[ 351- 360, 90.00%]: CrossEntropyWithSoftmax = 0.13764279 * 250; EvalErrorPrediction = 0.06000000 * 250; time = 0.0448s; samplesPerSecond = 5576.0
-MPI Rank 1: 08/16/2016 03:01:18:  Epoch[ 3 of 4]-Minibatch[ 361- 370, 92.50%]: CrossEntropyWithSoftmax = 0.12857030 * 250; EvalErrorPrediction = 0.06000000 * 250; time = 0.0444s; samplesPerSecond = 5625.8
-MPI Rank 1: 08/16/2016 03:01:18:  Epoch[ 3 of 4]-Minibatch[ 371- 380, 95.00%]: CrossEntropyWithSoftmax = 0.16673625 * 250; EvalErrorPrediction = 0.09600000 * 250; time = 0.0445s; samplesPerSecond = 5617.6
-MPI Rank 1: 08/16/2016 03:01:18:  Epoch[ 3 of 4]-Minibatch[ 381- 390, 97.50%]: CrossEntropyWithSoftmax = 0.20688032 * 250; EvalErrorPrediction = 0.11600000 * 250; time = 0.0445s; samplesPerSecond = 5622.1
-MPI Rank 1: 08/16/2016 03:01:18:  Epoch[ 3 of 4]-Minibatch[ 391- 400, 100.00%]: CrossEntropyWithSoftmax = 0.14604649 * 250; EvalErrorPrediction = 0.06800000 * 250; time = 0.0446s; samplesPerSecond = 5607.4
-MPI Rank 1: 08/16/2016 03:01:18: Finished Epoch[ 3 of 4]: [Training] CrossEntropyWithSoftmax = 0.15948348 * 10000; EvalErrorPrediction = 0.07650000 * 10000; totalSamplesSeen = 30000; learningRatePerSample = 0.0080000004; epochTime=1.80627s
->>>>>>> 8493f118
-MPI Rank 1: 
-MPI Rank 1: 08/16/2016 03:01:18: Starting Epoch 4: learning rate per sample = 0.008000  effective momentum = 0.900000  momentum as time constant = 237.3 samples
-MPI Rank 1: 
-<<<<<<< HEAD
+MPI Rank 1: 05/03/2016 14:20:47:  Epoch[ 3 of 4]-Minibatch[   1-  10, 2.50%]: CrossEntropyWithSoftmax = 0.12515571 * 250; EvalErrorPrediction = 0.05600000 * 250; time = 0.0452s; samplesPerSecond = 5527.9
+MPI Rank 1: 05/03/2016 14:20:47:  Epoch[ 3 of 4]-Minibatch[  11-  20, 5.00%]: CrossEntropyWithSoftmax = 0.17892936 * 250; EvalErrorPrediction = 0.09600000 * 250; time = 0.0455s; samplesPerSecond = 5498.6
+MPI Rank 1: 05/03/2016 14:20:48:  Epoch[ 3 of 4]-Minibatch[  21-  30, 7.50%]: CrossEntropyWithSoftmax = 0.14366253 * 250; EvalErrorPrediction = 0.07600000 * 250; time = 0.0456s; samplesPerSecond = 5486.2
+MPI Rank 1: 05/03/2016 14:20:48:  Epoch[ 3 of 4]-Minibatch[  31-  40, 10.00%]: CrossEntropyWithSoftmax = 0.15742679 * 250; EvalErrorPrediction = 0.06400000 * 250; time = 0.0457s; samplesPerSecond = 5464.6
+MPI Rank 1: 05/03/2016 14:20:48:  Epoch[ 3 of 4]-Minibatch[  41-  50, 12.50%]: CrossEntropyWithSoftmax = 0.16985657 * 250; EvalErrorPrediction = 0.09600000 * 250; time = 0.0456s; samplesPerSecond = 5487.6
+MPI Rank 1: 05/03/2016 14:20:48:  Epoch[ 3 of 4]-Minibatch[  51-  60, 15.00%]: CrossEntropyWithSoftmax = 0.18239236 * 250; EvalErrorPrediction = 0.08000000 * 250; time = 0.0447s; samplesPerSecond = 5590.8
+MPI Rank 1: 05/03/2016 14:20:48:  Epoch[ 3 of 4]-Minibatch[  61-  70, 17.50%]: CrossEntropyWithSoftmax = 0.14588308 * 250; EvalErrorPrediction = 0.07200000 * 250; time = 0.0449s; samplesPerSecond = 5568.9
+MPI Rank 1: 05/03/2016 14:20:48:  Epoch[ 3 of 4]-Minibatch[  71-  80, 20.00%]: CrossEntropyWithSoftmax = 0.18035322 * 250; EvalErrorPrediction = 0.09600000 * 250; time = 0.0447s; samplesPerSecond = 5598.5
+MPI Rank 1: 05/03/2016 14:20:48:  Epoch[ 3 of 4]-Minibatch[  81-  90, 22.50%]: CrossEntropyWithSoftmax = 0.15855872 * 250; EvalErrorPrediction = 0.07200000 * 250; time = 0.0453s; samplesPerSecond = 5516.7
+MPI Rank 1: 05/03/2016 14:20:48:  Epoch[ 3 of 4]-Minibatch[  91- 100, 25.00%]: CrossEntropyWithSoftmax = 0.14494271 * 250; EvalErrorPrediction = 0.07200000 * 250; time = 0.0455s; samplesPerSecond = 5496.0
+MPI Rank 1: 05/03/2016 14:20:48:  Epoch[ 3 of 4]-Minibatch[ 101- 110, 27.50%]: CrossEntropyWithSoftmax = 0.13434515 * 250; EvalErrorPrediction = 0.05200000 * 250; time = 0.0453s; samplesPerSecond = 5513.0
+MPI Rank 1: 05/03/2016 14:20:48:  Epoch[ 3 of 4]-Minibatch[ 111- 120, 30.00%]: CrossEntropyWithSoftmax = 0.13729294 * 250; EvalErrorPrediction = 0.06400000 * 250; time = 0.0456s; samplesPerSecond = 5476.8
+MPI Rank 1: 05/03/2016 14:20:48:  Epoch[ 3 of 4]-Minibatch[ 121- 130, 32.50%]: CrossEntropyWithSoftmax = 0.11626596 * 250; EvalErrorPrediction = 0.05600000 * 250; time = 0.0455s; samplesPerSecond = 5490.3
+MPI Rank 1: 05/03/2016 14:20:48:  Epoch[ 3 of 4]-Minibatch[ 131- 140, 35.00%]: CrossEntropyWithSoftmax = 0.16844115 * 250; EvalErrorPrediction = 0.08800000 * 250; time = 0.0454s; samplesPerSecond = 5511.8
+MPI Rank 1: 05/03/2016 14:20:48:  Epoch[ 3 of 4]-Minibatch[ 141- 150, 37.50%]: CrossEntropyWithSoftmax = 0.12800884 * 250; EvalErrorPrediction = 0.04800000 * 250; time = 0.0451s; samplesPerSecond = 5544.8
+MPI Rank 1: 05/03/2016 14:20:48:  Epoch[ 3 of 4]-Minibatch[ 151- 160, 40.00%]: CrossEntropyWithSoftmax = 0.17206584 * 250; EvalErrorPrediction = 0.08000000 * 250; time = 0.0456s; samplesPerSecond = 5486.7
+MPI Rank 1: 05/03/2016 14:20:48:  Epoch[ 3 of 4]-Minibatch[ 161- 170, 42.50%]: CrossEntropyWithSoftmax = 0.17652550 * 250; EvalErrorPrediction = 0.09600000 * 250; time = 0.0456s; samplesPerSecond = 5488.4
+MPI Rank 1: 05/03/2016 14:20:48:  Epoch[ 3 of 4]-Minibatch[ 171- 180, 45.00%]: CrossEntropyWithSoftmax = 0.14127391 * 250; EvalErrorPrediction = 0.06400000 * 250; time = 0.0457s; samplesPerSecond = 5473.5
+MPI Rank 1: 05/03/2016 14:20:48:  Epoch[ 3 of 4]-Minibatch[ 181- 190, 47.50%]: CrossEntropyWithSoftmax = 0.19302031 * 250; EvalErrorPrediction = 0.10000000 * 250; time = 0.0455s; samplesPerSecond = 5494.5
+MPI Rank 1: 05/03/2016 14:20:48:  Epoch[ 3 of 4]-Minibatch[ 191- 200, 50.00%]: CrossEntropyWithSoftmax = 0.20895650 * 250; EvalErrorPrediction = 0.10000000 * 250; time = 0.0454s; samplesPerSecond = 5503.2
+MPI Rank 1: 05/03/2016 14:20:48:  Epoch[ 3 of 4]-Minibatch[ 201- 210, 52.50%]: CrossEntropyWithSoftmax = 0.18495231 * 250; EvalErrorPrediction = 0.08000000 * 250; time = 0.0456s; samplesPerSecond = 5483.2
+MPI Rank 1: 05/03/2016 14:20:48:  Epoch[ 3 of 4]-Minibatch[ 211- 220, 55.00%]: CrossEntropyWithSoftmax = 0.18182316 * 250; EvalErrorPrediction = 0.07600000 * 250; time = 0.0444s; samplesPerSecond = 5627.1
+MPI Rank 1: 05/03/2016 14:20:48:  Epoch[ 3 of 4]-Minibatch[ 221- 230, 57.50%]: CrossEntropyWithSoftmax = 0.14069906 * 250; EvalErrorPrediction = 0.05600000 * 250; time = 0.0447s; samplesPerSecond = 5586.8
+MPI Rank 1: 05/03/2016 14:20:48:  Epoch[ 3 of 4]-Minibatch[ 231- 240, 60.00%]: CrossEntropyWithSoftmax = 0.14883786 * 250; EvalErrorPrediction = 0.07600000 * 250; time = 0.0458s; samplesPerSecond = 5459.2
+MPI Rank 1: 05/03/2016 14:20:49:  Epoch[ 3 of 4]-Minibatch[ 241- 250, 62.50%]: CrossEntropyWithSoftmax = 0.20343100 * 250; EvalErrorPrediction = 0.11200000 * 250; time = 0.0454s; samplesPerSecond = 5510.5
+MPI Rank 1: 05/03/2016 14:20:49:  Epoch[ 3 of 4]-Minibatch[ 251- 260, 65.00%]: CrossEntropyWithSoftmax = 0.12846807 * 250; EvalErrorPrediction = 0.07200000 * 250; time = 0.0443s; samplesPerSecond = 5641.0
+MPI Rank 1: 05/03/2016 14:20:49:  Epoch[ 3 of 4]-Minibatch[ 261- 270, 67.50%]: CrossEntropyWithSoftmax = 0.18684544 * 250; EvalErrorPrediction = 0.11600000 * 250; time = 0.0452s; samplesPerSecond = 5531.1
+MPI Rank 1: 05/03/2016 14:20:49:  Epoch[ 3 of 4]-Minibatch[ 271- 280, 70.00%]: CrossEntropyWithSoftmax = 0.19589316 * 250; EvalErrorPrediction = 0.08800000 * 250; time = 0.0452s; samplesPerSecond = 5528.0
+MPI Rank 1: 05/03/2016 14:20:49:  Epoch[ 3 of 4]-Minibatch[ 281- 290, 72.50%]: CrossEntropyWithSoftmax = 0.16597547 * 250; EvalErrorPrediction = 0.06800000 * 250; time = 0.0451s; samplesPerSecond = 5543.1
+MPI Rank 1: 05/03/2016 14:20:49:  Epoch[ 3 of 4]-Minibatch[ 291- 300, 75.00%]: CrossEntropyWithSoftmax = 0.12506848 * 250; EvalErrorPrediction = 0.04400000 * 250; time = 0.0446s; samplesPerSecond = 5603.9
+MPI Rank 1: 05/03/2016 14:20:49:  Epoch[ 3 of 4]-Minibatch[ 301- 310, 77.50%]: CrossEntropyWithSoftmax = 0.17365359 * 250; EvalErrorPrediction = 0.08400000 * 250; time = 0.0450s; samplesPerSecond = 5557.5
+MPI Rank 1: 05/03/2016 14:20:49:  Epoch[ 3 of 4]-Minibatch[ 311- 320, 80.00%]: CrossEntropyWithSoftmax = 0.12280271 * 250; EvalErrorPrediction = 0.05200000 * 250; time = 0.0447s; samplesPerSecond = 5598.2
+MPI Rank 1: 05/03/2016 14:20:49:  Epoch[ 3 of 4]-Minibatch[ 321- 330, 82.50%]: CrossEntropyWithSoftmax = 0.14754684 * 250; EvalErrorPrediction = 0.06000000 * 250; time = 0.0454s; samplesPerSecond = 5511.8
+MPI Rank 1: 05/03/2016 14:20:49:  Epoch[ 3 of 4]-Minibatch[ 331- 340, 85.00%]: CrossEntropyWithSoftmax = 0.19813013 * 250; EvalErrorPrediction = 0.09600000 * 250; time = 0.0443s; samplesPerSecond = 5637.7
+MPI Rank 1: 05/03/2016 14:20:49:  Epoch[ 3 of 4]-Minibatch[ 341- 350, 87.50%]: CrossEntropyWithSoftmax = 0.12597868 * 250; EvalErrorPrediction = 0.05200000 * 250; time = 0.0451s; samplesPerSecond = 5541.1
+MPI Rank 1: 05/03/2016 14:20:49:  Epoch[ 3 of 4]-Minibatch[ 351- 360, 90.00%]: CrossEntropyWithSoftmax = 0.13764279 * 250; EvalErrorPrediction = 0.06000000 * 250; time = 0.0449s; samplesPerSecond = 5566.9
+MPI Rank 1: 05/03/2016 14:20:49:  Epoch[ 3 of 4]-Minibatch[ 361- 370, 92.50%]: CrossEntropyWithSoftmax = 0.12857030 * 250; EvalErrorPrediction = 0.06000000 * 250; time = 0.0455s; samplesPerSecond = 5496.6
+MPI Rank 1: 05/03/2016 14:20:49:  Epoch[ 3 of 4]-Minibatch[ 371- 380, 95.00%]: CrossEntropyWithSoftmax = 0.16673625 * 250; EvalErrorPrediction = 0.09600000 * 250; time = 0.0452s; samplesPerSecond = 5534.2
+MPI Rank 1: 05/03/2016 14:20:49:  Epoch[ 3 of 4]-Minibatch[ 381- 390, 97.50%]: CrossEntropyWithSoftmax = 0.20688032 * 250; EvalErrorPrediction = 0.11600000 * 250; time = 0.0450s; samplesPerSecond = 5550.4
+MPI Rank 1: 05/03/2016 14:20:49:  Epoch[ 3 of 4]-Minibatch[ 391- 400, 100.00%]: CrossEntropyWithSoftmax = 0.14604649 * 250; EvalErrorPrediction = 0.06800000 * 250; time = 0.0456s; samplesPerSecond = 5477.9
+MPI Rank 1: 05/03/2016 14:20:49: Finished Epoch[ 3 of 4]: [Training] CrossEntropyWithSoftmax = 0.15948348 * 10000; EvalErrorPrediction = 0.07650000 * 10000; totalSamplesSeen = 30000; learningRatePerSample = 0.0080000004; epochTime=1.82915s
+MPI Rank 1: 
+MPI Rank 1: 05/03/2016 14:20:49: Starting Epoch 4: learning rate per sample = 0.008000  effective momentum = 0.900000  momentum as time constant = 237.3 samples
+MPI Rank 1: starting epoch 3 at record count 30000, and file position 0
+MPI Rank 1: already there from last epoch
+MPI Rank 1: 
 MPI Rank 1: 05/03/2016 14:20:49: Starting minibatch loop, DataParallelSGD training (MyRank = 1, NumNodes = 4, NumGradientBits = 64).
-MPI Rank 1: 05/03/2016 14:20:49:  Epoch[ 4 of 4]-Minibatch[   1-  10, 2.50%]: CrossEntropyWithSoftmax = 0.12380915 * 250; EvalClassificationError = 0.06000000 * 250; time = 0.0446s; samplesPerSecond = 5602.2
-MPI Rank 1: 05/03/2016 14:20:49:  Epoch[ 4 of 4]-Minibatch[  11-  20, 5.00%]: CrossEntropyWithSoftmax = 0.18110099 * 250; EvalClassificationError = 0.09600000 * 250; time = 0.0453s; samplesPerSecond = 5516.8
-MPI Rank 1: 05/03/2016 14:20:49:  Epoch[ 4 of 4]-Minibatch[  21-  30, 7.50%]: CrossEntropyWithSoftmax = 0.14240048 * 250; EvalClassificationError = 0.07600000 * 250; time = 0.0452s; samplesPerSecond = 5525.6
-MPI Rank 1: 05/03/2016 14:20:49:  Epoch[ 4 of 4]-Minibatch[  31-  40, 10.00%]: CrossEntropyWithSoftmax = 0.15624088 * 250; EvalClassificationError = 0.06400000 * 250; time = 0.0450s; samplesPerSecond = 5554.0
-MPI Rank 1: 05/03/2016 14:20:49:  Epoch[ 4 of 4]-Minibatch[  41-  50, 12.50%]: CrossEntropyWithSoftmax = 0.16933936 * 250; EvalClassificationError = 0.09600000 * 250; time = 0.0458s; samplesPerSecond = 5463.6
-MPI Rank 1: 05/03/2016 14:20:49:  Epoch[ 4 of 4]-Minibatch[  51-  60, 15.00%]: CrossEntropyWithSoftmax = 0.18186733 * 250; EvalClassificationError = 0.08000000 * 250; time = 0.0454s; samplesPerSecond = 5502.6
-MPI Rank 1: 05/03/2016 14:20:50:  Epoch[ 4 of 4]-Minibatch[  61-  70, 17.50%]: CrossEntropyWithSoftmax = 0.14474379 * 250; EvalClassificationError = 0.07200000 * 250; time = 0.0457s; samplesPerSecond = 5467.7
-MPI Rank 1: 05/03/2016 14:20:50:  Epoch[ 4 of 4]-Minibatch[  71-  80, 20.00%]: CrossEntropyWithSoftmax = 0.18027784 * 250; EvalClassificationError = 0.09600000 * 250; time = 0.0451s; samplesPerSecond = 5537.1
-MPI Rank 1: 05/03/2016 14:20:50:  Epoch[ 4 of 4]-Minibatch[  81-  90, 22.50%]: CrossEntropyWithSoftmax = 0.15853979 * 250; EvalClassificationError = 0.07600000 * 250; time = 0.0450s; samplesPerSecond = 5559.1
-MPI Rank 1: 05/03/2016 14:20:50:  Epoch[ 4 of 4]-Minibatch[  91- 100, 25.00%]: CrossEntropyWithSoftmax = 0.14494443 * 250; EvalClassificationError = 0.07200000 * 250; time = 0.0455s; samplesPerSecond = 5497.3
-MPI Rank 1: 05/03/2016 14:20:50:  Epoch[ 4 of 4]-Minibatch[ 101- 110, 27.50%]: CrossEntropyWithSoftmax = 0.13356766 * 250; EvalClassificationError = 0.05200000 * 250; time = 0.0452s; samplesPerSecond = 5526.7
-MPI Rank 1: 05/03/2016 14:20:50:  Epoch[ 4 of 4]-Minibatch[ 111- 120, 30.00%]: CrossEntropyWithSoftmax = 0.13727553 * 250; EvalClassificationError = 0.06400000 * 250; time = 0.0447s; samplesPerSecond = 5586.6
-MPI Rank 1: 05/03/2016 14:20:50:  Epoch[ 4 of 4]-Minibatch[ 121- 130, 32.50%]: CrossEntropyWithSoftmax = 0.11570274 * 250; EvalClassificationError = 0.05600000 * 250; time = 0.0449s; samplesPerSecond = 5564.7
-MPI Rank 1: 05/03/2016 14:20:50:  Epoch[ 4 of 4]-Minibatch[ 131- 140, 35.00%]: CrossEntropyWithSoftmax = 0.16924789 * 250; EvalClassificationError = 0.08800000 * 250; time = 0.0447s; samplesPerSecond = 5587.1
-MPI Rank 1: 05/03/2016 14:20:50:  Epoch[ 4 of 4]-Minibatch[ 141- 150, 37.50%]: CrossEntropyWithSoftmax = 0.12756586 * 250; EvalClassificationError = 0.04800000 * 250; time = 0.0449s; samplesPerSecond = 5570.8
-MPI Rank 1: 05/03/2016 14:20:50:  Epoch[ 4 of 4]-Minibatch[ 151- 160, 40.00%]: CrossEntropyWithSoftmax = 0.17074018 * 250; EvalClassificationError = 0.08400000 * 250; time = 0.0454s; samplesPerSecond = 5510.5
-MPI Rank 1: 05/03/2016 14:20:50:  Epoch[ 4 of 4]-Minibatch[ 161- 170, 42.50%]: CrossEntropyWithSoftmax = 0.17671936 * 250; EvalClassificationError = 0.10000000 * 250; time = 0.0448s; samplesPerSecond = 5581.9
-MPI Rank 1: 05/03/2016 14:20:50:  Epoch[ 4 of 4]-Minibatch[ 171- 180, 45.00%]: CrossEntropyWithSoftmax = 0.14113643 * 250; EvalClassificationError = 0.06400000 * 250; time = 0.0447s; samplesPerSecond = 5591.3
-MPI Rank 1: 05/03/2016 14:20:50:  Epoch[ 4 of 4]-Minibatch[ 181- 190, 47.50%]: CrossEntropyWithSoftmax = 0.19361828 * 250; EvalClassificationError = 0.10000000 * 250; time = 0.0453s; samplesPerSecond = 5523.9
-MPI Rank 1: 05/03/2016 14:20:50:  Epoch[ 4 of 4]-Minibatch[ 191- 200, 50.00%]: CrossEntropyWithSoftmax = 0.20846850 * 250; EvalClassificationError = 0.10000000 * 250; time = 0.0454s; samplesPerSecond = 5501.9
-MPI Rank 1: 05/03/2016 14:20:50:  Epoch[ 4 of 4]-Minibatch[ 201- 210, 52.50%]: CrossEntropyWithSoftmax = 0.18513294 * 250; EvalClassificationError = 0.08000000 * 250; time = 0.0449s; samplesPerSecond = 5562.6
-MPI Rank 1: 05/03/2016 14:20:50:  Epoch[ 4 of 4]-Minibatch[ 211- 220, 55.00%]: CrossEntropyWithSoftmax = 0.18145039 * 250; EvalClassificationError = 0.07600000 * 250; time = 0.0452s; samplesPerSecond = 5529.3
-MPI Rank 1: 05/03/2016 14:20:50:  Epoch[ 4 of 4]-Minibatch[ 221- 230, 57.50%]: CrossEntropyWithSoftmax = 0.14040066 * 250; EvalClassificationError = 0.05600000 * 250; time = 0.0448s; samplesPerSecond = 5576.4
-MPI Rank 1: 05/03/2016 14:20:50:  Epoch[ 4 of 4]-Minibatch[ 231- 240, 60.00%]: CrossEntropyWithSoftmax = 0.14875034 * 250; EvalClassificationError = 0.07600000 * 250; time = 0.0452s; samplesPerSecond = 5530.2
-MPI Rank 1: 05/03/2016 14:20:50:  Epoch[ 4 of 4]-Minibatch[ 241- 250, 62.50%]: CrossEntropyWithSoftmax = 0.20370867 * 250; EvalClassificationError = 0.11200000 * 250; time = 0.0450s; samplesPerSecond = 5560.0
-MPI Rank 1: 05/03/2016 14:20:50:  Epoch[ 4 of 4]-Minibatch[ 251- 260, 65.00%]: CrossEntropyWithSoftmax = 0.12825410 * 250; EvalClassificationError = 0.07200000 * 250; time = 0.0451s; samplesPerSecond = 5543.9
-MPI Rank 1: 05/03/2016 14:20:50:  Epoch[ 4 of 4]-Minibatch[ 261- 270, 67.50%]: CrossEntropyWithSoftmax = 0.18685021 * 250; EvalClassificationError = 0.11600000 * 250; time = 0.0448s; samplesPerSecond = 5584.0
-MPI Rank 1: 05/03/2016 14:20:50:  Epoch[ 4 of 4]-Minibatch[ 271- 280, 70.00%]: CrossEntropyWithSoftmax = 0.19554195 * 250; EvalClassificationError = 0.08400000 * 250; time = 0.0453s; samplesPerSecond = 5520.5
-MPI Rank 1: 05/03/2016 14:20:51:  Epoch[ 4 of 4]-Minibatch[ 281- 290, 72.50%]: CrossEntropyWithSoftmax = 0.16400454 * 250; EvalClassificationError = 0.06800000 * 250; time = 0.0446s; samplesPerSecond = 5607.1
-MPI Rank 1: 05/03/2016 14:20:51:  Epoch[ 4 of 4]-Minibatch[ 291- 300, 75.00%]: CrossEntropyWithSoftmax = 0.12461172 * 250; EvalClassificationError = 0.04400000 * 250; time = 0.0447s; samplesPerSecond = 5598.9
-MPI Rank 1: 05/03/2016 14:20:51:  Epoch[ 4 of 4]-Minibatch[ 301- 310, 77.50%]: CrossEntropyWithSoftmax = 0.17266601 * 250; EvalClassificationError = 0.08400000 * 250; time = 0.0453s; samplesPerSecond = 5524.5
-MPI Rank 1: 05/03/2016 14:20:51:  Epoch[ 4 of 4]-Minibatch[ 311- 320, 80.00%]: CrossEntropyWithSoftmax = 0.12261446 * 250; EvalClassificationError = 0.05200000 * 250; time = 0.0456s; samplesPerSecond = 5482.2
-MPI Rank 1: 05/03/2016 14:20:51:  Epoch[ 4 of 4]-Minibatch[ 321- 330, 82.50%]: CrossEntropyWithSoftmax = 0.14725311 * 250; EvalClassificationError = 0.06000000 * 250; time = 0.0454s; samplesPerSecond = 5503.1
-MPI Rank 1: 05/03/2016 14:20:51:  Epoch[ 4 of 4]-Minibatch[ 331- 340, 85.00%]: CrossEntropyWithSoftmax = 0.19797789 * 250; EvalClassificationError = 0.09200000 * 250; time = 0.0451s; samplesPerSecond = 5541.9
-MPI Rank 1: 05/03/2016 14:20:51:  Epoch[ 4 of 4]-Minibatch[ 341- 350, 87.50%]: CrossEntropyWithSoftmax = 0.12586069 * 250; EvalClassificationError = 0.05200000 * 250; time = 0.0452s; samplesPerSecond = 5525.6
-MPI Rank 1: 05/03/2016 14:20:51:  Epoch[ 4 of 4]-Minibatch[ 351- 360, 90.00%]: CrossEntropyWithSoftmax = 0.13754454 * 250; EvalClassificationError = 0.06000000 * 250; time = 0.0452s; samplesPerSecond = 5533.5
-MPI Rank 1: 05/03/2016 14:20:51:  Epoch[ 4 of 4]-Minibatch[ 361- 370, 92.50%]: CrossEntropyWithSoftmax = 0.12855952 * 250; EvalClassificationError = 0.06000000 * 250; time = 0.0454s; samplesPerSecond = 5501.9
-MPI Rank 1: 05/03/2016 14:20:51:  Epoch[ 4 of 4]-Minibatch[ 371- 380, 95.00%]: CrossEntropyWithSoftmax = 0.16665200 * 250; EvalClassificationError = 0.09600000 * 250; time = 0.0451s; samplesPerSecond = 5548.4
-MPI Rank 1: 05/03/2016 14:20:51:  Epoch[ 4 of 4]-Minibatch[ 381- 390, 97.50%]: CrossEntropyWithSoftmax = 0.20702565 * 250; EvalClassificationError = 0.11600000 * 250; time = 0.0449s; samplesPerSecond = 5572.9
-MPI Rank 1: 05/03/2016 14:20:51:  Epoch[ 4 of 4]-Minibatch[ 391- 400, 100.00%]: CrossEntropyWithSoftmax = 0.14604076 * 250; EvalClassificationError = 0.06400000 * 250; time = 0.0451s; samplesPerSecond = 5546.7
-MPI Rank 1: 05/03/2016 14:20:51: Finished Epoch[ 4 of 4]: [Training] CrossEntropyWithSoftmax = 0.15920517 * 10000; EvalClassificationError = 0.07660000 * 10000; totalSamplesSeen = 40000; learningRatePerSample = 0.0080000004; epochTime=1.82542s
+MPI Rank 1: 05/03/2016 14:20:49:  Epoch[ 4 of 4]-Minibatch[   1-  10, 2.50%]: CrossEntropyWithSoftmax = 0.12380915 * 250; EvalErrorPrediction = 0.06000000 * 250; time = 0.0446s; samplesPerSecond = 5602.2
+MPI Rank 1: 05/03/2016 14:20:49:  Epoch[ 4 of 4]-Minibatch[  11-  20, 5.00%]: CrossEntropyWithSoftmax = 0.18110099 * 250; EvalErrorPrediction = 0.09600000 * 250; time = 0.0453s; samplesPerSecond = 5516.8
+MPI Rank 1: 05/03/2016 14:20:49:  Epoch[ 4 of 4]-Minibatch[  21-  30, 7.50%]: CrossEntropyWithSoftmax = 0.14240048 * 250; EvalErrorPrediction = 0.07600000 * 250; time = 0.0452s; samplesPerSecond = 5525.6
+MPI Rank 1: 05/03/2016 14:20:49:  Epoch[ 4 of 4]-Minibatch[  31-  40, 10.00%]: CrossEntropyWithSoftmax = 0.15624088 * 250; EvalErrorPrediction = 0.06400000 * 250; time = 0.0450s; samplesPerSecond = 5554.0
+MPI Rank 1: 05/03/2016 14:20:49:  Epoch[ 4 of 4]-Minibatch[  41-  50, 12.50%]: CrossEntropyWithSoftmax = 0.16933936 * 250; EvalErrorPrediction = 0.09600000 * 250; time = 0.0458s; samplesPerSecond = 5463.6
+MPI Rank 1: 05/03/2016 14:20:49:  Epoch[ 4 of 4]-Minibatch[  51-  60, 15.00%]: CrossEntropyWithSoftmax = 0.18186733 * 250; EvalErrorPrediction = 0.08000000 * 250; time = 0.0454s; samplesPerSecond = 5502.6
+MPI Rank 1: 05/03/2016 14:20:50:  Epoch[ 4 of 4]-Minibatch[  61-  70, 17.50%]: CrossEntropyWithSoftmax = 0.14474379 * 250; EvalErrorPrediction = 0.07200000 * 250; time = 0.0457s; samplesPerSecond = 5467.7
+MPI Rank 1: 05/03/2016 14:20:50:  Epoch[ 4 of 4]-Minibatch[  71-  80, 20.00%]: CrossEntropyWithSoftmax = 0.18027784 * 250; EvalErrorPrediction = 0.09600000 * 250; time = 0.0451s; samplesPerSecond = 5537.1
+MPI Rank 1: 05/03/2016 14:20:50:  Epoch[ 4 of 4]-Minibatch[  81-  90, 22.50%]: CrossEntropyWithSoftmax = 0.15853979 * 250; EvalErrorPrediction = 0.07600000 * 250; time = 0.0450s; samplesPerSecond = 5559.1
+MPI Rank 1: 05/03/2016 14:20:50:  Epoch[ 4 of 4]-Minibatch[  91- 100, 25.00%]: CrossEntropyWithSoftmax = 0.14494443 * 250; EvalErrorPrediction = 0.07200000 * 250; time = 0.0455s; samplesPerSecond = 5497.3
+MPI Rank 1: 05/03/2016 14:20:50:  Epoch[ 4 of 4]-Minibatch[ 101- 110, 27.50%]: CrossEntropyWithSoftmax = 0.13356766 * 250; EvalErrorPrediction = 0.05200000 * 250; time = 0.0452s; samplesPerSecond = 5526.7
+MPI Rank 1: 05/03/2016 14:20:50:  Epoch[ 4 of 4]-Minibatch[ 111- 120, 30.00%]: CrossEntropyWithSoftmax = 0.13727553 * 250; EvalErrorPrediction = 0.06400000 * 250; time = 0.0447s; samplesPerSecond = 5586.6
+MPI Rank 1: 05/03/2016 14:20:50:  Epoch[ 4 of 4]-Minibatch[ 121- 130, 32.50%]: CrossEntropyWithSoftmax = 0.11570274 * 250; EvalErrorPrediction = 0.05600000 * 250; time = 0.0449s; samplesPerSecond = 5564.7
+MPI Rank 1: 05/03/2016 14:20:50:  Epoch[ 4 of 4]-Minibatch[ 131- 140, 35.00%]: CrossEntropyWithSoftmax = 0.16924789 * 250; EvalErrorPrediction = 0.08800000 * 250; time = 0.0447s; samplesPerSecond = 5587.1
+MPI Rank 1: 05/03/2016 14:20:50:  Epoch[ 4 of 4]-Minibatch[ 141- 150, 37.50%]: CrossEntropyWithSoftmax = 0.12756586 * 250; EvalErrorPrediction = 0.04800000 * 250; time = 0.0449s; samplesPerSecond = 5570.8
+MPI Rank 1: 05/03/2016 14:20:50:  Epoch[ 4 of 4]-Minibatch[ 151- 160, 40.00%]: CrossEntropyWithSoftmax = 0.17074018 * 250; EvalErrorPrediction = 0.08400000 * 250; time = 0.0454s; samplesPerSecond = 5510.5
+MPI Rank 1: 05/03/2016 14:20:50:  Epoch[ 4 of 4]-Minibatch[ 161- 170, 42.50%]: CrossEntropyWithSoftmax = 0.17671936 * 250; EvalErrorPrediction = 0.10000000 * 250; time = 0.0448s; samplesPerSecond = 5581.9
+MPI Rank 1: 05/03/2016 14:20:50:  Epoch[ 4 of 4]-Minibatch[ 171- 180, 45.00%]: CrossEntropyWithSoftmax = 0.14113643 * 250; EvalErrorPrediction = 0.06400000 * 250; time = 0.0447s; samplesPerSecond = 5591.3
+MPI Rank 1: 05/03/2016 14:20:50:  Epoch[ 4 of 4]-Minibatch[ 181- 190, 47.50%]: CrossEntropyWithSoftmax = 0.19361828 * 250; EvalErrorPrediction = 0.10000000 * 250; time = 0.0453s; samplesPerSecond = 5523.9
+MPI Rank 1: 05/03/2016 14:20:50:  Epoch[ 4 of 4]-Minibatch[ 191- 200, 50.00%]: CrossEntropyWithSoftmax = 0.20846850 * 250; EvalErrorPrediction = 0.10000000 * 250; time = 0.0454s; samplesPerSecond = 5501.9
+MPI Rank 1: 05/03/2016 14:20:50:  Epoch[ 4 of 4]-Minibatch[ 201- 210, 52.50%]: CrossEntropyWithSoftmax = 0.18513294 * 250; EvalErrorPrediction = 0.08000000 * 250; time = 0.0449s; samplesPerSecond = 5562.6
+MPI Rank 1: 05/03/2016 14:20:50:  Epoch[ 4 of 4]-Minibatch[ 211- 220, 55.00%]: CrossEntropyWithSoftmax = 0.18145039 * 250; EvalErrorPrediction = 0.07600000 * 250; time = 0.0452s; samplesPerSecond = 5529.3
+MPI Rank 1: 05/03/2016 14:20:50:  Epoch[ 4 of 4]-Minibatch[ 221- 230, 57.50%]: CrossEntropyWithSoftmax = 0.14040066 * 250; EvalErrorPrediction = 0.05600000 * 250; time = 0.0448s; samplesPerSecond = 5576.4
+MPI Rank 1: 05/03/2016 14:20:50:  Epoch[ 4 of 4]-Minibatch[ 231- 240, 60.00%]: CrossEntropyWithSoftmax = 0.14875034 * 250; EvalErrorPrediction = 0.07600000 * 250; time = 0.0452s; samplesPerSecond = 5530.2
+MPI Rank 1: 05/03/2016 14:20:50:  Epoch[ 4 of 4]-Minibatch[ 241- 250, 62.50%]: CrossEntropyWithSoftmax = 0.20370867 * 250; EvalErrorPrediction = 0.11200000 * 250; time = 0.0450s; samplesPerSecond = 5560.0
+MPI Rank 1: 05/03/2016 14:20:50:  Epoch[ 4 of 4]-Minibatch[ 251- 260, 65.00%]: CrossEntropyWithSoftmax = 0.12825410 * 250; EvalErrorPrediction = 0.07200000 * 250; time = 0.0451s; samplesPerSecond = 5543.9
+MPI Rank 1: 05/03/2016 14:20:50:  Epoch[ 4 of 4]-Minibatch[ 261- 270, 67.50%]: CrossEntropyWithSoftmax = 0.18685021 * 250; EvalErrorPrediction = 0.11600000 * 250; time = 0.0448s; samplesPerSecond = 5584.0
+MPI Rank 1: 05/03/2016 14:20:50:  Epoch[ 4 of 4]-Minibatch[ 271- 280, 70.00%]: CrossEntropyWithSoftmax = 0.19554195 * 250; EvalErrorPrediction = 0.08400000 * 250; time = 0.0453s; samplesPerSecond = 5520.5
+MPI Rank 1: 05/03/2016 14:20:51:  Epoch[ 4 of 4]-Minibatch[ 281- 290, 72.50%]: CrossEntropyWithSoftmax = 0.16400454 * 250; EvalErrorPrediction = 0.06800000 * 250; time = 0.0446s; samplesPerSecond = 5607.1
+MPI Rank 1: 05/03/2016 14:20:51:  Epoch[ 4 of 4]-Minibatch[ 291- 300, 75.00%]: CrossEntropyWithSoftmax = 0.12461172 * 250; EvalErrorPrediction = 0.04400000 * 250; time = 0.0447s; samplesPerSecond = 5598.9
+MPI Rank 1: 05/03/2016 14:20:51:  Epoch[ 4 of 4]-Minibatch[ 301- 310, 77.50%]: CrossEntropyWithSoftmax = 0.17266601 * 250; EvalErrorPrediction = 0.08400000 * 250; time = 0.0453s; samplesPerSecond = 5524.5
+MPI Rank 1: 05/03/2016 14:20:51:  Epoch[ 4 of 4]-Minibatch[ 311- 320, 80.00%]: CrossEntropyWithSoftmax = 0.12261446 * 250; EvalErrorPrediction = 0.05200000 * 250; time = 0.0456s; samplesPerSecond = 5482.2
+MPI Rank 1: 05/03/2016 14:20:51:  Epoch[ 4 of 4]-Minibatch[ 321- 330, 82.50%]: CrossEntropyWithSoftmax = 0.14725311 * 250; EvalErrorPrediction = 0.06000000 * 250; time = 0.0454s; samplesPerSecond = 5503.1
+MPI Rank 1: 05/03/2016 14:20:51:  Epoch[ 4 of 4]-Minibatch[ 331- 340, 85.00%]: CrossEntropyWithSoftmax = 0.19797789 * 250; EvalErrorPrediction = 0.09200000 * 250; time = 0.0451s; samplesPerSecond = 5541.9
+MPI Rank 1: 05/03/2016 14:20:51:  Epoch[ 4 of 4]-Minibatch[ 341- 350, 87.50%]: CrossEntropyWithSoftmax = 0.12586069 * 250; EvalErrorPrediction = 0.05200000 * 250; time = 0.0452s; samplesPerSecond = 5525.6
+MPI Rank 1: 05/03/2016 14:20:51:  Epoch[ 4 of 4]-Minibatch[ 351- 360, 90.00%]: CrossEntropyWithSoftmax = 0.13754454 * 250; EvalErrorPrediction = 0.06000000 * 250; time = 0.0452s; samplesPerSecond = 5533.5
+MPI Rank 1: 05/03/2016 14:20:51:  Epoch[ 4 of 4]-Minibatch[ 361- 370, 92.50%]: CrossEntropyWithSoftmax = 0.12855952 * 250; EvalErrorPrediction = 0.06000000 * 250; time = 0.0454s; samplesPerSecond = 5501.9
+MPI Rank 1: 05/03/2016 14:20:51:  Epoch[ 4 of 4]-Minibatch[ 371- 380, 95.00%]: CrossEntropyWithSoftmax = 0.16665200 * 250; EvalErrorPrediction = 0.09600000 * 250; time = 0.0451s; samplesPerSecond = 5548.4
+MPI Rank 1: 05/03/2016 14:20:51:  Epoch[ 4 of 4]-Minibatch[ 381- 390, 97.50%]: CrossEntropyWithSoftmax = 0.20702565 * 250; EvalErrorPrediction = 0.11600000 * 250; time = 0.0449s; samplesPerSecond = 5572.9
+MPI Rank 1: 05/03/2016 14:20:51:  Epoch[ 4 of 4]-Minibatch[ 391- 400, 100.00%]: CrossEntropyWithSoftmax = 0.14604076 * 250; EvalErrorPrediction = 0.06400000 * 250; time = 0.0451s; samplesPerSecond = 5546.7
+MPI Rank 1: 05/03/2016 14:20:51: Finished Epoch[ 4 of 4]: [Training] CrossEntropyWithSoftmax = 0.15920517 * 10000; EvalErrorPrediction = 0.07660000 * 10000; totalSamplesSeen = 40000; learningRatePerSample = 0.0080000004; epochTime=1.82542s
 MPI Rank 1: 05/03/2016 14:20:51: CNTKCommandTrainEnd: SimpleMultiGPU
-=======
-MPI Rank 1: 08/16/2016 03:01:18: Starting minibatch loop, DataParallelSGD training (MyRank = 1, NumNodes = 4, NumGradientBits = 64), distributed reading is ENABLED.
-MPI Rank 1: 08/16/2016 03:01:18:  Epoch[ 4 of 4]-Minibatch[   1-  10, 2.50%]: CrossEntropyWithSoftmax = 0.12380915 * 250; EvalErrorPrediction = 0.06000000 * 250; time = 0.0439s; samplesPerSecond = 5701.0
-MPI Rank 1: 08/16/2016 03:01:19:  Epoch[ 4 of 4]-Minibatch[  11-  20, 5.00%]: CrossEntropyWithSoftmax = 0.18110099 * 250; EvalErrorPrediction = 0.09600000 * 250; time = 0.0441s; samplesPerSecond = 5671.1
-MPI Rank 1: 08/16/2016 03:01:19:  Epoch[ 4 of 4]-Minibatch[  21-  30, 7.50%]: CrossEntropyWithSoftmax = 0.14240048 * 250; EvalErrorPrediction = 0.07600000 * 250; time = 0.0444s; samplesPerSecond = 5624.4
-MPI Rank 1: 08/16/2016 03:01:19:  Epoch[ 4 of 4]-Minibatch[  31-  40, 10.00%]: CrossEntropyWithSoftmax = 0.15624088 * 250; EvalErrorPrediction = 0.06400000 * 250; time = 0.0446s; samplesPerSecond = 5608.7
-MPI Rank 1: 08/16/2016 03:01:19:  Epoch[ 4 of 4]-Minibatch[  41-  50, 12.50%]: CrossEntropyWithSoftmax = 0.16933936 * 250; EvalErrorPrediction = 0.09600000 * 250; time = 0.0444s; samplesPerSecond = 5628.7
-MPI Rank 1: 08/16/2016 03:01:19:  Epoch[ 4 of 4]-Minibatch[  51-  60, 15.00%]: CrossEntropyWithSoftmax = 0.18186733 * 250; EvalErrorPrediction = 0.08000000 * 250; time = 0.0446s; samplesPerSecond = 5611.2
-MPI Rank 1: 08/16/2016 03:01:19:  Epoch[ 4 of 4]-Minibatch[  61-  70, 17.50%]: CrossEntropyWithSoftmax = 0.14474379 * 250; EvalErrorPrediction = 0.07200000 * 250; time = 0.0439s; samplesPerSecond = 5694.0
-MPI Rank 1: 08/16/2016 03:01:19:  Epoch[ 4 of 4]-Minibatch[  71-  80, 20.00%]: CrossEntropyWithSoftmax = 0.18027784 * 250; EvalErrorPrediction = 0.09600000 * 250; time = 0.0443s; samplesPerSecond = 5640.7
-MPI Rank 1: 08/16/2016 03:01:19:  Epoch[ 4 of 4]-Minibatch[  81-  90, 22.50%]: CrossEntropyWithSoftmax = 0.15853979 * 250; EvalErrorPrediction = 0.07600000 * 250; time = 0.0444s; samplesPerSecond = 5635.7
-MPI Rank 1: 08/16/2016 03:01:19:  Epoch[ 4 of 4]-Minibatch[  91- 100, 25.00%]: CrossEntropyWithSoftmax = 0.14494443 * 250; EvalErrorPrediction = 0.07200000 * 250; time = 0.0442s; samplesPerSecond = 5656.2
-MPI Rank 1: 08/16/2016 03:01:19:  Epoch[ 4 of 4]-Minibatch[ 101- 110, 27.50%]: CrossEntropyWithSoftmax = 0.13356766 * 250; EvalErrorPrediction = 0.05200000 * 250; time = 0.0444s; samplesPerSecond = 5629.6
-MPI Rank 1: 08/16/2016 03:01:19:  Epoch[ 4 of 4]-Minibatch[ 111- 120, 30.00%]: CrossEntropyWithSoftmax = 0.13727553 * 250; EvalErrorPrediction = 0.06400000 * 250; time = 0.0445s; samplesPerSecond = 5618.2
-MPI Rank 1: 08/16/2016 03:01:19:  Epoch[ 4 of 4]-Minibatch[ 121- 130, 32.50%]: CrossEntropyWithSoftmax = 0.11570274 * 250; EvalErrorPrediction = 0.05600000 * 250; time = 0.0443s; samplesPerSecond = 5640.0
-MPI Rank 1: 08/16/2016 03:01:19:  Epoch[ 4 of 4]-Minibatch[ 131- 140, 35.00%]: CrossEntropyWithSoftmax = 0.16924789 * 250; EvalErrorPrediction = 0.08800000 * 250; time = 0.0439s; samplesPerSecond = 5699.7
-MPI Rank 1: 08/16/2016 03:01:19:  Epoch[ 4 of 4]-Minibatch[ 141- 150, 37.50%]: CrossEntropyWithSoftmax = 0.12756586 * 250; EvalErrorPrediction = 0.04800000 * 250; time = 0.0442s; samplesPerSecond = 5659.1
-MPI Rank 1: 08/16/2016 03:01:19:  Epoch[ 4 of 4]-Minibatch[ 151- 160, 40.00%]: CrossEntropyWithSoftmax = 0.17074018 * 250; EvalErrorPrediction = 0.08400000 * 250; time = 0.0447s; samplesPerSecond = 5590.1
-MPI Rank 1: 08/16/2016 03:01:19:  Epoch[ 4 of 4]-Minibatch[ 161- 170, 42.50%]: CrossEntropyWithSoftmax = 0.17671936 * 250; EvalErrorPrediction = 0.10000000 * 250; time = 0.0445s; samplesPerSecond = 5622.9
-MPI Rank 1: 08/16/2016 03:01:19:  Epoch[ 4 of 4]-Minibatch[ 171- 180, 45.00%]: CrossEntropyWithSoftmax = 0.14113643 * 250; EvalErrorPrediction = 0.06400000 * 250; time = 0.0448s; samplesPerSecond = 5576.2
-MPI Rank 1: 08/16/2016 03:01:19:  Epoch[ 4 of 4]-Minibatch[ 181- 190, 47.50%]: CrossEntropyWithSoftmax = 0.19361828 * 250; EvalErrorPrediction = 0.10000000 * 250; time = 0.0444s; samplesPerSecond = 5633.0
-MPI Rank 1: 08/16/2016 03:01:19:  Epoch[ 4 of 4]-Minibatch[ 191- 200, 50.00%]: CrossEntropyWithSoftmax = 0.20846850 * 250; EvalErrorPrediction = 0.10000000 * 250; time = 0.0438s; samplesPerSecond = 5708.5
-MPI Rank 1: 08/16/2016 03:01:19:  Epoch[ 4 of 4]-Minibatch[ 201- 210, 52.50%]: CrossEntropyWithSoftmax = 0.18513294 * 250; EvalErrorPrediction = 0.08000000 * 250; time = 0.0442s; samplesPerSecond = 5659.2
-MPI Rank 1: 08/16/2016 03:01:19:  Epoch[ 4 of 4]-Minibatch[ 211- 220, 55.00%]: CrossEntropyWithSoftmax = 0.18145039 * 250; EvalErrorPrediction = 0.07600000 * 250; time = 0.0442s; samplesPerSecond = 5651.0
-MPI Rank 1: 08/16/2016 03:01:19:  Epoch[ 4 of 4]-Minibatch[ 221- 230, 57.50%]: CrossEntropyWithSoftmax = 0.14040066 * 250; EvalErrorPrediction = 0.05600000 * 250; time = 0.0446s; samplesPerSecond = 5608.3
-MPI Rank 1: 08/16/2016 03:01:20:  Epoch[ 4 of 4]-Minibatch[ 231- 240, 60.00%]: CrossEntropyWithSoftmax = 0.14875034 * 250; EvalErrorPrediction = 0.07600000 * 250; time = 0.0440s; samplesPerSecond = 5683.1
-MPI Rank 1: 08/16/2016 03:01:20:  Epoch[ 4 of 4]-Minibatch[ 241- 250, 62.50%]: CrossEntropyWithSoftmax = 0.20370867 * 250; EvalErrorPrediction = 0.11200000 * 250; time = 0.0441s; samplesPerSecond = 5669.6
-MPI Rank 1: 08/16/2016 03:01:20:  Epoch[ 4 of 4]-Minibatch[ 251- 260, 65.00%]: CrossEntropyWithSoftmax = 0.12825410 * 250; EvalErrorPrediction = 0.07200000 * 250; time = 0.0446s; samplesPerSecond = 5608.5
-MPI Rank 1: 08/16/2016 03:01:20:  Epoch[ 4 of 4]-Minibatch[ 261- 270, 67.50%]: CrossEntropyWithSoftmax = 0.18685021 * 250; EvalErrorPrediction = 0.11600000 * 250; time = 0.0442s; samplesPerSecond = 5661.1
-MPI Rank 1: 08/16/2016 03:01:20:  Epoch[ 4 of 4]-Minibatch[ 271- 280, 70.00%]: CrossEntropyWithSoftmax = 0.19554195 * 250; EvalErrorPrediction = 0.08400000 * 250; time = 0.0449s; samplesPerSecond = 5564.7
-MPI Rank 1: 08/16/2016 03:01:20:  Epoch[ 4 of 4]-Minibatch[ 281- 290, 72.50%]: CrossEntropyWithSoftmax = 0.16400454 * 250; EvalErrorPrediction = 0.06800000 * 250; time = 0.0450s; samplesPerSecond = 5554.1
-MPI Rank 1: 08/16/2016 03:01:20:  Epoch[ 4 of 4]-Minibatch[ 291- 300, 75.00%]: CrossEntropyWithSoftmax = 0.12461172 * 250; EvalErrorPrediction = 0.04400000 * 250; time = 0.0447s; samplesPerSecond = 5593.5
-MPI Rank 1: 08/16/2016 03:01:20:  Epoch[ 4 of 4]-Minibatch[ 301- 310, 77.50%]: CrossEntropyWithSoftmax = 0.17266601 * 250; EvalErrorPrediction = 0.08400000 * 250; time = 0.0444s; samplesPerSecond = 5632.2
-MPI Rank 1: 08/16/2016 03:01:20:  Epoch[ 4 of 4]-Minibatch[ 311- 320, 80.00%]: CrossEntropyWithSoftmax = 0.12261446 * 250; EvalErrorPrediction = 0.05200000 * 250; time = 0.0443s; samplesPerSecond = 5644.4
-MPI Rank 1: 08/16/2016 03:01:20:  Epoch[ 4 of 4]-Minibatch[ 321- 330, 82.50%]: CrossEntropyWithSoftmax = 0.14725311 * 250; EvalErrorPrediction = 0.06000000 * 250; time = 0.0442s; samplesPerSecond = 5660.7
-MPI Rank 1: 08/16/2016 03:01:20:  Epoch[ 4 of 4]-Minibatch[ 331- 340, 85.00%]: CrossEntropyWithSoftmax = 0.19797789 * 250; EvalErrorPrediction = 0.09200000 * 250; time = 0.0446s; samplesPerSecond = 5607.9
-MPI Rank 1: 08/16/2016 03:01:20:  Epoch[ 4 of 4]-Minibatch[ 341- 350, 87.50%]: CrossEntropyWithSoftmax = 0.12586069 * 250; EvalErrorPrediction = 0.05200000 * 250; time = 0.0449s; samplesPerSecond = 5571.7
-MPI Rank 1: 08/16/2016 03:01:20:  Epoch[ 4 of 4]-Minibatch[ 351- 360, 90.00%]: CrossEntropyWithSoftmax = 0.13754454 * 250; EvalErrorPrediction = 0.06000000 * 250; time = 0.0452s; samplesPerSecond = 5535.4
-MPI Rank 1: 08/16/2016 03:01:20:  Epoch[ 4 of 4]-Minibatch[ 361- 370, 92.50%]: CrossEntropyWithSoftmax = 0.12855952 * 250; EvalErrorPrediction = 0.06000000 * 250; time = 0.0442s; samplesPerSecond = 5654.3
-MPI Rank 1: 08/16/2016 03:01:20:  Epoch[ 4 of 4]-Minibatch[ 371- 380, 95.00%]: CrossEntropyWithSoftmax = 0.16665200 * 250; EvalErrorPrediction = 0.09600000 * 250; time = 0.0441s; samplesPerSecond = 5665.9
-MPI Rank 1: 08/16/2016 03:01:20:  Epoch[ 4 of 4]-Minibatch[ 381- 390, 97.50%]: CrossEntropyWithSoftmax = 0.20702565 * 250; EvalErrorPrediction = 0.11600000 * 250; time = 0.0441s; samplesPerSecond = 5668.0
-MPI Rank 1: 08/16/2016 03:01:20:  Epoch[ 4 of 4]-Minibatch[ 391- 400, 100.00%]: CrossEntropyWithSoftmax = 0.14604076 * 250; EvalErrorPrediction = 0.06400000 * 250; time = 0.0441s; samplesPerSecond = 5673.3
-MPI Rank 1: 08/16/2016 03:01:20: Finished Epoch[ 4 of 4]: [Training] CrossEntropyWithSoftmax = 0.15920517 * 10000; EvalErrorPrediction = 0.07660000 * 10000; totalSamplesSeen = 40000; learningRatePerSample = 0.0080000004; epochTime=1.79581s
-MPI Rank 1: 08/16/2016 03:01:20: CNTKCommandTrainEnd: SimpleMultiGPU
->>>>>>> 8493f118
-MPI Rank 1: 
-MPI Rank 1: 08/16/2016 03:01:20: Action "train" complete.
-MPI Rank 1: 
-MPI Rank 1: 08/16/2016 03:01:20: __COMPLETED__
-MPI Rank 1: ~MPIWrapper
-MPI Rank 2: 08/16/2016 03:01:07: Redirecting stderr to file C:\Users\svcphil\AppData\Local\Temp\cntk-test-20160816030048.672180\ParallelTraining\NoQuantization_DoublePrecision@release_gpu/stderr_SimpleMultiGPU.logrank2
-MPI Rank 2: 08/16/2016 03:01:07: -------------------------------------------------------------------
-MPI Rank 2: 08/16/2016 03:01:07: Build info: 
-MPI Rank 2: 
-MPI Rank 2: 08/16/2016 03:01:07: 		Built time: Aug 16 2016 02:54:53
-MPI Rank 2: 08/16/2016 03:01:07: 		Last modified date: Fri Aug 12 05:31:21 2016
-MPI Rank 2: 08/16/2016 03:01:07: 		Build type: Release
-MPI Rank 2: 08/16/2016 03:01:07: 		Build target: GPU
-MPI Rank 2: 08/16/2016 03:01:07: 		With 1bit-SGD: no
-MPI Rank 2: 08/16/2016 03:01:07: 		Math lib: mkl
-MPI Rank 2: 08/16/2016 03:01:07: 		CUDA_PATH: C:\Program Files\NVIDIA GPU Computing Toolkit\CUDA\v7.5
-MPI Rank 2: 08/16/2016 03:01:07: 		CUB_PATH: c:\src\cub-1.4.1
-MPI Rank 2: 08/16/2016 03:01:07: 		CUDNN_PATH: c:\NVIDIA\cudnn-4.0\cuda
-MPI Rank 2: 08/16/2016 03:01:07: 		Build Branch: HEAD
-MPI Rank 2: 08/16/2016 03:01:07: 		Build SHA1: 026b1e772b963461e189f8f00aa7ed6951298f84
-MPI Rank 2: 08/16/2016 03:01:07: 		Built by svcphil on Philly-Pool3
-MPI Rank 2: 08/16/2016 03:01:07: 		Build Path: c:\Jenkins\workspace\CNTK-Build-Windows\Source\CNTK\
-MPI Rank 2: 08/16/2016 03:01:07: -------------------------------------------------------------------
-MPI Rank 2: 08/16/2016 03:01:11: -------------------------------------------------------------------
-MPI Rank 2: 08/16/2016 03:01:11: GPU info:
-MPI Rank 2: 
-MPI Rank 2: 08/16/2016 03:01:11: 		Device[0]: cores = 2880; computeCapability = 3.5; type = "GeForce GTX 780 Ti"; memory = 3072 MB
-MPI Rank 2: 08/16/2016 03:01:11: 		Device[1]: cores = 2880; computeCapability = 3.5; type = "GeForce GTX 780 Ti"; memory = 3072 MB
-MPI Rank 2: 08/16/2016 03:01:11: 		Device[2]: cores = 2880; computeCapability = 3.5; type = "GeForce GTX 780 Ti"; memory = 3072 MB
-MPI Rank 2: 08/16/2016 03:01:11: 		Device[3]: cores = 2880; computeCapability = 3.5; type = "GeForce GTX 780 Ti"; memory = 3072 MB
-MPI Rank 2: 08/16/2016 03:01:11: -------------------------------------------------------------------
-MPI Rank 2: 
-MPI Rank 2: 08/16/2016 03:01:11: Running on DPHAIM-22 at 2016/08/16 03:01:11
-MPI Rank 2: 08/16/2016 03:01:11: Command line: 
-MPI Rank 2: C:\jenkins\workspace\CNTK-Test-Windows-W2\x64\release\cntk.exe  configFile=C:\jenkins\workspace\CNTK-Test-Windows-W2\Tests\EndToEndTests\ParallelTraining/SimpleMultiGPU.cntk  currentDirectory=C:\jenkins\workspace\CNTK-Test-Windows-W2\Tests\EndToEndTests\ParallelTraining\Data  RunDir=C:\Users\svcphil\AppData\Local\Temp\cntk-test-20160816030048.672180\ParallelTraining\NoQuantization_DoublePrecision@release_gpu  DataDir=C:\jenkins\workspace\CNTK-Test-Windows-W2\Tests\EndToEndTests\ParallelTraining\Data  ConfigDir=C:\jenkins\workspace\CNTK-Test-Windows-W2\Tests\EndToEndTests\ParallelTraining  OutputDir=C:\Users\svcphil\AppData\Local\Temp\cntk-test-20160816030048.672180\ParallelTraining\NoQuantization_DoublePrecision@release_gpu  DeviceId=0  timestamping=true  numCPUThreads=6  precision=double  SimpleMultiGPU=[SGD=[ParallelTrain=[DataParallelSGD=[gradientBits=64]]]]  stderr=C:\Users\svcphil\AppData\Local\Temp\cntk-test-20160816030048.672180\ParallelTraining\NoQuantization_DoublePrecision@release_gpu/stderr
-MPI Rank 2: 
-MPI Rank 2: 
-MPI Rank 2: 
-MPI Rank 2: 08/16/2016 03:01:11: >>>>>>>>>>>>>>>>>>>> RAW CONFIG (VARIABLES NOT RESOLVED) >>>>>>>>>>>>>>>>>>>>
-MPI Rank 2: 08/16/2016 03:01:11: deviceId = $DeviceId$
+MPI Rank 1: 
+MPI Rank 1: 05/03/2016 14:20:51: Action "train" complete.
+MPI Rank 1: 
+MPI Rank 1: 05/03/2016 14:20:51: __COMPLETED__
+MPI Rank 2: 05/03/2016 14:20:42: Redirecting stderr to file C:\Users\svcphil\AppData\Local\Temp\cntk-test-20160503141958.750677\ParallelTraining\NoQuantization_DoublePrecision@release_gpu/stderr_SimpleMultiGPU.logrank2
+MPI Rank 2: 05/03/2016 14:20:42: -------------------------------------------------------------------
+MPI Rank 2: 05/03/2016 14:20:42: Build info: 
+MPI Rank 2: 
+MPI Rank 2: 05/03/2016 14:20:42: 		Built time: May  3 2016 13:23:06
+MPI Rank 2: 05/03/2016 14:20:42: 		Last modified date: Mon Apr 18 00:00:12 2016
+MPI Rank 2: 05/03/2016 14:20:42: 		Build type: Release
+MPI Rank 2: 05/03/2016 14:20:42: 		Build target: GPU
+MPI Rank 2: 05/03/2016 14:20:42: 		With 1bit-SGD: no
+MPI Rank 2: 05/03/2016 14:20:42: 		CUDA_PATH: C:\Program Files\NVIDIA GPU Computing Toolkit\CUDA\v7.5
+MPI Rank 2: 05/03/2016 14:20:42: 		CUB_PATH: C:\src\cub-1.4.1
+MPI Rank 2: 05/03/2016 14:20:42: 		CUDNN_PATH: c:\NVIDIA\cudnn-4.0\cuda
+MPI Rank 2: 05/03/2016 14:20:42: 		Build Branch: HEAD
+MPI Rank 2: 05/03/2016 14:20:42: 		Build SHA1: af96f7cce6c3c78a4f1e9315e061291c79360e12
+MPI Rank 2: 05/03/2016 14:20:42: 		Built by svcphil on LIANA-09-w
+MPI Rank 2: 05/03/2016 14:20:42: 		Build Path: c:\jenkins\workspace\CNTK-Build-Windows\Source\CNTK\
+MPI Rank 2: 05/03/2016 14:20:42: -------------------------------------------------------------------
+MPI Rank 2: 
+MPI Rank 2: 05/03/2016 14:20:42: Running on DPHAIM-25 at 2016/05/03 14:20:42
+MPI Rank 2: 05/03/2016 14:20:42: Command line: 
+MPI Rank 2: C:\jenkins\workspace\CNTK-Test-Windows-W2\x64\release\cntk.exe  configFile=C:\jenkins\workspace\CNTK-Test-Windows-W2\Tests\EndToEndTests\ParallelTraining/SimpleMultiGPU.cntk  currentDirectory=C:\jenkins\workspace\CNTK-Test-Windows-W2\Tests\EndToEndTests\ParallelTraining\Data  RunDir=C:\Users\svcphil\AppData\Local\Temp\cntk-test-20160503141958.750677\ParallelTraining\NoQuantization_DoublePrecision@release_gpu  DataDir=C:\jenkins\workspace\CNTK-Test-Windows-W2\Tests\EndToEndTests\ParallelTraining\Data  ConfigDir=C:\jenkins\workspace\CNTK-Test-Windows-W2\Tests\EndToEndTests\ParallelTraining  OutputDir=C:\Users\svcphil\AppData\Local\Temp\cntk-test-20160503141958.750677\ParallelTraining\NoQuantization_DoublePrecision@release_gpu  DeviceId=0  timestamping=true  numCPUThreads=6  precision=double  SimpleMultiGPU=[SGD=[ParallelTrain=[DataParallelSGD=[gradientBits=64]]]]  stderr=C:\Users\svcphil\AppData\Local\Temp\cntk-test-20160503141958.750677\ParallelTraining\NoQuantization_DoublePrecision@release_gpu/stderr
+MPI Rank 2: 
+MPI Rank 2: 
+MPI Rank 2: 
+MPI Rank 2: 05/03/2016 14:20:42: >>>>>>>>>>>>>>>>>>>> RAW CONFIG (VARIABLES NOT RESOLVED) >>>>>>>>>>>>>>>>>>>>
+MPI Rank 2: 05/03/2016 14:20:42: deviceId = $DeviceId$
 MPI Rank 2: command = SimpleMultiGPU
 MPI Rank 2: precision = "float"
 MPI Rank 2: parallelTrain = true
@@ -1695,7 +1213,7 @@
 MPI Rank 2:     SimpleNetworkBuilder = [
 MPI Rank 2:         layerSizes = 2:50*2:2
 MPI Rank 2:         trainingCriterion = "CrossEntropyWithSoftmax"
-MPI Rank 2:         evalCriterion = "ClassificationError"
+MPI Rank 2:         evalCriterion = "ErrorPrediction"
 MPI Rank 2:         layerTypes = "Sigmoid"
 MPI Rank 2:         initValueScale = 1.0
 MPI Rank 2:         applyMeanVarNorm = true
@@ -1710,7 +1228,6 @@
 MPI Rank 2:         dropoutRate = 0.0
 MPI Rank 2:         maxEpochs = 4
 MPI Rank 2:         ParallelTrain = [
-MPI Rank 2:             distributedMBReading = true
 MPI Rank 2:             parallelizationMethod = "DataParallelSGD"
 MPI Rank 2:             DataParallelSGD = [
 MPI Rank 2:                 gradientBits = 1
@@ -1718,50 +1235,50 @@
 MPI Rank 2:         ]
 MPI Rank 2:     ]
 MPI Rank 2:     reader = [
-MPI Rank 2:         readerType = "CNTKTextFormatReader"
-MPI Rank 2:         file = "$DataDir$/SimpleDataTrain_cntk_text.txt"
-MPI Rank 2:         randomize = false
-MPI Rank 2:         input = [
-MPI Rank 2:             features = [
-MPI Rank 2:                 alias = "F"
-MPI Rank 2:                 dim = 2
-MPI Rank 2:                 format = "dense"
-MPI Rank 2:             ]
-MPI Rank 2:             labels = [
-MPI Rank 2:                 alias = "L"
-MPI Rank 2:                 dim = 2
-MPI Rank 2:                 format = "dense"
-MPI Rank 2:             ]
+MPI Rank 2:         readerType = "UCIFastReader"
+MPI Rank 2:         file = "$DataDir$/SimpleDataTrain.txt"
+MPI Rank 2:         miniBatchMode = "partial"
+MPI Rank 2:         randomize = "none"
+MPI Rank 2:         verbosity = 1   
+MPI Rank 2:         features = [
+MPI Rank 2: dim = 2      
+MPI Rank 2: start = 0    
+MPI Rank 2:         ]
+MPI Rank 2:         labels = [
+MPI Rank 2: start = 2      
+MPI Rank 2: dim = 1        
+MPI Rank 2: labelDim = 2   
+MPI Rank 2:             labelMappingFile = "$DataDir$/SimpleMapping.txt"
 MPI Rank 2:         ]
 MPI Rank 2:     ]
 MPI Rank 2: ]
 MPI Rank 2: currentDirectory=C:\jenkins\workspace\CNTK-Test-Windows-W2\Tests\EndToEndTests\ParallelTraining\Data
-MPI Rank 2: RunDir=C:\Users\svcphil\AppData\Local\Temp\cntk-test-20160816030048.672180\ParallelTraining\NoQuantization_DoublePrecision@release_gpu
+MPI Rank 2: RunDir=C:\Users\svcphil\AppData\Local\Temp\cntk-test-20160503141958.750677\ParallelTraining\NoQuantization_DoublePrecision@release_gpu
 MPI Rank 2: DataDir=C:\jenkins\workspace\CNTK-Test-Windows-W2\Tests\EndToEndTests\ParallelTraining\Data
 MPI Rank 2: ConfigDir=C:\jenkins\workspace\CNTK-Test-Windows-W2\Tests\EndToEndTests\ParallelTraining
-MPI Rank 2: OutputDir=C:\Users\svcphil\AppData\Local\Temp\cntk-test-20160816030048.672180\ParallelTraining\NoQuantization_DoublePrecision@release_gpu
+MPI Rank 2: OutputDir=C:\Users\svcphil\AppData\Local\Temp\cntk-test-20160503141958.750677\ParallelTraining\NoQuantization_DoublePrecision@release_gpu
 MPI Rank 2: DeviceId=0
 MPI Rank 2: timestamping=true
 MPI Rank 2: numCPUThreads=6
 MPI Rank 2: precision=double
 MPI Rank 2: SimpleMultiGPU=[SGD=[ParallelTrain=[DataParallelSGD=[gradientBits=64]]]]
-MPI Rank 2: stderr=C:\Users\svcphil\AppData\Local\Temp\cntk-test-20160816030048.672180\ParallelTraining\NoQuantization_DoublePrecision@release_gpu/stderr
-MPI Rank 2: 
-MPI Rank 2: 08/16/2016 03:01:11: <<<<<<<<<<<<<<<<<<<< RAW CONFIG (VARIABLES NOT RESOLVED)  <<<<<<<<<<<<<<<<<<<<
-MPI Rank 2: 
-MPI Rank 2: 08/16/2016 03:01:11: >>>>>>>>>>>>>>>>>>>> RAW CONFIG WITH ALL VARIABLES RESOLVED >>>>>>>>>>>>>>>>>>>>
-MPI Rank 2: 08/16/2016 03:01:11: deviceId = 0
+MPI Rank 2: stderr=C:\Users\svcphil\AppData\Local\Temp\cntk-test-20160503141958.750677\ParallelTraining\NoQuantization_DoublePrecision@release_gpu/stderr
+MPI Rank 2: 
+MPI Rank 2: 05/03/2016 14:20:42: <<<<<<<<<<<<<<<<<<<< RAW CONFIG (VARIABLES NOT RESOLVED)  <<<<<<<<<<<<<<<<<<<<
+MPI Rank 2: 
+MPI Rank 2: 05/03/2016 14:20:42: >>>>>>>>>>>>>>>>>>>> RAW CONFIG WITH ALL VARIABLES RESOLVED >>>>>>>>>>>>>>>>>>>>
+MPI Rank 2: 05/03/2016 14:20:42: deviceId = 0
 MPI Rank 2: command = SimpleMultiGPU
 MPI Rank 2: precision = "float"
 MPI Rank 2: parallelTrain = true
 MPI Rank 2: SimpleMultiGPU = [
 MPI Rank 2:     action = "train"
-MPI Rank 2:     modelPath = "C:\Users\svcphil\AppData\Local\Temp\cntk-test-20160816030048.672180\ParallelTraining\NoQuantization_DoublePrecision@release_gpu/models/Simple.dnn"
+MPI Rank 2:     modelPath = "C:\Users\svcphil\AppData\Local\Temp\cntk-test-20160503141958.750677\ParallelTraining\NoQuantization_DoublePrecision@release_gpu/models/Simple.dnn"
 MPI Rank 2:     traceLevel = 1
 MPI Rank 2:     SimpleNetworkBuilder = [
 MPI Rank 2:         layerSizes = 2:50*2:2
 MPI Rank 2:         trainingCriterion = "CrossEntropyWithSoftmax"
-MPI Rank 2:         evalCriterion = "ClassificationError"
+MPI Rank 2:         evalCriterion = "ErrorPrediction"
 MPI Rank 2:         layerTypes = "Sigmoid"
 MPI Rank 2:         initValueScale = 1.0
 MPI Rank 2:         applyMeanVarNorm = true
@@ -1776,7 +1293,6 @@
 MPI Rank 2:         dropoutRate = 0.0
 MPI Rank 2:         maxEpochs = 4
 MPI Rank 2:         ParallelTrain = [
-MPI Rank 2:             distributedMBReading = true
 MPI Rank 2:             parallelizationMethod = "DataParallelSGD"
 MPI Rank 2:             DataParallelSGD = [
 MPI Rank 2:                 gradientBits = 1
@@ -1784,56 +1300,56 @@
 MPI Rank 2:         ]
 MPI Rank 2:     ]
 MPI Rank 2:     reader = [
-MPI Rank 2:         readerType = "CNTKTextFormatReader"
-MPI Rank 2:         file = "C:\jenkins\workspace\CNTK-Test-Windows-W2\Tests\EndToEndTests\ParallelTraining\Data/SimpleDataTrain_cntk_text.txt"
-MPI Rank 2:         randomize = false
-MPI Rank 2:         input = [
-MPI Rank 2:             features = [
-MPI Rank 2:                 alias = "F"
-MPI Rank 2:                 dim = 2
-MPI Rank 2:                 format = "dense"
-MPI Rank 2:             ]
-MPI Rank 2:             labels = [
-MPI Rank 2:                 alias = "L"
-MPI Rank 2:                 dim = 2
-MPI Rank 2:                 format = "dense"
-MPI Rank 2:             ]
+MPI Rank 2:         readerType = "UCIFastReader"
+MPI Rank 2:         file = "C:\jenkins\workspace\CNTK-Test-Windows-W2\Tests\EndToEndTests\ParallelTraining\Data/SimpleDataTrain.txt"
+MPI Rank 2:         miniBatchMode = "partial"
+MPI Rank 2:         randomize = "none"
+MPI Rank 2:         verbosity = 1   
+MPI Rank 2:         features = [
+MPI Rank 2: dim = 2      
+MPI Rank 2: start = 0    
+MPI Rank 2:         ]
+MPI Rank 2:         labels = [
+MPI Rank 2: start = 2      
+MPI Rank 2: dim = 1        
+MPI Rank 2: labelDim = 2   
+MPI Rank 2:             labelMappingFile = "C:\jenkins\workspace\CNTK-Test-Windows-W2\Tests\EndToEndTests\ParallelTraining\Data/SimpleMapping.txt"
 MPI Rank 2:         ]
 MPI Rank 2:     ]
 MPI Rank 2: ]
 MPI Rank 2: currentDirectory=C:\jenkins\workspace\CNTK-Test-Windows-W2\Tests\EndToEndTests\ParallelTraining\Data
-MPI Rank 2: RunDir=C:\Users\svcphil\AppData\Local\Temp\cntk-test-20160816030048.672180\ParallelTraining\NoQuantization_DoublePrecision@release_gpu
+MPI Rank 2: RunDir=C:\Users\svcphil\AppData\Local\Temp\cntk-test-20160503141958.750677\ParallelTraining\NoQuantization_DoublePrecision@release_gpu
 MPI Rank 2: DataDir=C:\jenkins\workspace\CNTK-Test-Windows-W2\Tests\EndToEndTests\ParallelTraining\Data
 MPI Rank 2: ConfigDir=C:\jenkins\workspace\CNTK-Test-Windows-W2\Tests\EndToEndTests\ParallelTraining
-MPI Rank 2: OutputDir=C:\Users\svcphil\AppData\Local\Temp\cntk-test-20160816030048.672180\ParallelTraining\NoQuantization_DoublePrecision@release_gpu
+MPI Rank 2: OutputDir=C:\Users\svcphil\AppData\Local\Temp\cntk-test-20160503141958.750677\ParallelTraining\NoQuantization_DoublePrecision@release_gpu
 MPI Rank 2: DeviceId=0
 MPI Rank 2: timestamping=true
 MPI Rank 2: numCPUThreads=6
 MPI Rank 2: precision=double
 MPI Rank 2: SimpleMultiGPU=[SGD=[ParallelTrain=[DataParallelSGD=[gradientBits=64]]]]
-MPI Rank 2: stderr=C:\Users\svcphil\AppData\Local\Temp\cntk-test-20160816030048.672180\ParallelTraining\NoQuantization_DoublePrecision@release_gpu/stderr
-MPI Rank 2: 
-MPI Rank 2: 08/16/2016 03:01:11: <<<<<<<<<<<<<<<<<<<< RAW CONFIG WITH ALL VARIABLES RESOLVED <<<<<<<<<<<<<<<<<<<<
-MPI Rank 2: 
-MPI Rank 2: 08/16/2016 03:01:11: >>>>>>>>>>>>>>>>>>>> PROCESSED CONFIG WITH ALL VARIABLES RESOLVED >>>>>>>>>>>>>>>>>>>>
+MPI Rank 2: stderr=C:\Users\svcphil\AppData\Local\Temp\cntk-test-20160503141958.750677\ParallelTraining\NoQuantization_DoublePrecision@release_gpu/stderr
+MPI Rank 2: 
+MPI Rank 2: 05/03/2016 14:20:42: <<<<<<<<<<<<<<<<<<<< RAW CONFIG WITH ALL VARIABLES RESOLVED <<<<<<<<<<<<<<<<<<<<
+MPI Rank 2: 
+MPI Rank 2: 05/03/2016 14:20:42: >>>>>>>>>>>>>>>>>>>> PROCESSED CONFIG WITH ALL VARIABLES RESOLVED >>>>>>>>>>>>>>>>>>>>
 MPI Rank 2: configparameters: SimpleMultiGPU.cntk:command=SimpleMultiGPU
 MPI Rank 2: configparameters: SimpleMultiGPU.cntk:ConfigDir=C:\jenkins\workspace\CNTK-Test-Windows-W2\Tests\EndToEndTests\ParallelTraining
 MPI Rank 2: configparameters: SimpleMultiGPU.cntk:currentDirectory=C:\jenkins\workspace\CNTK-Test-Windows-W2\Tests\EndToEndTests\ParallelTraining\Data
 MPI Rank 2: configparameters: SimpleMultiGPU.cntk:DataDir=C:\jenkins\workspace\CNTK-Test-Windows-W2\Tests\EndToEndTests\ParallelTraining\Data
 MPI Rank 2: configparameters: SimpleMultiGPU.cntk:deviceId=0
 MPI Rank 2: configparameters: SimpleMultiGPU.cntk:numCPUThreads=6
-MPI Rank 2: configparameters: SimpleMultiGPU.cntk:OutputDir=C:\Users\svcphil\AppData\Local\Temp\cntk-test-20160816030048.672180\ParallelTraining\NoQuantization_DoublePrecision@release_gpu
+MPI Rank 2: configparameters: SimpleMultiGPU.cntk:OutputDir=C:\Users\svcphil\AppData\Local\Temp\cntk-test-20160503141958.750677\ParallelTraining\NoQuantization_DoublePrecision@release_gpu
 MPI Rank 2: configparameters: SimpleMultiGPU.cntk:parallelTrain=true
 MPI Rank 2: configparameters: SimpleMultiGPU.cntk:precision=double
-MPI Rank 2: configparameters: SimpleMultiGPU.cntk:RunDir=C:\Users\svcphil\AppData\Local\Temp\cntk-test-20160816030048.672180\ParallelTraining\NoQuantization_DoublePrecision@release_gpu
+MPI Rank 2: configparameters: SimpleMultiGPU.cntk:RunDir=C:\Users\svcphil\AppData\Local\Temp\cntk-test-20160503141958.750677\ParallelTraining\NoQuantization_DoublePrecision@release_gpu
 MPI Rank 2: configparameters: SimpleMultiGPU.cntk:SimpleMultiGPU=[
 MPI Rank 2:     action = "train"
-MPI Rank 2:     modelPath = "C:\Users\svcphil\AppData\Local\Temp\cntk-test-20160816030048.672180\ParallelTraining\NoQuantization_DoublePrecision@release_gpu/models/Simple.dnn"
+MPI Rank 2:     modelPath = "C:\Users\svcphil\AppData\Local\Temp\cntk-test-20160503141958.750677\ParallelTraining\NoQuantization_DoublePrecision@release_gpu/models/Simple.dnn"
 MPI Rank 2:     traceLevel = 1
 MPI Rank 2:     SimpleNetworkBuilder = [
 MPI Rank 2:         layerSizes = 2:50*2:2
 MPI Rank 2:         trainingCriterion = "CrossEntropyWithSoftmax"
-MPI Rank 2:         evalCriterion = "ClassificationError"
+MPI Rank 2:         evalCriterion = "ErrorPrediction"
 MPI Rank 2:         layerTypes = "Sigmoid"
 MPI Rank 2:         initValueScale = 1.0
 MPI Rank 2:         applyMeanVarNorm = true
@@ -1848,7 +1364,6 @@
 MPI Rank 2:         dropoutRate = 0.0
 MPI Rank 2:         maxEpochs = 4
 MPI Rank 2:         ParallelTrain = [
-MPI Rank 2:             distributedMBReading = true
 MPI Rank 2:             parallelizationMethod = "DataParallelSGD"
 MPI Rank 2:             DataParallelSGD = [
 MPI Rank 2:                 gradientBits = 1
@@ -1856,63 +1371,52 @@
 MPI Rank 2:         ]
 MPI Rank 2:     ]
 MPI Rank 2:     reader = [
-MPI Rank 2:         readerType = "CNTKTextFormatReader"
-MPI Rank 2:         file = "C:\jenkins\workspace\CNTK-Test-Windows-W2\Tests\EndToEndTests\ParallelTraining\Data/SimpleDataTrain_cntk_text.txt"
-MPI Rank 2:         randomize = false
-MPI Rank 2:         input = [
-MPI Rank 2:             features = [
-MPI Rank 2:                 alias = "F"
-MPI Rank 2:                 dim = 2
-MPI Rank 2:                 format = "dense"
-MPI Rank 2:             ]
-MPI Rank 2:             labels = [
-MPI Rank 2:                 alias = "L"
-MPI Rank 2:                 dim = 2
-MPI Rank 2:                 format = "dense"
-MPI Rank 2:             ]
+MPI Rank 2:         readerType = "UCIFastReader"
+MPI Rank 2:         file = "C:\jenkins\workspace\CNTK-Test-Windows-W2\Tests\EndToEndTests\ParallelTraining\Data/SimpleDataTrain.txt"
+MPI Rank 2:         miniBatchMode = "partial"
+MPI Rank 2:         randomize = "none"
+MPI Rank 2:         verbosity = 1   
+MPI Rank 2:         features = [
+MPI Rank 2: dim = 2      
+MPI Rank 2: start = 0    
+MPI Rank 2:         ]
+MPI Rank 2:         labels = [
+MPI Rank 2: start = 2      
+MPI Rank 2: dim = 1        
+MPI Rank 2: labelDim = 2   
+MPI Rank 2:             labelMappingFile = "C:\jenkins\workspace\CNTK-Test-Windows-W2\Tests\EndToEndTests\ParallelTraining\Data/SimpleMapping.txt"
 MPI Rank 2:         ]
 MPI Rank 2:     ]
 MPI Rank 2: ] [SGD=[ParallelTrain=[DataParallelSGD=[gradientBits=64]]]]
 MPI Rank 2: 
-MPI Rank 2: configparameters: SimpleMultiGPU.cntk:stderr=C:\Users\svcphil\AppData\Local\Temp\cntk-test-20160816030048.672180\ParallelTraining\NoQuantization_DoublePrecision@release_gpu/stderr
+MPI Rank 2: configparameters: SimpleMultiGPU.cntk:stderr=C:\Users\svcphil\AppData\Local\Temp\cntk-test-20160503141958.750677\ParallelTraining\NoQuantization_DoublePrecision@release_gpu/stderr
 MPI Rank 2: configparameters: SimpleMultiGPU.cntk:timestamping=true
-MPI Rank 2: 08/16/2016 03:01:11: <<<<<<<<<<<<<<<<<<<< PROCESSED CONFIG WITH ALL VARIABLES RESOLVED <<<<<<<<<<<<<<<<<<<<
-MPI Rank 2: 08/16/2016 03:01:11: Commands: SimpleMultiGPU
-MPI Rank 2: 08/16/2016 03:01:11: Precision = "double"
-MPI Rank 2: 08/16/2016 03:01:11: Using 6 CPU threads.
-MPI Rank 2: 08/16/2016 03:01:11: CNTKModelPath: C:\Users\svcphil\AppData\Local\Temp\cntk-test-20160816030048.672180\ParallelTraining\NoQuantization_DoublePrecision@release_gpu/models/Simple.dnn
-MPI Rank 2: 08/16/2016 03:01:11: CNTKCommandTrainInfo: SimpleMultiGPU : 4
-MPI Rank 2: 08/16/2016 03:01:11: CNTKCommandTrainInfo: CNTKNoMoreCommands_Total : 4
-MPI Rank 2: 
-MPI Rank 2: 08/16/2016 03:01:11: ##############################################################################
-MPI Rank 2: 08/16/2016 03:01:11: #                                                                            #
-MPI Rank 2: 08/16/2016 03:01:11: # Action "train"                                                             #
-MPI Rank 2: 08/16/2016 03:01:11: #                                                                            #
-MPI Rank 2: 08/16/2016 03:01:11: ##############################################################################
-MPI Rank 2: 
-MPI Rank 2: 08/16/2016 03:01:11: CNTKCommandTrainBegin: SimpleMultiGPU
+MPI Rank 2: 05/03/2016 14:20:42: <<<<<<<<<<<<<<<<<<<< PROCESSED CONFIG WITH ALL VARIABLES RESOLVED <<<<<<<<<<<<<<<<<<<<
+MPI Rank 2: 05/03/2016 14:20:42: Commands: SimpleMultiGPU
+MPI Rank 2: 05/03/2016 14:20:42: Precision = "double"
+MPI Rank 2: 05/03/2016 14:20:42: Using 6 CPU threads.
+MPI Rank 2: 05/03/2016 14:20:42: CNTKModelPath: C:\Users\svcphil\AppData\Local\Temp\cntk-test-20160503141958.750677\ParallelTraining\NoQuantization_DoublePrecision@release_gpu/models/Simple.dnn
+MPI Rank 2: 05/03/2016 14:20:42: CNTKCommandTrainInfo: SimpleMultiGPU : 4
+MPI Rank 2: 05/03/2016 14:20:42: CNTKCommandTrainInfo: CNTKNoMoreCommands_Total : 4
+MPI Rank 2: 
+MPI Rank 2: 05/03/2016 14:20:42: ##############################################################################
+MPI Rank 2: 05/03/2016 14:20:42: #                                                                            #
+MPI Rank 2: 05/03/2016 14:20:42: # Action "train"                                                             #
+MPI Rank 2: 05/03/2016 14:20:42: #                                                                            #
+MPI Rank 2: 05/03/2016 14:20:42: ##############################################################################
+MPI Rank 2: 
+MPI Rank 2: 05/03/2016 14:20:42: CNTKCommandTrainBegin: SimpleMultiGPU
 MPI Rank 2: SimpleNetworkBuilder Using GPU 0
-MPI Rank 2: 
-MPI Rank 2: 08/16/2016 03:01:11: Creating virgin network.
-MPI Rank 2: Node 'W0' (LearnableParameter operation): Initializing Parameter[50 x 2] <- 0.000000.
-MPI Rank 2: Node 'W0' (LearnableParameter operation): Initializing Parameter[50 x 2] <- uniform(seed=1, range=0.050000*1.000000, onCPU=false).
+MPI Rank 2: Reading UCI file C:\jenkins\workspace\CNTK-Test-Windows-W2\Tests\EndToEndTests\ParallelTraining\Data/SimpleDataTrain.txt
+MPI Rank 2: 
+MPI Rank 2: 05/03/2016 14:20:42: Creating virgin network.
 MPI Rank 2: Microsoft::MSR::CNTK::GPUMatrix<ElemType>::SetUniformRandomValue (GPU): creating curand object with seed 1, sizeof(ElemType)==8
-MPI Rank 2: Node 'B0' (LearnableParameter operation): Initializing Parameter[50 x 1] <- 0.000000.
-MPI Rank 2: Node 'B0' (LearnableParameter operation): Initializing Parameter[50 x 1] <- 0.000000.
-MPI Rank 2: Node 'W1' (LearnableParameter operation): Initializing Parameter[50 x 50] <- 0.000000.
-MPI Rank 2: Node 'W1' (LearnableParameter operation): Initializing Parameter[50 x 50] <- uniform(seed=2, range=0.050000*1.000000, onCPU=false).
-MPI Rank 2: Node 'B1' (LearnableParameter operation): Initializing Parameter[50 x 1] <- 0.000000.
-MPI Rank 2: Node 'B1' (LearnableParameter operation): Initializing Parameter[50 x 1] <- 0.000000.
-MPI Rank 2: Node 'W2' (LearnableParameter operation): Initializing Parameter[2 x 50] <- 0.000000.
-MPI Rank 2: Node 'W2' (LearnableParameter operation): Initializing Parameter[2 x 50] <- uniform(seed=3, range=0.050000*1.000000, onCPU=false).
-MPI Rank 2: Node 'B2' (LearnableParameter operation): Initializing Parameter[2 x 1] <- 0.000000.
-MPI Rank 2: Node 'B2' (LearnableParameter operation): Initializing Parameter[2 x 1] <- 0.000000.
 MPI Rank 2: 
 MPI Rank 2: Post-processing network...
 MPI Rank 2: 
 MPI Rank 2: 7 roots:
 MPI Rank 2: 	CrossEntropyWithSoftmax = CrossEntropyWithSoftmax()
-MPI Rank 2: 	EvalClassificationError = ClassificationError()
+MPI Rank 2: 	EvalErrorPrediction = ErrorPrediction()
 MPI Rank 2: 	InvStdOfFeatures = InvStdDev()
 MPI Rank 2: 	MeanOfFeatures = Mean()
 MPI Rank 2: 	PosteriorProb = Softmax()
@@ -1941,7 +1445,7 @@
 MPI Rank 2: Validating --> B2 = LearnableParameter() :  -> [2 x 1]
 MPI Rank 2: Validating --> HLast = Plus (W2*H1, B2) : [2 x 1 x *], [2 x 1] -> [2 x 1 x *]
 MPI Rank 2: Validating --> CrossEntropyWithSoftmax = CrossEntropyWithSoftmax (labels, HLast) : [2 x *], [2 x 1 x *] -> [1]
-MPI Rank 2: Validating --> EvalClassificationError = ClassificationError (labels, HLast) : [2 x *], [2 x 1 x *] -> [1]
+MPI Rank 2: Validating --> EvalErrorPrediction = ErrorPrediction (labels, HLast) : [2 x *], [2 x 1 x *] -> [1]
 MPI Rank 2: Validating --> PosteriorProb = Softmax (HLast) : [2 x 1 x *] -> [2 x 1 x *]
 MPI Rank 2: Validating --> Prior = Mean (labels) : [2 x *] -> [2]
 MPI Rank 2: Validating --> LogOfPrior = Log (Prior) : [2] -> [2]
@@ -1958,47 +1462,21 @@
 MPI Rank 2: 
 MPI Rank 2: Post-processing network complete.
 MPI Rank 2: 
-MPI Rank 2: 08/16/2016 03:01:12: Created model with 25 nodes on GPU 0.
-MPI Rank 2: 
-MPI Rank 2: 08/16/2016 03:01:12: Training criterion node(s):
-MPI Rank 2: 08/16/2016 03:01:12: 	CrossEntropyWithSoftmax = CrossEntropyWithSoftmax
-MPI Rank 2: 
-<<<<<<< HEAD
+MPI Rank 2: 05/03/2016 14:20:43: Created model with 25 nodes on GPU 0.
+MPI Rank 2: 
+MPI Rank 2: 05/03/2016 14:20:43: Training criterion node(s):
+MPI Rank 2: 05/03/2016 14:20:43: 	CrossEntropyWithSoftmax = CrossEntropyWithSoftmax
+MPI Rank 2: 
 MPI Rank 2: 05/03/2016 14:20:43: Evaluation criterion node(s):
 MPI Rank 2: 
-MPI Rank 2: 05/03/2016 14:20:43: 	EvalClassificationError = ClassificationError
-=======
-MPI Rank 2: 08/16/2016 03:01:12: Evaluation criterion node(s):
-MPI Rank 2: 08/16/2016 03:01:12: 	EvalErrorPrediction = ErrorPrediction
->>>>>>> 8493f118
+MPI Rank 2: 05/03/2016 14:20:43: 	EvalErrorPrediction = ErrorPrediction
 MPI Rank 2: 
 MPI Rank 2: 
 MPI Rank 2: Allocating matrices for forward and/or backward propagation.
 MPI Rank 2: 
-MPI Rank 2: Memory Sharing: Out of 40 matrices, 19 are shared as 8, and 21 are not shared.
-MPI Rank 2: 
-MPI Rank 2: 	{ H2 : [50 x 1 x *]
-MPI Rank 2: 	  W1*H1 : [50 x 1 x *] (gradient) }
-MPI Rank 2: 	{ W1 : [50 x 50] (gradient)
-MPI Rank 2: 	  W1*H1+B1 : [50 x 1 x *] }
-MPI Rank 2: 	{ B0 : [50 x 1] (gradient)
-MPI Rank 2: 	  H1 : [50 x 1 x *] (gradient)
-MPI Rank 2: 	  W1*H1+B1 : [50 x 1 x *] (gradient)
-MPI Rank 2: 	  W2*H1 : [2 x 1 x *] }
-MPI Rank 2: 	{ W0 : [50 x 2] (gradient)
-MPI Rank 2: 	  W0*features+B0 : [50 x 1 x *] }
-MPI Rank 2: 	{ H1 : [50 x 1 x *]
-MPI Rank 2: 	  W0*features : [50 x *] (gradient) }
-MPI Rank 2: 	{ W0*features+B0 : [50 x 1 x *] (gradient)
-MPI Rank 2: 	  W1*H1 : [50 x 1 x *] }
-MPI Rank 2: 	{ HLast : [2 x 1 x *]
-MPI Rank 2: 	  W2 : [2 x 50] (gradient) }
-MPI Rank 2: 	{ B1 : [50 x 1] (gradient)
-MPI Rank 2: 	  H2 : [50 x 1 x *] (gradient)
-MPI Rank 2: 	  HLast : [2 x 1 x *] (gradient) }
-MPI Rank 2: 
-<<<<<<< HEAD
-MPI Rank 2: 0000000000000000: {[EvalClassificationError Gradient[1]] [InvStdOfFeatures Gradient[2]] [LogOfPrior Gradient[2]] [MVNormalizedFeatures Gradient[2 x *]] [MeanOfFeatures Gradient[2]] [PosteriorProb Gradient[2 x 1 x *]] [PosteriorProb Value[2 x 1 x *]] [Prior Gradient[2]] [ScaledLogLikelihood Gradient[2 x 1 x *]] [features Gradient[2 x *]] [labels Gradient[2 x *]] }
+MPI Rank 2: Memory Sharing Structure:
+MPI Rank 2: 
+MPI Rank 2: 0000000000000000: {[EvalErrorPrediction Gradient[1]] [InvStdOfFeatures Gradient[2]] [LogOfPrior Gradient[2]] [MVNormalizedFeatures Gradient[2 x *]] [MeanOfFeatures Gradient[2]] [PosteriorProb Gradient[2 x 1 x *]] [PosteriorProb Value[2 x 1 x *]] [Prior Gradient[2]] [ScaledLogLikelihood Gradient[2 x 1 x *]] [features Gradient[2 x *]] [labels Gradient[2 x *]] }
 MPI Rank 2: 000000729B8FF8E0: {[MeanOfFeatures Value[2]] }
 MPI Rank 2: 000000729B8FFE80: {[InvStdOfFeatures Value[2]] }
 MPI Rank 2: 000000729B9009C0: {[B1 Value[50 x 1]] }
@@ -2013,7 +1491,7 @@
 MPI Rank 2: 000000729E58A090: {[B1 Gradient[50 x 1]] [H2 Gradient[50 x 1 x *]] [HLast Gradient[2 x 1 x *]] }
 MPI Rank 2: 000000729E58A1D0: {[labels Value[2 x *]] }
 MPI Rank 2: 000000729E58A310: {[CrossEntropyWithSoftmax Gradient[1]] }
-MPI Rank 2: 000000729E58A4F0: {[EvalClassificationError Value[1]] }
+MPI Rank 2: 000000729E58A4F0: {[EvalErrorPrediction Value[1]] }
 MPI Rank 2: 000000729E58A9F0: {[CrossEntropyWithSoftmax Value[1]] }
 MPI Rank 2: 000000729E58AA90: {[W0*features Value[50 x *]] }
 MPI Rank 2: 000000729E58AB30: {[H1 Value[50 x 1 x *]] [W0*features Gradient[50 x *]] }
@@ -2027,429 +1505,239 @@
 MPI Rank 2: 000000729E58B5D0: {[W0 Gradient[50 x 2]] [W0*features+B0 Value[50 x 1 x *]] }
 MPI Rank 2: 000000729E58B8F0: {[W2 Value[2 x 50]] }
 MPI Rank 2: 00000072FD266A70: {[features Value[2 x *]] }
-=======
->>>>>>> 8493f118
-MPI Rank 2: 
-MPI Rank 2: 08/16/2016 03:01:12: Training 2802 parameters in 6 out of 6 parameter tensors and 15 nodes with gradient:
-MPI Rank 2: 
-MPI Rank 2: 08/16/2016 03:01:12: 	Node 'B0' (LearnableParameter operation) : [50 x 1]
-MPI Rank 2: 08/16/2016 03:01:12: 	Node 'B1' (LearnableParameter operation) : [50 x 1]
-MPI Rank 2: 08/16/2016 03:01:12: 	Node 'B2' (LearnableParameter operation) : [2 x 1]
-MPI Rank 2: 08/16/2016 03:01:12: 	Node 'W0' (LearnableParameter operation) : [50 x 2]
-MPI Rank 2: 08/16/2016 03:01:12: 	Node 'W1' (LearnableParameter operation) : [50 x 50]
-MPI Rank 2: 08/16/2016 03:01:12: 	Node 'W2' (LearnableParameter operation) : [2 x 50]
-MPI Rank 2: 
-MPI Rank 2: 
-MPI Rank 2: 08/16/2016 03:01:12: Precomputing --> 3 PreCompute nodes found.
-MPI Rank 2: 
-MPI Rank 2: 08/16/2016 03:01:12: 	MeanOfFeatures = Mean()
-MPI Rank 2: 08/16/2016 03:01:12: 	InvStdOfFeatures = InvStdDev()
-MPI Rank 2: 08/16/2016 03:01:12: 	Prior = Mean()
-MPI Rank 2: 
-MPI Rank 2: 08/16/2016 03:01:12: Precomputing --> Completed.
-MPI Rank 2: 
-<<<<<<< HEAD
+MPI Rank 2: 
+MPI Rank 2: 
+MPI Rank 2: 05/03/2016 14:20:43: Precomputing --> 3 PreCompute nodes found.
+MPI Rank 2: 
+MPI Rank 2: 05/03/2016 14:20:43: 	MeanOfFeatures = Mean()
+MPI Rank 2: 05/03/2016 14:20:43: 	InvStdOfFeatures = InvStdDev()
+MPI Rank 2: 05/03/2016 14:20:43: 	Prior = Mean()
+MPI Rank 2: UCIFastReader: Starting at epoch 0, counting lines to determine record count...
+MPI Rank 2:  10000 records found.
+MPI Rank 2: starting epoch 0 at record count 0, and file position 0
+MPI Rank 2: already there from last epoch
+MPI Rank 2: 
+MPI Rank 2: 05/03/2016 14:20:43: Precomputing --> Completed.
+MPI Rank 2: 
+MPI Rank 2: 
+MPI Rank 2: 05/03/2016 14:20:44: Starting Epoch 1: learning rate per sample = 0.020000  effective momentum = 0.900000  momentum as time constant = 237.3 samples
+MPI Rank 2: starting epoch 0 at record count 0, and file position 0
+MPI Rank 2: already there from last epoch
+MPI Rank 2: 
 MPI Rank 2: 05/03/2016 14:20:44: Starting minibatch loop, DataParallelSGD training (MyRank = 2, NumNodes = 4, NumGradientBits = 64).
-MPI Rank 2: 05/03/2016 14:20:44:  Epoch[ 1 of 4]-Minibatch[   1-  10]: CrossEntropyWithSoftmax = 0.69934401 * 250; EvalClassificationError = 0.50400000 * 250; time = 0.0503s; samplesPerSecond = 4973.6
-MPI Rank 2: 05/03/2016 14:20:44:  Epoch[ 1 of 4]-Minibatch[  11-  20]: CrossEntropyWithSoftmax = 0.71365166 * 250; EvalClassificationError = 0.52000000 * 250; time = 0.0457s; samplesPerSecond = 5467.9
-MPI Rank 2: 05/03/2016 14:20:44:  Epoch[ 1 of 4]-Minibatch[  21-  30]: CrossEntropyWithSoftmax = 0.72803064 * 250; EvalClassificationError = 0.47600000 * 250; time = 0.0447s; samplesPerSecond = 5593.8
-MPI Rank 2: 05/03/2016 14:20:44:  Epoch[ 1 of 4]-Minibatch[  31-  40]: CrossEntropyWithSoftmax = 0.70088856 * 250; EvalClassificationError = 0.52800000 * 250; time = 0.0445s; samplesPerSecond = 5615.8
-MPI Rank 2: 05/03/2016 14:20:44:  Epoch[ 1 of 4]-Minibatch[  41-  50]: CrossEntropyWithSoftmax = 0.70609792 * 250; EvalClassificationError = 0.54000000 * 250; time = 0.0449s; samplesPerSecond = 5566.2
-MPI Rank 2: 05/03/2016 14:20:44:  Epoch[ 1 of 4]-Minibatch[  51-  60]: CrossEntropyWithSoftmax = 0.71542471 * 250; EvalClassificationError = 0.47600000 * 250; time = 0.0449s; samplesPerSecond = 5565.6
-MPI Rank 2: 05/03/2016 14:20:44:  Epoch[ 1 of 4]-Minibatch[  61-  70]: CrossEntropyWithSoftmax = 0.72109566 * 250; EvalClassificationError = 0.48000000 * 250; time = 0.0447s; samplesPerSecond = 5596.2
-MPI Rank 2: 05/03/2016 14:20:44:  Epoch[ 1 of 4]-Minibatch[  71-  80]: CrossEntropyWithSoftmax = 0.79807891 * 250; EvalClassificationError = 0.47600000 * 250; time = 0.0448s; samplesPerSecond = 5575.8
-MPI Rank 2: 05/03/2016 14:20:44:  Epoch[ 1 of 4]-Minibatch[  81-  90]: CrossEntropyWithSoftmax = 0.69671122 * 250; EvalClassificationError = 0.48000000 * 250; time = 0.0448s; samplesPerSecond = 5579.4
-MPI Rank 2: 05/03/2016 14:20:44:  Epoch[ 1 of 4]-Minibatch[  91- 100]: CrossEntropyWithSoftmax = 0.70714622 * 250; EvalClassificationError = 0.48800000 * 250; time = 0.0450s; samplesPerSecond = 5560.3
-MPI Rank 2: 05/03/2016 14:20:44:  Epoch[ 1 of 4]-Minibatch[ 101- 110]: CrossEntropyWithSoftmax = 0.71402770 * 250; EvalClassificationError = 0.55200000 * 250; time = 0.0455s; samplesPerSecond = 5497.6
-MPI Rank 2: 05/03/2016 14:20:44:  Epoch[ 1 of 4]-Minibatch[ 111- 120]: CrossEntropyWithSoftmax = 0.69519205 * 250; EvalClassificationError = 0.43600000 * 250; time = 0.0454s; samplesPerSecond = 5504.3
-MPI Rank 2: 05/03/2016 14:20:44:  Epoch[ 1 of 4]-Minibatch[ 121- 130]: CrossEntropyWithSoftmax = 0.70044883 * 250; EvalClassificationError = 0.44000000 * 250; time = 0.0456s; samplesPerSecond = 5486.8
-MPI Rank 2: 05/03/2016 14:20:44:  Epoch[ 1 of 4]-Minibatch[ 131- 140]: CrossEntropyWithSoftmax = 0.71830736 * 250; EvalClassificationError = 0.54800000 * 250; time = 0.0456s; samplesPerSecond = 5478.4
-MPI Rank 2: 05/03/2016 14:20:44:  Epoch[ 1 of 4]-Minibatch[ 141- 150]: CrossEntropyWithSoftmax = 0.72092159 * 250; EvalClassificationError = 0.48800000 * 250; time = 0.0455s; samplesPerSecond = 5490.3
-MPI Rank 2: 05/03/2016 14:20:44:  Epoch[ 1 of 4]-Minibatch[ 151- 160]: CrossEntropyWithSoftmax = 0.71775192 * 250; EvalClassificationError = 0.55200000 * 250; time = 0.0448s; samplesPerSecond = 5583.0
-MPI Rank 2: 05/03/2016 14:20:44:  Epoch[ 1 of 4]-Minibatch[ 161- 170]: CrossEntropyWithSoftmax = 0.74168480 * 250; EvalClassificationError = 0.50000000 * 250; time = 0.0457s; samplesPerSecond = 5469.7
-MPI Rank 2: 05/03/2016 14:20:44:  Epoch[ 1 of 4]-Minibatch[ 171- 180]: CrossEntropyWithSoftmax = 0.71839711 * 250; EvalClassificationError = 0.51600000 * 250; time = 0.0455s; samplesPerSecond = 5494.5
-MPI Rank 2: 05/03/2016 14:20:45:  Epoch[ 1 of 4]-Minibatch[ 181- 190]: CrossEntropyWithSoftmax = 0.71508862 * 250; EvalClassificationError = 0.48400000 * 250; time = 0.0455s; samplesPerSecond = 5493.8
-MPI Rank 2: 05/03/2016 14:20:45:  Epoch[ 1 of 4]-Minibatch[ 191- 200]: CrossEntropyWithSoftmax = 0.71687650 * 250; EvalClassificationError = 0.53200000 * 250; time = 0.0452s; samplesPerSecond = 5525.1
-MPI Rank 2: 05/03/2016 14:20:45:  Epoch[ 1 of 4]-Minibatch[ 201- 210]: CrossEntropyWithSoftmax = 0.71801546 * 250; EvalClassificationError = 0.55600000 * 250; time = 0.0453s; samplesPerSecond = 5521.7
-MPI Rank 2: 05/03/2016 14:20:45:  Epoch[ 1 of 4]-Minibatch[ 211- 220]: CrossEntropyWithSoftmax = 0.72090505 * 250; EvalClassificationError = 0.49600000 * 250; time = 0.0458s; samplesPerSecond = 5463.4
-MPI Rank 2: 05/03/2016 14:20:45:  Epoch[ 1 of 4]-Minibatch[ 221- 230]: CrossEntropyWithSoftmax = 0.71977841 * 250; EvalClassificationError = 0.50800000 * 250; time = 0.0454s; samplesPerSecond = 5512.1
-MPI Rank 2: 05/03/2016 14:20:45:  Epoch[ 1 of 4]-Minibatch[ 231- 240]: CrossEntropyWithSoftmax = 0.71241649 * 250; EvalClassificationError = 0.51200000 * 250; time = 0.0447s; samplesPerSecond = 5590.0
-MPI Rank 2: 05/03/2016 14:20:45:  Epoch[ 1 of 4]-Minibatch[ 241- 250]: CrossEntropyWithSoftmax = 0.69554658 * 250; EvalClassificationError = 0.50400000 * 250; time = 0.0459s; samplesPerSecond = 5448.2
-MPI Rank 2: 05/03/2016 14:20:45:  Epoch[ 1 of 4]-Minibatch[ 251- 260]: CrossEntropyWithSoftmax = 0.70014284 * 250; EvalClassificationError = 0.51200000 * 250; time = 0.0453s; samplesPerSecond = 5515.8
-MPI Rank 2: 05/03/2016 14:20:45:  Epoch[ 1 of 4]-Minibatch[ 261- 270]: CrossEntropyWithSoftmax = 0.70648093 * 250; EvalClassificationError = 0.54400000 * 250; time = 0.0455s; samplesPerSecond = 5490.8
-MPI Rank 2: 05/03/2016 14:20:45:  Epoch[ 1 of 4]-Minibatch[ 271- 280]: CrossEntropyWithSoftmax = 0.69599758 * 250; EvalClassificationError = 0.52800000 * 250; time = 0.0458s; samplesPerSecond = 5456.1
-MPI Rank 2: 05/03/2016 14:20:45:  Epoch[ 1 of 4]-Minibatch[ 281- 290]: CrossEntropyWithSoftmax = 0.69056928 * 250; EvalClassificationError = 0.44800000 * 250; time = 0.0452s; samplesPerSecond = 5528.9
-MPI Rank 2: 05/03/2016 14:20:45:  Epoch[ 1 of 4]-Minibatch[ 291- 300]: CrossEntropyWithSoftmax = 0.69038449 * 250; EvalClassificationError = 0.49600000 * 250; time = 0.0454s; samplesPerSecond = 5500.7
-MPI Rank 2: 05/03/2016 14:20:45:  Epoch[ 1 of 4]-Minibatch[ 301- 310]: CrossEntropyWithSoftmax = 0.68841564 * 250; EvalClassificationError = 0.54000000 * 250; time = 0.0453s; samplesPerSecond = 5522.1
-MPI Rank 2: 05/03/2016 14:20:45:  Epoch[ 1 of 4]-Minibatch[ 311- 320]: CrossEntropyWithSoftmax = 0.67980323 * 250; EvalClassificationError = 0.34800000 * 250; time = 0.0453s; samplesPerSecond = 5520.8
-MPI Rank 2: 05/03/2016 14:20:45:  Epoch[ 1 of 4]-Minibatch[ 321- 330]: CrossEntropyWithSoftmax = 0.68069507 * 250; EvalClassificationError = 0.46800000 * 250; time = 0.0448s; samplesPerSecond = 5580.4
-MPI Rank 2: 05/03/2016 14:20:45:  Epoch[ 1 of 4]-Minibatch[ 331- 340]: CrossEntropyWithSoftmax = 0.68902717 * 250; EvalClassificationError = 0.44800000 * 250; time = 0.0453s; samplesPerSecond = 5523.4
-MPI Rank 2: 05/03/2016 14:20:45:  Epoch[ 1 of 4]-Minibatch[ 341- 350]: CrossEntropyWithSoftmax = 0.67167286 * 250; EvalClassificationError = 0.47200000 * 250; time = 0.0459s; samplesPerSecond = 5451.3
-MPI Rank 2: 05/03/2016 14:20:45:  Epoch[ 1 of 4]-Minibatch[ 351- 360]: CrossEntropyWithSoftmax = 0.63567734 * 250; EvalClassificationError = 0.26400000 * 250; time = 0.0453s; samplesPerSecond = 5519.1
-MPI Rank 2: 05/03/2016 14:20:45:  Epoch[ 1 of 4]-Minibatch[ 361- 370]: CrossEntropyWithSoftmax = 0.59710013 * 250; EvalClassificationError = 0.18000000 * 250; time = 0.0450s; samplesPerSecond = 5561.2
-MPI Rank 2: 05/03/2016 14:20:45:  Epoch[ 1 of 4]-Minibatch[ 371- 380]: CrossEntropyWithSoftmax = 0.55360281 * 250; EvalClassificationError = 0.20400000 * 250; time = 0.0460s; samplesPerSecond = 5435.1
-MPI Rank 2: 05/03/2016 14:20:45:  Epoch[ 1 of 4]-Minibatch[ 381- 390]: CrossEntropyWithSoftmax = 0.47355204 * 250; EvalClassificationError = 0.10800000 * 250; time = 0.0460s; samplesPerSecond = 5433.0
-MPI Rank 2: 05/03/2016 14:20:46:  Epoch[ 1 of 4]-Minibatch[ 391- 400]: CrossEntropyWithSoftmax = 0.34913668 * 250; EvalClassificationError = 0.08400000 * 250; time = 0.0446s; samplesPerSecond = 5599.4
-MPI Rank 2: 05/03/2016 14:20:46: Finished Epoch[ 1 of 4]: [Training] CrossEntropyWithSoftmax = 0.68535215 * 10000; EvalClassificationError = 0.45590000 * 10000; totalSamplesSeen = 10000; learningRatePerSample = 0.02; epochTime=1.83641s
-=======
->>>>>>> 8493f118
-MPI Rank 2: 
-MPI Rank 2: 08/16/2016 03:01:13: Starting Epoch 1: learning rate per sample = 0.020000  effective momentum = 0.900000  momentum as time constant = 237.3 samples
-MPI Rank 2: 
-<<<<<<< HEAD
+MPI Rank 2: 05/03/2016 14:20:44:  Epoch[ 1 of 4]-Minibatch[   1-  10]: CrossEntropyWithSoftmax = 0.69934401 * 250; EvalErrorPrediction = 0.50400000 * 250; time = 0.0503s; samplesPerSecond = 4973.6
+MPI Rank 2: 05/03/2016 14:20:44:  Epoch[ 1 of 4]-Minibatch[  11-  20]: CrossEntropyWithSoftmax = 0.71365166 * 250; EvalErrorPrediction = 0.52000000 * 250; time = 0.0457s; samplesPerSecond = 5467.9
+MPI Rank 2: 05/03/2016 14:20:44:  Epoch[ 1 of 4]-Minibatch[  21-  30]: CrossEntropyWithSoftmax = 0.72803064 * 250; EvalErrorPrediction = 0.47600000 * 250; time = 0.0447s; samplesPerSecond = 5593.8
+MPI Rank 2: 05/03/2016 14:20:44:  Epoch[ 1 of 4]-Minibatch[  31-  40]: CrossEntropyWithSoftmax = 0.70088856 * 250; EvalErrorPrediction = 0.52800000 * 250; time = 0.0445s; samplesPerSecond = 5615.8
+MPI Rank 2: 05/03/2016 14:20:44:  Epoch[ 1 of 4]-Minibatch[  41-  50]: CrossEntropyWithSoftmax = 0.70609792 * 250; EvalErrorPrediction = 0.54000000 * 250; time = 0.0449s; samplesPerSecond = 5566.2
+MPI Rank 2: 05/03/2016 14:20:44:  Epoch[ 1 of 4]-Minibatch[  51-  60]: CrossEntropyWithSoftmax = 0.71542471 * 250; EvalErrorPrediction = 0.47600000 * 250; time = 0.0449s; samplesPerSecond = 5565.6
+MPI Rank 2: 05/03/2016 14:20:44:  Epoch[ 1 of 4]-Minibatch[  61-  70]: CrossEntropyWithSoftmax = 0.72109566 * 250; EvalErrorPrediction = 0.48000000 * 250; time = 0.0447s; samplesPerSecond = 5596.2
+MPI Rank 2: 05/03/2016 14:20:44:  Epoch[ 1 of 4]-Minibatch[  71-  80]: CrossEntropyWithSoftmax = 0.79807891 * 250; EvalErrorPrediction = 0.47600000 * 250; time = 0.0448s; samplesPerSecond = 5575.8
+MPI Rank 2: 05/03/2016 14:20:44:  Epoch[ 1 of 4]-Minibatch[  81-  90]: CrossEntropyWithSoftmax = 0.69671122 * 250; EvalErrorPrediction = 0.48000000 * 250; time = 0.0448s; samplesPerSecond = 5579.4
+MPI Rank 2: 05/03/2016 14:20:44:  Epoch[ 1 of 4]-Minibatch[  91- 100]: CrossEntropyWithSoftmax = 0.70714622 * 250; EvalErrorPrediction = 0.48800000 * 250; time = 0.0450s; samplesPerSecond = 5560.3
+MPI Rank 2: 05/03/2016 14:20:44:  Epoch[ 1 of 4]-Minibatch[ 101- 110]: CrossEntropyWithSoftmax = 0.71402770 * 250; EvalErrorPrediction = 0.55200000 * 250; time = 0.0455s; samplesPerSecond = 5497.6
+MPI Rank 2: 05/03/2016 14:20:44:  Epoch[ 1 of 4]-Minibatch[ 111- 120]: CrossEntropyWithSoftmax = 0.69519205 * 250; EvalErrorPrediction = 0.43600000 * 250; time = 0.0454s; samplesPerSecond = 5504.3
+MPI Rank 2: 05/03/2016 14:20:44:  Epoch[ 1 of 4]-Minibatch[ 121- 130]: CrossEntropyWithSoftmax = 0.70044883 * 250; EvalErrorPrediction = 0.44000000 * 250; time = 0.0456s; samplesPerSecond = 5486.8
+MPI Rank 2: 05/03/2016 14:20:44:  Epoch[ 1 of 4]-Minibatch[ 131- 140]: CrossEntropyWithSoftmax = 0.71830736 * 250; EvalErrorPrediction = 0.54800000 * 250; time = 0.0456s; samplesPerSecond = 5478.4
+MPI Rank 2: 05/03/2016 14:20:44:  Epoch[ 1 of 4]-Minibatch[ 141- 150]: CrossEntropyWithSoftmax = 0.72092159 * 250; EvalErrorPrediction = 0.48800000 * 250; time = 0.0455s; samplesPerSecond = 5490.3
+MPI Rank 2: 05/03/2016 14:20:44:  Epoch[ 1 of 4]-Minibatch[ 151- 160]: CrossEntropyWithSoftmax = 0.71775192 * 250; EvalErrorPrediction = 0.55200000 * 250; time = 0.0448s; samplesPerSecond = 5583.0
+MPI Rank 2: 05/03/2016 14:20:44:  Epoch[ 1 of 4]-Minibatch[ 161- 170]: CrossEntropyWithSoftmax = 0.74168480 * 250; EvalErrorPrediction = 0.50000000 * 250; time = 0.0457s; samplesPerSecond = 5469.7
+MPI Rank 2: 05/03/2016 14:20:44:  Epoch[ 1 of 4]-Minibatch[ 171- 180]: CrossEntropyWithSoftmax = 0.71839711 * 250; EvalErrorPrediction = 0.51600000 * 250; time = 0.0455s; samplesPerSecond = 5494.5
+MPI Rank 2: 05/03/2016 14:20:45:  Epoch[ 1 of 4]-Minibatch[ 181- 190]: CrossEntropyWithSoftmax = 0.71508862 * 250; EvalErrorPrediction = 0.48400000 * 250; time = 0.0455s; samplesPerSecond = 5493.8
+MPI Rank 2: 05/03/2016 14:20:45:  Epoch[ 1 of 4]-Minibatch[ 191- 200]: CrossEntropyWithSoftmax = 0.71687650 * 250; EvalErrorPrediction = 0.53200000 * 250; time = 0.0452s; samplesPerSecond = 5525.1
+MPI Rank 2: 05/03/2016 14:20:45:  Epoch[ 1 of 4]-Minibatch[ 201- 210]: CrossEntropyWithSoftmax = 0.71801546 * 250; EvalErrorPrediction = 0.55600000 * 250; time = 0.0453s; samplesPerSecond = 5521.7
+MPI Rank 2: 05/03/2016 14:20:45:  Epoch[ 1 of 4]-Minibatch[ 211- 220]: CrossEntropyWithSoftmax = 0.72090505 * 250; EvalErrorPrediction = 0.49600000 * 250; time = 0.0458s; samplesPerSecond = 5463.4
+MPI Rank 2: 05/03/2016 14:20:45:  Epoch[ 1 of 4]-Minibatch[ 221- 230]: CrossEntropyWithSoftmax = 0.71977841 * 250; EvalErrorPrediction = 0.50800000 * 250; time = 0.0454s; samplesPerSecond = 5512.1
+MPI Rank 2: 05/03/2016 14:20:45:  Epoch[ 1 of 4]-Minibatch[ 231- 240]: CrossEntropyWithSoftmax = 0.71241649 * 250; EvalErrorPrediction = 0.51200000 * 250; time = 0.0447s; samplesPerSecond = 5590.0
+MPI Rank 2: 05/03/2016 14:20:45:  Epoch[ 1 of 4]-Minibatch[ 241- 250]: CrossEntropyWithSoftmax = 0.69554658 * 250; EvalErrorPrediction = 0.50400000 * 250; time = 0.0459s; samplesPerSecond = 5448.2
+MPI Rank 2: 05/03/2016 14:20:45:  Epoch[ 1 of 4]-Minibatch[ 251- 260]: CrossEntropyWithSoftmax = 0.70014284 * 250; EvalErrorPrediction = 0.51200000 * 250; time = 0.0453s; samplesPerSecond = 5515.8
+MPI Rank 2: 05/03/2016 14:20:45:  Epoch[ 1 of 4]-Minibatch[ 261- 270]: CrossEntropyWithSoftmax = 0.70648093 * 250; EvalErrorPrediction = 0.54400000 * 250; time = 0.0455s; samplesPerSecond = 5490.8
+MPI Rank 2: 05/03/2016 14:20:45:  Epoch[ 1 of 4]-Minibatch[ 271- 280]: CrossEntropyWithSoftmax = 0.69599758 * 250; EvalErrorPrediction = 0.52800000 * 250; time = 0.0458s; samplesPerSecond = 5456.1
+MPI Rank 2: 05/03/2016 14:20:45:  Epoch[ 1 of 4]-Minibatch[ 281- 290]: CrossEntropyWithSoftmax = 0.69056928 * 250; EvalErrorPrediction = 0.44800000 * 250; time = 0.0452s; samplesPerSecond = 5528.9
+MPI Rank 2: 05/03/2016 14:20:45:  Epoch[ 1 of 4]-Minibatch[ 291- 300]: CrossEntropyWithSoftmax = 0.69038449 * 250; EvalErrorPrediction = 0.49600000 * 250; time = 0.0454s; samplesPerSecond = 5500.7
+MPI Rank 2: 05/03/2016 14:20:45:  Epoch[ 1 of 4]-Minibatch[ 301- 310]: CrossEntropyWithSoftmax = 0.68841564 * 250; EvalErrorPrediction = 0.54000000 * 250; time = 0.0453s; samplesPerSecond = 5522.1
+MPI Rank 2: 05/03/2016 14:20:45:  Epoch[ 1 of 4]-Minibatch[ 311- 320]: CrossEntropyWithSoftmax = 0.67980323 * 250; EvalErrorPrediction = 0.34800000 * 250; time = 0.0453s; samplesPerSecond = 5520.8
+MPI Rank 2: 05/03/2016 14:20:45:  Epoch[ 1 of 4]-Minibatch[ 321- 330]: CrossEntropyWithSoftmax = 0.68069507 * 250; EvalErrorPrediction = 0.46800000 * 250; time = 0.0448s; samplesPerSecond = 5580.4
+MPI Rank 2: 05/03/2016 14:20:45:  Epoch[ 1 of 4]-Minibatch[ 331- 340]: CrossEntropyWithSoftmax = 0.68902717 * 250; EvalErrorPrediction = 0.44800000 * 250; time = 0.0453s; samplesPerSecond = 5523.4
+MPI Rank 2: 05/03/2016 14:20:45:  Epoch[ 1 of 4]-Minibatch[ 341- 350]: CrossEntropyWithSoftmax = 0.67167286 * 250; EvalErrorPrediction = 0.47200000 * 250; time = 0.0459s; samplesPerSecond = 5451.3
+MPI Rank 2: 05/03/2016 14:20:45:  Epoch[ 1 of 4]-Minibatch[ 351- 360]: CrossEntropyWithSoftmax = 0.63567734 * 250; EvalErrorPrediction = 0.26400000 * 250; time = 0.0453s; samplesPerSecond = 5519.1
+MPI Rank 2: 05/03/2016 14:20:45:  Epoch[ 1 of 4]-Minibatch[ 361- 370]: CrossEntropyWithSoftmax = 0.59710013 * 250; EvalErrorPrediction = 0.18000000 * 250; time = 0.0450s; samplesPerSecond = 5561.2
+MPI Rank 2: 05/03/2016 14:20:45:  Epoch[ 1 of 4]-Minibatch[ 371- 380]: CrossEntropyWithSoftmax = 0.55360281 * 250; EvalErrorPrediction = 0.20400000 * 250; time = 0.0460s; samplesPerSecond = 5435.1
+MPI Rank 2: 05/03/2016 14:20:45:  Epoch[ 1 of 4]-Minibatch[ 381- 390]: CrossEntropyWithSoftmax = 0.47355204 * 250; EvalErrorPrediction = 0.10800000 * 250; time = 0.0460s; samplesPerSecond = 5433.0
+MPI Rank 2: 05/03/2016 14:20:46:  Epoch[ 1 of 4]-Minibatch[ 391- 400]: CrossEntropyWithSoftmax = 0.34913668 * 250; EvalErrorPrediction = 0.08400000 * 250; time = 0.0446s; samplesPerSecond = 5599.4
+MPI Rank 2: 05/03/2016 14:20:46: Finished Epoch[ 1 of 4]: [Training] CrossEntropyWithSoftmax = 0.68535215 * 10000; EvalErrorPrediction = 0.45590000 * 10000; totalSamplesSeen = 10000; learningRatePerSample = 0.02; epochTime=1.83641s
+MPI Rank 2: 
+MPI Rank 2: 05/03/2016 14:20:46: Starting Epoch 2: learning rate per sample = 0.008000  effective momentum = 0.900000  momentum as time constant = 237.3 samples
+MPI Rank 2: starting epoch 1 at record count 10000, and file position 0
+MPI Rank 2: already there from last epoch
+MPI Rank 2: 
 MPI Rank 2: 05/03/2016 14:20:46: Starting minibatch loop, DataParallelSGD training (MyRank = 2, NumNodes = 4, NumGradientBits = 64).
-MPI Rank 2: 05/03/2016 14:20:46:  Epoch[ 2 of 4]-Minibatch[   1-  10, 2.50%]: CrossEntropyWithSoftmax = 0.27493252 * 250; EvalClassificationError = 0.06000000 * 250; time = 0.0460s; samplesPerSecond = 5435.4
-MPI Rank 2: 05/03/2016 14:20:46:  Epoch[ 2 of 4]-Minibatch[  11-  20, 5.00%]: CrossEntropyWithSoftmax = 0.24181296 * 250; EvalClassificationError = 0.08800000 * 250; time = 0.0458s; samplesPerSecond = 5462.6
-MPI Rank 2: 05/03/2016 14:20:46:  Epoch[ 2 of 4]-Minibatch[  21-  30, 7.50%]: CrossEntropyWithSoftmax = 0.20316066 * 250; EvalClassificationError = 0.07600000 * 250; time = 0.0456s; samplesPerSecond = 5477.7
-MPI Rank 2: 05/03/2016 14:20:46:  Epoch[ 2 of 4]-Minibatch[  31-  40, 10.00%]: CrossEntropyWithSoftmax = 0.20710120 * 250; EvalClassificationError = 0.06400000 * 250; time = 0.0457s; samplesPerSecond = 5471.3
-MPI Rank 2: 05/03/2016 14:20:46:  Epoch[ 2 of 4]-Minibatch[  41-  50, 12.50%]: CrossEntropyWithSoftmax = 0.20417822 * 250; EvalClassificationError = 0.09200000 * 250; time = 0.0454s; samplesPerSecond = 5501.9
-MPI Rank 2: 05/03/2016 14:20:46:  Epoch[ 2 of 4]-Minibatch[  51-  60, 15.00%]: CrossEntropyWithSoftmax = 0.21581050 * 250; EvalClassificationError = 0.09600000 * 250; time = 0.0460s; samplesPerSecond = 5438.0
-MPI Rank 2: 05/03/2016 14:20:46:  Epoch[ 2 of 4]-Minibatch[  61-  70, 17.50%]: CrossEntropyWithSoftmax = 0.18358607 * 250; EvalClassificationError = 0.08000000 * 250; time = 0.0450s; samplesPerSecond = 5556.5
-MPI Rank 2: 05/03/2016 14:20:46:  Epoch[ 2 of 4]-Minibatch[  71-  80, 20.00%]: CrossEntropyWithSoftmax = 0.20031020 * 250; EvalClassificationError = 0.09200000 * 250; time = 0.0453s; samplesPerSecond = 5516.0
-MPI Rank 2: 05/03/2016 14:20:46:  Epoch[ 2 of 4]-Minibatch[  81-  90, 22.50%]: CrossEntropyWithSoftmax = 0.17298137 * 250; EvalClassificationError = 0.08000000 * 250; time = 0.0459s; samplesPerSecond = 5446.4
-MPI Rank 2: 05/03/2016 14:20:46:  Epoch[ 2 of 4]-Minibatch[  91- 100, 25.00%]: CrossEntropyWithSoftmax = 0.15933384 * 250; EvalClassificationError = 0.06800000 * 250; time = 0.0456s; samplesPerSecond = 5488.5
-MPI Rank 2: 05/03/2016 14:20:46:  Epoch[ 2 of 4]-Minibatch[ 101- 110, 27.50%]: CrossEntropyWithSoftmax = 0.15227387 * 250; EvalClassificationError = 0.05600000 * 250; time = 0.0447s; samplesPerSecond = 5593.8
-MPI Rank 2: 05/03/2016 14:20:46:  Epoch[ 2 of 4]-Minibatch[ 111- 120, 30.00%]: CrossEntropyWithSoftmax = 0.14937834 * 250; EvalClassificationError = 0.06400000 * 250; time = 0.0449s; samplesPerSecond = 5572.1
-MPI Rank 2: 05/03/2016 14:20:46:  Epoch[ 2 of 4]-Minibatch[ 121- 130, 32.50%]: CrossEntropyWithSoftmax = 0.12759442 * 250; EvalClassificationError = 0.05600000 * 250; time = 0.0449s; samplesPerSecond = 5574.0
-MPI Rank 2: 05/03/2016 14:20:46:  Epoch[ 2 of 4]-Minibatch[ 131- 140, 35.00%]: CrossEntropyWithSoftmax = 0.16849594 * 250; EvalClassificationError = 0.08800000 * 250; time = 0.0456s; samplesPerSecond = 5482.7
-MPI Rank 2: 05/03/2016 14:20:46:  Epoch[ 2 of 4]-Minibatch[ 141- 150, 37.50%]: CrossEntropyWithSoftmax = 0.13827283 * 250; EvalClassificationError = 0.05200000 * 250; time = 0.0458s; samplesPerSecond = 5461.0
-MPI Rank 2: 05/03/2016 14:20:46:  Epoch[ 2 of 4]-Minibatch[ 151- 160, 40.00%]: CrossEntropyWithSoftmax = 0.18215595 * 250; EvalClassificationError = 0.08000000 * 250; time = 0.0460s; samplesPerSecond = 5437.9
-MPI Rank 2: 05/03/2016 14:20:46:  Epoch[ 2 of 4]-Minibatch[ 161- 170, 42.50%]: CrossEntropyWithSoftmax = 0.17527448 * 250; EvalClassificationError = 0.09200000 * 250; time = 0.0458s; samplesPerSecond = 5453.6
-MPI Rank 2: 05/03/2016 14:20:46:  Epoch[ 2 of 4]-Minibatch[ 171- 180, 45.00%]: CrossEntropyWithSoftmax = 0.14521521 * 250; EvalClassificationError = 0.06400000 * 250; time = 0.0456s; samplesPerSecond = 5488.0
-MPI Rank 2: 05/03/2016 14:20:46:  Epoch[ 2 of 4]-Minibatch[ 181- 190, 47.50%]: CrossEntropyWithSoftmax = 0.18976906 * 250; EvalClassificationError = 0.10000000 * 250; time = 0.0454s; samplesPerSecond = 5505.8
-MPI Rank 2: 05/03/2016 14:20:46:  Epoch[ 2 of 4]-Minibatch[ 191- 200, 50.00%]: CrossEntropyWithSoftmax = 0.21122012 * 250; EvalClassificationError = 0.10000000 * 250; time = 0.0447s; samplesPerSecond = 5597.3
-MPI Rank 2: 05/03/2016 14:20:46:  Epoch[ 2 of 4]-Minibatch[ 201- 210, 52.50%]: CrossEntropyWithSoftmax = 0.18465636 * 250; EvalClassificationError = 0.08000000 * 250; time = 0.0451s; samplesPerSecond = 5537.7
-MPI Rank 2: 05/03/2016 14:20:47:  Epoch[ 2 of 4]-Minibatch[ 211- 220, 55.00%]: CrossEntropyWithSoftmax = 0.18269327 * 250; EvalClassificationError = 0.07600000 * 250; time = 0.0449s; samplesPerSecond = 5573.1
-MPI Rank 2: 05/03/2016 14:20:47:  Epoch[ 2 of 4]-Minibatch[ 221- 230, 57.50%]: CrossEntropyWithSoftmax = 0.14337039 * 250; EvalClassificationError = 0.06000000 * 250; time = 0.0452s; samplesPerSecond = 5533.5
-MPI Rank 2: 05/03/2016 14:20:47:  Epoch[ 2 of 4]-Minibatch[ 231- 240, 60.00%]: CrossEntropyWithSoftmax = 0.15069128 * 250; EvalClassificationError = 0.07600000 * 250; time = 0.0457s; samplesPerSecond = 5473.7
-MPI Rank 2: 05/03/2016 14:20:47:  Epoch[ 2 of 4]-Minibatch[ 241- 250, 62.50%]: CrossEntropyWithSoftmax = 0.19968366 * 250; EvalClassificationError = 0.11600000 * 250; time = 0.0459s; samplesPerSecond = 5442.0
-MPI Rank 2: 05/03/2016 14:20:47:  Epoch[ 2 of 4]-Minibatch[ 251- 260, 65.00%]: CrossEntropyWithSoftmax = 0.13331961 * 250; EvalClassificationError = 0.07200000 * 250; time = 0.0458s; samplesPerSecond = 5453.8
-MPI Rank 2: 05/03/2016 14:20:47:  Epoch[ 2 of 4]-Minibatch[ 261- 270, 67.50%]: CrossEntropyWithSoftmax = 0.18586350 * 250; EvalClassificationError = 0.11600000 * 250; time = 0.0461s; samplesPerSecond = 5417.9
-MPI Rank 2: 05/03/2016 14:20:47:  Epoch[ 2 of 4]-Minibatch[ 271- 280, 70.00%]: CrossEntropyWithSoftmax = 0.19444582 * 250; EvalClassificationError = 0.08400000 * 250; time = 0.0452s; samplesPerSecond = 5535.7
-MPI Rank 2: 05/03/2016 14:20:47:  Epoch[ 2 of 4]-Minibatch[ 281- 290, 72.50%]: CrossEntropyWithSoftmax = 0.17051888 * 250; EvalClassificationError = 0.06800000 * 250; time = 0.0457s; samplesPerSecond = 5468.1
-MPI Rank 2: 05/03/2016 14:20:47:  Epoch[ 2 of 4]-Minibatch[ 291- 300, 75.00%]: CrossEntropyWithSoftmax = 0.12971870 * 250; EvalClassificationError = 0.04800000 * 250; time = 0.0454s; samplesPerSecond = 5509.9
-MPI Rank 2: 05/03/2016 14:20:47:  Epoch[ 2 of 4]-Minibatch[ 301- 310, 77.50%]: CrossEntropyWithSoftmax = 0.17527362 * 250; EvalClassificationError = 0.08800000 * 250; time = 0.0455s; samplesPerSecond = 5498.5
-MPI Rank 2: 05/03/2016 14:20:47:  Epoch[ 2 of 4]-Minibatch[ 311- 320, 80.00%]: CrossEntropyWithSoftmax = 0.12556892 * 250; EvalClassificationError = 0.05200000 * 250; time = 0.0458s; samplesPerSecond = 5458.0
-MPI Rank 2: 05/03/2016 14:20:47:  Epoch[ 2 of 4]-Minibatch[ 321- 330, 82.50%]: CrossEntropyWithSoftmax = 0.14972169 * 250; EvalClassificationError = 0.05600000 * 250; time = 0.0462s; samplesPerSecond = 5415.8
-MPI Rank 2: 05/03/2016 14:20:47:  Epoch[ 2 of 4]-Minibatch[ 331- 340, 85.00%]: CrossEntropyWithSoftmax = 0.19739782 * 250; EvalClassificationError = 0.09200000 * 250; time = 0.0453s; samplesPerSecond = 5515.7
-MPI Rank 2: 05/03/2016 14:20:47:  Epoch[ 2 of 4]-Minibatch[ 341- 350, 87.50%]: CrossEntropyWithSoftmax = 0.12755381 * 250; EvalClassificationError = 0.05200000 * 250; time = 0.0459s; samplesPerSecond = 5444.1
-MPI Rank 2: 05/03/2016 14:20:47:  Epoch[ 2 of 4]-Minibatch[ 351- 360, 90.00%]: CrossEntropyWithSoftmax = 0.13825339 * 250; EvalClassificationError = 0.06000000 * 250; time = 0.0453s; samplesPerSecond = 5522.5
-MPI Rank 2: 05/03/2016 14:20:47:  Epoch[ 2 of 4]-Minibatch[ 361- 370, 92.50%]: CrossEntropyWithSoftmax = 0.12805567 * 250; EvalClassificationError = 0.06000000 * 250; time = 0.0453s; samplesPerSecond = 5518.4
-MPI Rank 2: 05/03/2016 14:20:47:  Epoch[ 2 of 4]-Minibatch[ 371- 380, 95.00%]: CrossEntropyWithSoftmax = 0.16653716 * 250; EvalClassificationError = 0.09600000 * 250; time = 0.0456s; samplesPerSecond = 5485.0
-MPI Rank 2: 05/03/2016 14:20:47:  Epoch[ 2 of 4]-Minibatch[ 381- 390, 97.50%]: CrossEntropyWithSoftmax = 0.20517381 * 250; EvalClassificationError = 0.11200000 * 250; time = 0.0451s; samplesPerSecond = 5537.6
-MPI Rank 2: 05/03/2016 14:20:47:  Epoch[ 2 of 4]-Minibatch[ 391- 400, 100.00%]: CrossEntropyWithSoftmax = 0.14582158 * 250; EvalClassificationError = 0.06800000 * 250; time = 0.0457s; samplesPerSecond = 5467.6
-MPI Rank 2: 05/03/2016 14:20:47: Finished Epoch[ 2 of 4]: [Training] CrossEntropyWithSoftmax = 0.17342942 * 10000; EvalClassificationError = 0.07700000 * 10000; totalSamplesSeen = 20000; learningRatePerSample = 0.0080000004; epochTime=1.84124s
-=======
-MPI Rank 2: 08/16/2016 03:01:13: Starting minibatch loop, DataParallelSGD training (MyRank = 2, NumNodes = 4, NumGradientBits = 64), distributed reading is ENABLED.
-MPI Rank 2: 08/16/2016 03:01:13:  Epoch[ 1 of 4]-Minibatch[   1-  10]: CrossEntropyWithSoftmax = 0.69934401 * 250; EvalErrorPrediction = 0.50400000 * 250; time = 0.0775s; samplesPerSecond = 3225.3
-MPI Rank 2: 08/16/2016 03:01:13:  Epoch[ 1 of 4]-Minibatch[  11-  20]: CrossEntropyWithSoftmax = 0.71365166 * 250; EvalErrorPrediction = 0.52000000 * 250; time = 0.0485s; samplesPerSecond = 5150.4
-MPI Rank 2: 08/16/2016 03:01:13:  Epoch[ 1 of 4]-Minibatch[  21-  30]: CrossEntropyWithSoftmax = 0.72803064 * 250; EvalErrorPrediction = 0.47600000 * 250; time = 0.0484s; samplesPerSecond = 5163.0
-MPI Rank 2: 08/16/2016 03:01:13:  Epoch[ 1 of 4]-Minibatch[  31-  40]: CrossEntropyWithSoftmax = 0.70088856 * 250; EvalErrorPrediction = 0.52800000 * 250; time = 0.0486s; samplesPerSecond = 5142.1
-MPI Rank 2: 08/16/2016 03:01:13:  Epoch[ 1 of 4]-Minibatch[  41-  50]: CrossEntropyWithSoftmax = 0.70609792 * 250; EvalErrorPrediction = 0.54000000 * 250; time = 0.0480s; samplesPerSecond = 5212.2
-MPI Rank 2: 08/16/2016 03:01:13:  Epoch[ 1 of 4]-Minibatch[  51-  60]: CrossEntropyWithSoftmax = 0.71542471 * 250; EvalErrorPrediction = 0.47600000 * 250; time = 0.0480s; samplesPerSecond = 5207.6
-MPI Rank 2: 08/16/2016 03:01:13:  Epoch[ 1 of 4]-Minibatch[  61-  70]: CrossEntropyWithSoftmax = 0.72109566 * 250; EvalErrorPrediction = 0.48000000 * 250; time = 0.0469s; samplesPerSecond = 5333.4
-MPI Rank 2: 08/16/2016 03:01:13:  Epoch[ 1 of 4]-Minibatch[  71-  80]: CrossEntropyWithSoftmax = 0.79807891 * 250; EvalErrorPrediction = 0.47600000 * 250; time = 0.0476s; samplesPerSecond = 5247.9
-MPI Rank 2: 08/16/2016 03:01:13:  Epoch[ 1 of 4]-Minibatch[  81-  90]: CrossEntropyWithSoftmax = 0.69671122 * 250; EvalErrorPrediction = 0.48000000 * 250; time = 0.0483s; samplesPerSecond = 5175.1
-MPI Rank 2: 08/16/2016 03:01:13:  Epoch[ 1 of 4]-Minibatch[  91- 100]: CrossEntropyWithSoftmax = 0.70714622 * 250; EvalErrorPrediction = 0.48800000 * 250; time = 0.0470s; samplesPerSecond = 5318.8
-MPI Rank 2: 08/16/2016 03:01:13:  Epoch[ 1 of 4]-Minibatch[ 101- 110]: CrossEntropyWithSoftmax = 0.71402770 * 250; EvalErrorPrediction = 0.55200000 * 250; time = 0.0473s; samplesPerSecond = 5284.3
-MPI Rank 2: 08/16/2016 03:01:13:  Epoch[ 1 of 4]-Minibatch[ 111- 120]: CrossEntropyWithSoftmax = 0.69519205 * 250; EvalErrorPrediction = 0.43600000 * 250; time = 0.0467s; samplesPerSecond = 5355.0
-MPI Rank 2: 08/16/2016 03:01:13:  Epoch[ 1 of 4]-Minibatch[ 121- 130]: CrossEntropyWithSoftmax = 0.70044883 * 250; EvalErrorPrediction = 0.44000000 * 250; time = 0.0477s; samplesPerSecond = 5238.6
-MPI Rank 2: 08/16/2016 03:01:14:  Epoch[ 1 of 4]-Minibatch[ 131- 140]: CrossEntropyWithSoftmax = 0.71830736 * 250; EvalErrorPrediction = 0.54800000 * 250; time = 0.0474s; samplesPerSecond = 5276.5
-MPI Rank 2: 08/16/2016 03:01:14:  Epoch[ 1 of 4]-Minibatch[ 141- 150]: CrossEntropyWithSoftmax = 0.72092159 * 250; EvalErrorPrediction = 0.48800000 * 250; time = 0.0461s; samplesPerSecond = 5425.9
-MPI Rank 2: 08/16/2016 03:01:14:  Epoch[ 1 of 4]-Minibatch[ 151- 160]: CrossEntropyWithSoftmax = 0.71775192 * 250; EvalErrorPrediction = 0.55200000 * 250; time = 0.0470s; samplesPerSecond = 5317.7
-MPI Rank 2: 08/16/2016 03:01:14:  Epoch[ 1 of 4]-Minibatch[ 161- 170]: CrossEntropyWithSoftmax = 0.74168480 * 250; EvalErrorPrediction = 0.50000000 * 250; time = 0.0466s; samplesPerSecond = 5362.5
-MPI Rank 2: 08/16/2016 03:01:14:  Epoch[ 1 of 4]-Minibatch[ 171- 180]: CrossEntropyWithSoftmax = 0.71839711 * 250; EvalErrorPrediction = 0.51600000 * 250; time = 0.0466s; samplesPerSecond = 5364.8
-MPI Rank 2: 08/16/2016 03:01:14:  Epoch[ 1 of 4]-Minibatch[ 181- 190]: CrossEntropyWithSoftmax = 0.71508862 * 250; EvalErrorPrediction = 0.48400000 * 250; time = 0.0457s; samplesPerSecond = 5473.3
-MPI Rank 2: 08/16/2016 03:01:14:  Epoch[ 1 of 4]-Minibatch[ 191- 200]: CrossEntropyWithSoftmax = 0.71687650 * 250; EvalErrorPrediction = 0.53200000 * 250; time = 0.0466s; samplesPerSecond = 5364.9
-MPI Rank 2: 08/16/2016 03:01:14:  Epoch[ 1 of 4]-Minibatch[ 201- 210]: CrossEntropyWithSoftmax = 0.71801546 * 250; EvalErrorPrediction = 0.55600000 * 250; time = 0.0472s; samplesPerSecond = 5296.0
-MPI Rank 2: 08/16/2016 03:01:14:  Epoch[ 1 of 4]-Minibatch[ 211- 220]: CrossEntropyWithSoftmax = 0.72090505 * 250; EvalErrorPrediction = 0.49600000 * 250; time = 0.0476s; samplesPerSecond = 5255.7
-MPI Rank 2: 08/16/2016 03:01:14:  Epoch[ 1 of 4]-Minibatch[ 221- 230]: CrossEntropyWithSoftmax = 0.71977841 * 250; EvalErrorPrediction = 0.50800000 * 250; time = 0.0482s; samplesPerSecond = 5181.5
-MPI Rank 2: 08/16/2016 03:01:14:  Epoch[ 1 of 4]-Minibatch[ 231- 240]: CrossEntropyWithSoftmax = 0.71241649 * 250; EvalErrorPrediction = 0.51200000 * 250; time = 0.0483s; samplesPerSecond = 5173.6
-MPI Rank 2: 08/16/2016 03:01:14:  Epoch[ 1 of 4]-Minibatch[ 241- 250]: CrossEntropyWithSoftmax = 0.69554658 * 250; EvalErrorPrediction = 0.50400000 * 250; time = 0.0476s; samplesPerSecond = 5248.2
-MPI Rank 2: 08/16/2016 03:01:14:  Epoch[ 1 of 4]-Minibatch[ 251- 260]: CrossEntropyWithSoftmax = 0.70014284 * 250; EvalErrorPrediction = 0.51200000 * 250; time = 0.0461s; samplesPerSecond = 5427.2
-MPI Rank 2: 08/16/2016 03:01:14:  Epoch[ 1 of 4]-Minibatch[ 261- 270]: CrossEntropyWithSoftmax = 0.70648093 * 250; EvalErrorPrediction = 0.54400000 * 250; time = 0.0463s; samplesPerSecond = 5396.7
-MPI Rank 2: 08/16/2016 03:01:14:  Epoch[ 1 of 4]-Minibatch[ 271- 280]: CrossEntropyWithSoftmax = 0.69599758 * 250; EvalErrorPrediction = 0.52800000 * 250; time = 0.0469s; samplesPerSecond = 5333.9
-MPI Rank 2: 08/16/2016 03:01:14:  Epoch[ 1 of 4]-Minibatch[ 281- 290]: CrossEntropyWithSoftmax = 0.69056928 * 250; EvalErrorPrediction = 0.44800000 * 250; time = 0.0470s; samplesPerSecond = 5324.6
-MPI Rank 2: 08/16/2016 03:01:14:  Epoch[ 1 of 4]-Minibatch[ 291- 300]: CrossEntropyWithSoftmax = 0.69038449 * 250; EvalErrorPrediction = 0.49600000 * 250; time = 0.0458s; samplesPerSecond = 5461.5
-MPI Rank 2: 08/16/2016 03:01:14:  Epoch[ 1 of 4]-Minibatch[ 301- 310]: CrossEntropyWithSoftmax = 0.68841564 * 250; EvalErrorPrediction = 0.54000000 * 250; time = 0.0460s; samplesPerSecond = 5432.8
-MPI Rank 2: 08/16/2016 03:01:14:  Epoch[ 1 of 4]-Minibatch[ 311- 320]: CrossEntropyWithSoftmax = 0.67980323 * 250; EvalErrorPrediction = 0.34800000 * 250; time = 0.0468s; samplesPerSecond = 5347.0
-MPI Rank 2: 08/16/2016 03:01:14:  Epoch[ 1 of 4]-Minibatch[ 321- 330]: CrossEntropyWithSoftmax = 0.68069507 * 250; EvalErrorPrediction = 0.46800000 * 250; time = 0.0470s; samplesPerSecond = 5320.7
-MPI Rank 2: 08/16/2016 03:01:14:  Epoch[ 1 of 4]-Minibatch[ 331- 340]: CrossEntropyWithSoftmax = 0.68902717 * 250; EvalErrorPrediction = 0.44800000 * 250; time = 0.0473s; samplesPerSecond = 5280.4
-MPI Rank 2: 08/16/2016 03:01:15:  Epoch[ 1 of 4]-Minibatch[ 341- 350]: CrossEntropyWithSoftmax = 0.67167286 * 250; EvalErrorPrediction = 0.47200000 * 250; time = 0.0477s; samplesPerSecond = 5246.3
-MPI Rank 2: 08/16/2016 03:01:15:  Epoch[ 1 of 4]-Minibatch[ 351- 360]: CrossEntropyWithSoftmax = 0.63567734 * 250; EvalErrorPrediction = 0.26400000 * 250; time = 0.0477s; samplesPerSecond = 5245.2
-MPI Rank 2: 08/16/2016 03:01:15:  Epoch[ 1 of 4]-Minibatch[ 361- 370]: CrossEntropyWithSoftmax = 0.59710013 * 250; EvalErrorPrediction = 0.18000000 * 250; time = 0.0469s; samplesPerSecond = 5332.8
-MPI Rank 2: 08/16/2016 03:01:15:  Epoch[ 1 of 4]-Minibatch[ 371- 380]: CrossEntropyWithSoftmax = 0.55360281 * 250; EvalErrorPrediction = 0.20400000 * 250; time = 0.0463s; samplesPerSecond = 5400.2
-MPI Rank 2: 08/16/2016 03:01:15:  Epoch[ 1 of 4]-Minibatch[ 381- 390]: CrossEntropyWithSoftmax = 0.47355204 * 250; EvalErrorPrediction = 0.10800000 * 250; time = 0.0462s; samplesPerSecond = 5408.9
-MPI Rank 2: 08/16/2016 03:01:15:  Epoch[ 1 of 4]-Minibatch[ 391- 400]: CrossEntropyWithSoftmax = 0.34913668 * 250; EvalErrorPrediction = 0.08400000 * 250; time = 0.0464s; samplesPerSecond = 5386.9
-MPI Rank 2: 08/16/2016 03:01:15: Finished Epoch[ 1 of 4]: [Training] CrossEntropyWithSoftmax = 0.68535215 * 10000; EvalErrorPrediction = 0.45590000 * 10000; totalSamplesSeen = 10000; learningRatePerSample = 0.02; epochTime=1.93875s
->>>>>>> 8493f118
-MPI Rank 2: 
-MPI Rank 2: 08/16/2016 03:01:15: Starting Epoch 2: learning rate per sample = 0.008000  effective momentum = 0.900000  momentum as time constant = 237.3 samples
-MPI Rank 2: 
-<<<<<<< HEAD
+MPI Rank 2: 05/03/2016 14:20:46:  Epoch[ 2 of 4]-Minibatch[   1-  10, 2.50%]: CrossEntropyWithSoftmax = 0.27493252 * 250; EvalErrorPrediction = 0.06000000 * 250; time = 0.0460s; samplesPerSecond = 5435.4
+MPI Rank 2: 05/03/2016 14:20:46:  Epoch[ 2 of 4]-Minibatch[  11-  20, 5.00%]: CrossEntropyWithSoftmax = 0.24181296 * 250; EvalErrorPrediction = 0.08800000 * 250; time = 0.0458s; samplesPerSecond = 5462.6
+MPI Rank 2: 05/03/2016 14:20:46:  Epoch[ 2 of 4]-Minibatch[  21-  30, 7.50%]: CrossEntropyWithSoftmax = 0.20316066 * 250; EvalErrorPrediction = 0.07600000 * 250; time = 0.0456s; samplesPerSecond = 5477.7
+MPI Rank 2: 05/03/2016 14:20:46:  Epoch[ 2 of 4]-Minibatch[  31-  40, 10.00%]: CrossEntropyWithSoftmax = 0.20710120 * 250; EvalErrorPrediction = 0.06400000 * 250; time = 0.0457s; samplesPerSecond = 5471.3
+MPI Rank 2: 05/03/2016 14:20:46:  Epoch[ 2 of 4]-Minibatch[  41-  50, 12.50%]: CrossEntropyWithSoftmax = 0.20417822 * 250; EvalErrorPrediction = 0.09200000 * 250; time = 0.0454s; samplesPerSecond = 5501.9
+MPI Rank 2: 05/03/2016 14:20:46:  Epoch[ 2 of 4]-Minibatch[  51-  60, 15.00%]: CrossEntropyWithSoftmax = 0.21581050 * 250; EvalErrorPrediction = 0.09600000 * 250; time = 0.0460s; samplesPerSecond = 5438.0
+MPI Rank 2: 05/03/2016 14:20:46:  Epoch[ 2 of 4]-Minibatch[  61-  70, 17.50%]: CrossEntropyWithSoftmax = 0.18358607 * 250; EvalErrorPrediction = 0.08000000 * 250; time = 0.0450s; samplesPerSecond = 5556.5
+MPI Rank 2: 05/03/2016 14:20:46:  Epoch[ 2 of 4]-Minibatch[  71-  80, 20.00%]: CrossEntropyWithSoftmax = 0.20031020 * 250; EvalErrorPrediction = 0.09200000 * 250; time = 0.0453s; samplesPerSecond = 5516.0
+MPI Rank 2: 05/03/2016 14:20:46:  Epoch[ 2 of 4]-Minibatch[  81-  90, 22.50%]: CrossEntropyWithSoftmax = 0.17298137 * 250; EvalErrorPrediction = 0.08000000 * 250; time = 0.0459s; samplesPerSecond = 5446.4
+MPI Rank 2: 05/03/2016 14:20:46:  Epoch[ 2 of 4]-Minibatch[  91- 100, 25.00%]: CrossEntropyWithSoftmax = 0.15933384 * 250; EvalErrorPrediction = 0.06800000 * 250; time = 0.0456s; samplesPerSecond = 5488.5
+MPI Rank 2: 05/03/2016 14:20:46:  Epoch[ 2 of 4]-Minibatch[ 101- 110, 27.50%]: CrossEntropyWithSoftmax = 0.15227387 * 250; EvalErrorPrediction = 0.05600000 * 250; time = 0.0447s; samplesPerSecond = 5593.8
+MPI Rank 2: 05/03/2016 14:20:46:  Epoch[ 2 of 4]-Minibatch[ 111- 120, 30.00%]: CrossEntropyWithSoftmax = 0.14937834 * 250; EvalErrorPrediction = 0.06400000 * 250; time = 0.0449s; samplesPerSecond = 5572.1
+MPI Rank 2: 05/03/2016 14:20:46:  Epoch[ 2 of 4]-Minibatch[ 121- 130, 32.50%]: CrossEntropyWithSoftmax = 0.12759442 * 250; EvalErrorPrediction = 0.05600000 * 250; time = 0.0449s; samplesPerSecond = 5574.0
+MPI Rank 2: 05/03/2016 14:20:46:  Epoch[ 2 of 4]-Minibatch[ 131- 140, 35.00%]: CrossEntropyWithSoftmax = 0.16849594 * 250; EvalErrorPrediction = 0.08800000 * 250; time = 0.0456s; samplesPerSecond = 5482.7
+MPI Rank 2: 05/03/2016 14:20:46:  Epoch[ 2 of 4]-Minibatch[ 141- 150, 37.50%]: CrossEntropyWithSoftmax = 0.13827283 * 250; EvalErrorPrediction = 0.05200000 * 250; time = 0.0458s; samplesPerSecond = 5461.0
+MPI Rank 2: 05/03/2016 14:20:46:  Epoch[ 2 of 4]-Minibatch[ 151- 160, 40.00%]: CrossEntropyWithSoftmax = 0.18215595 * 250; EvalErrorPrediction = 0.08000000 * 250; time = 0.0460s; samplesPerSecond = 5437.9
+MPI Rank 2: 05/03/2016 14:20:46:  Epoch[ 2 of 4]-Minibatch[ 161- 170, 42.50%]: CrossEntropyWithSoftmax = 0.17527448 * 250; EvalErrorPrediction = 0.09200000 * 250; time = 0.0458s; samplesPerSecond = 5453.6
+MPI Rank 2: 05/03/2016 14:20:46:  Epoch[ 2 of 4]-Minibatch[ 171- 180, 45.00%]: CrossEntropyWithSoftmax = 0.14521521 * 250; EvalErrorPrediction = 0.06400000 * 250; time = 0.0456s; samplesPerSecond = 5488.0
+MPI Rank 2: 05/03/2016 14:20:46:  Epoch[ 2 of 4]-Minibatch[ 181- 190, 47.50%]: CrossEntropyWithSoftmax = 0.18976906 * 250; EvalErrorPrediction = 0.10000000 * 250; time = 0.0454s; samplesPerSecond = 5505.8
+MPI Rank 2: 05/03/2016 14:20:46:  Epoch[ 2 of 4]-Minibatch[ 191- 200, 50.00%]: CrossEntropyWithSoftmax = 0.21122012 * 250; EvalErrorPrediction = 0.10000000 * 250; time = 0.0447s; samplesPerSecond = 5597.3
+MPI Rank 2: 05/03/2016 14:20:46:  Epoch[ 2 of 4]-Minibatch[ 201- 210, 52.50%]: CrossEntropyWithSoftmax = 0.18465636 * 250; EvalErrorPrediction = 0.08000000 * 250; time = 0.0451s; samplesPerSecond = 5537.7
+MPI Rank 2: 05/03/2016 14:20:47:  Epoch[ 2 of 4]-Minibatch[ 211- 220, 55.00%]: CrossEntropyWithSoftmax = 0.18269327 * 250; EvalErrorPrediction = 0.07600000 * 250; time = 0.0449s; samplesPerSecond = 5573.1
+MPI Rank 2: 05/03/2016 14:20:47:  Epoch[ 2 of 4]-Minibatch[ 221- 230, 57.50%]: CrossEntropyWithSoftmax = 0.14337039 * 250; EvalErrorPrediction = 0.06000000 * 250; time = 0.0452s; samplesPerSecond = 5533.5
+MPI Rank 2: 05/03/2016 14:20:47:  Epoch[ 2 of 4]-Minibatch[ 231- 240, 60.00%]: CrossEntropyWithSoftmax = 0.15069128 * 250; EvalErrorPrediction = 0.07600000 * 250; time = 0.0457s; samplesPerSecond = 5473.7
+MPI Rank 2: 05/03/2016 14:20:47:  Epoch[ 2 of 4]-Minibatch[ 241- 250, 62.50%]: CrossEntropyWithSoftmax = 0.19968366 * 250; EvalErrorPrediction = 0.11600000 * 250; time = 0.0459s; samplesPerSecond = 5442.0
+MPI Rank 2: 05/03/2016 14:20:47:  Epoch[ 2 of 4]-Minibatch[ 251- 260, 65.00%]: CrossEntropyWithSoftmax = 0.13331961 * 250; EvalErrorPrediction = 0.07200000 * 250; time = 0.0458s; samplesPerSecond = 5453.8
+MPI Rank 2: 05/03/2016 14:20:47:  Epoch[ 2 of 4]-Minibatch[ 261- 270, 67.50%]: CrossEntropyWithSoftmax = 0.18586350 * 250; EvalErrorPrediction = 0.11600000 * 250; time = 0.0461s; samplesPerSecond = 5417.9
+MPI Rank 2: 05/03/2016 14:20:47:  Epoch[ 2 of 4]-Minibatch[ 271- 280, 70.00%]: CrossEntropyWithSoftmax = 0.19444582 * 250; EvalErrorPrediction = 0.08400000 * 250; time = 0.0452s; samplesPerSecond = 5535.7
+MPI Rank 2: 05/03/2016 14:20:47:  Epoch[ 2 of 4]-Minibatch[ 281- 290, 72.50%]: CrossEntropyWithSoftmax = 0.17051888 * 250; EvalErrorPrediction = 0.06800000 * 250; time = 0.0457s; samplesPerSecond = 5468.1
+MPI Rank 2: 05/03/2016 14:20:47:  Epoch[ 2 of 4]-Minibatch[ 291- 300, 75.00%]: CrossEntropyWithSoftmax = 0.12971870 * 250; EvalErrorPrediction = 0.04800000 * 250; time = 0.0454s; samplesPerSecond = 5509.9
+MPI Rank 2: 05/03/2016 14:20:47:  Epoch[ 2 of 4]-Minibatch[ 301- 310, 77.50%]: CrossEntropyWithSoftmax = 0.17527362 * 250; EvalErrorPrediction = 0.08800000 * 250; time = 0.0455s; samplesPerSecond = 5498.5
+MPI Rank 2: 05/03/2016 14:20:47:  Epoch[ 2 of 4]-Minibatch[ 311- 320, 80.00%]: CrossEntropyWithSoftmax = 0.12556892 * 250; EvalErrorPrediction = 0.05200000 * 250; time = 0.0458s; samplesPerSecond = 5458.0
+MPI Rank 2: 05/03/2016 14:20:47:  Epoch[ 2 of 4]-Minibatch[ 321- 330, 82.50%]: CrossEntropyWithSoftmax = 0.14972169 * 250; EvalErrorPrediction = 0.05600000 * 250; time = 0.0462s; samplesPerSecond = 5415.8
+MPI Rank 2: 05/03/2016 14:20:47:  Epoch[ 2 of 4]-Minibatch[ 331- 340, 85.00%]: CrossEntropyWithSoftmax = 0.19739782 * 250; EvalErrorPrediction = 0.09200000 * 250; time = 0.0453s; samplesPerSecond = 5515.7
+MPI Rank 2: 05/03/2016 14:20:47:  Epoch[ 2 of 4]-Minibatch[ 341- 350, 87.50%]: CrossEntropyWithSoftmax = 0.12755381 * 250; EvalErrorPrediction = 0.05200000 * 250; time = 0.0459s; samplesPerSecond = 5444.1
+MPI Rank 2: 05/03/2016 14:20:47:  Epoch[ 2 of 4]-Minibatch[ 351- 360, 90.00%]: CrossEntropyWithSoftmax = 0.13825339 * 250; EvalErrorPrediction = 0.06000000 * 250; time = 0.0453s; samplesPerSecond = 5522.5
+MPI Rank 2: 05/03/2016 14:20:47:  Epoch[ 2 of 4]-Minibatch[ 361- 370, 92.50%]: CrossEntropyWithSoftmax = 0.12805567 * 250; EvalErrorPrediction = 0.06000000 * 250; time = 0.0453s; samplesPerSecond = 5518.4
+MPI Rank 2: 05/03/2016 14:20:47:  Epoch[ 2 of 4]-Minibatch[ 371- 380, 95.00%]: CrossEntropyWithSoftmax = 0.16653716 * 250; EvalErrorPrediction = 0.09600000 * 250; time = 0.0456s; samplesPerSecond = 5485.0
+MPI Rank 2: 05/03/2016 14:20:47:  Epoch[ 2 of 4]-Minibatch[ 381- 390, 97.50%]: CrossEntropyWithSoftmax = 0.20517381 * 250; EvalErrorPrediction = 0.11200000 * 250; time = 0.0451s; samplesPerSecond = 5537.6
+MPI Rank 2: 05/03/2016 14:20:47:  Epoch[ 2 of 4]-Minibatch[ 391- 400, 100.00%]: CrossEntropyWithSoftmax = 0.14582158 * 250; EvalErrorPrediction = 0.06800000 * 250; time = 0.0457s; samplesPerSecond = 5467.6
+MPI Rank 2: 05/03/2016 14:20:47: Finished Epoch[ 2 of 4]: [Training] CrossEntropyWithSoftmax = 0.17342942 * 10000; EvalErrorPrediction = 0.07700000 * 10000; totalSamplesSeen = 20000; learningRatePerSample = 0.0080000004; epochTime=1.84124s
+MPI Rank 2: 
+MPI Rank 2: 05/03/2016 14:20:47: Starting Epoch 3: learning rate per sample = 0.008000  effective momentum = 0.900000  momentum as time constant = 237.3 samples
+MPI Rank 2: starting epoch 2 at record count 20000, and file position 0
+MPI Rank 2: already there from last epoch
+MPI Rank 2: 
 MPI Rank 2: 05/03/2016 14:20:47: Starting minibatch loop, DataParallelSGD training (MyRank = 2, NumNodes = 4, NumGradientBits = 64).
-MPI Rank 2: 05/03/2016 14:20:47:  Epoch[ 3 of 4]-Minibatch[   1-  10, 2.50%]: CrossEntropyWithSoftmax = 0.12515571 * 250; EvalClassificationError = 0.05600000 * 250; time = 0.0452s; samplesPerSecond = 5531.1
-MPI Rank 2: 05/03/2016 14:20:47:  Epoch[ 3 of 4]-Minibatch[  11-  20, 5.00%]: CrossEntropyWithSoftmax = 0.17892936 * 250; EvalClassificationError = 0.09600000 * 250; time = 0.0455s; samplesPerSecond = 5489.3
-MPI Rank 2: 05/03/2016 14:20:48:  Epoch[ 3 of 4]-Minibatch[  21-  30, 7.50%]: CrossEntropyWithSoftmax = 0.14366253 * 250; EvalClassificationError = 0.07600000 * 250; time = 0.0456s; samplesPerSecond = 5486.4
-MPI Rank 2: 05/03/2016 14:20:48:  Epoch[ 3 of 4]-Minibatch[  31-  40, 10.00%]: CrossEntropyWithSoftmax = 0.15742679 * 250; EvalClassificationError = 0.06400000 * 250; time = 0.0456s; samplesPerSecond = 5482.9
-MPI Rank 2: 05/03/2016 14:20:48:  Epoch[ 3 of 4]-Minibatch[  41-  50, 12.50%]: CrossEntropyWithSoftmax = 0.16985657 * 250; EvalClassificationError = 0.09600000 * 250; time = 0.0456s; samplesPerSecond = 5487.8
-MPI Rank 2: 05/03/2016 14:20:48:  Epoch[ 3 of 4]-Minibatch[  51-  60, 15.00%]: CrossEntropyWithSoftmax = 0.18239236 * 250; EvalClassificationError = 0.08000000 * 250; time = 0.0447s; samplesPerSecond = 5596.8
-MPI Rank 2: 05/03/2016 14:20:48:  Epoch[ 3 of 4]-Minibatch[  61-  70, 17.50%]: CrossEntropyWithSoftmax = 0.14588308 * 250; EvalClassificationError = 0.07200000 * 250; time = 0.0449s; samplesPerSecond = 5563.1
-MPI Rank 2: 05/03/2016 14:20:48:  Epoch[ 3 of 4]-Minibatch[  71-  80, 20.00%]: CrossEntropyWithSoftmax = 0.18035322 * 250; EvalClassificationError = 0.09600000 * 250; time = 0.0447s; samplesPerSecond = 5589.6
-MPI Rank 2: 05/03/2016 14:20:48:  Epoch[ 3 of 4]-Minibatch[  81-  90, 22.50%]: CrossEntropyWithSoftmax = 0.15855872 * 250; EvalClassificationError = 0.07200000 * 250; time = 0.0453s; samplesPerSecond = 5524.3
-MPI Rank 2: 05/03/2016 14:20:48:  Epoch[ 3 of 4]-Minibatch[  91- 100, 25.00%]: CrossEntropyWithSoftmax = 0.14494271 * 250; EvalClassificationError = 0.07200000 * 250; time = 0.0454s; samplesPerSecond = 5504.2
-MPI Rank 2: 05/03/2016 14:20:48:  Epoch[ 3 of 4]-Minibatch[ 101- 110, 27.50%]: CrossEntropyWithSoftmax = 0.13434515 * 250; EvalClassificationError = 0.05200000 * 250; time = 0.0454s; samplesPerSecond = 5501.9
-MPI Rank 2: 05/03/2016 14:20:48:  Epoch[ 3 of 4]-Minibatch[ 111- 120, 30.00%]: CrossEntropyWithSoftmax = 0.13729294 * 250; EvalClassificationError = 0.06400000 * 250; time = 0.0456s; samplesPerSecond = 5483.5
-MPI Rank 2: 05/03/2016 14:20:48:  Epoch[ 3 of 4]-Minibatch[ 121- 130, 32.50%]: CrossEntropyWithSoftmax = 0.11626596 * 250; EvalClassificationError = 0.05600000 * 250; time = 0.0455s; samplesPerSecond = 5489.6
-MPI Rank 2: 05/03/2016 14:20:48:  Epoch[ 3 of 4]-Minibatch[ 131- 140, 35.00%]: CrossEntropyWithSoftmax = 0.16844115 * 250; EvalClassificationError = 0.08800000 * 250; time = 0.0452s; samplesPerSecond = 5526.6
-MPI Rank 2: 05/03/2016 14:20:48:  Epoch[ 3 of 4]-Minibatch[ 141- 150, 37.50%]: CrossEntropyWithSoftmax = 0.12800884 * 250; EvalClassificationError = 0.04800000 * 250; time = 0.0451s; samplesPerSecond = 5539.8
-MPI Rank 2: 05/03/2016 14:20:48:  Epoch[ 3 of 4]-Minibatch[ 151- 160, 40.00%]: CrossEntropyWithSoftmax = 0.17206584 * 250; EvalClassificationError = 0.08000000 * 250; time = 0.0456s; samplesPerSecond = 5481.3
-MPI Rank 2: 05/03/2016 14:20:48:  Epoch[ 3 of 4]-Minibatch[ 161- 170, 42.50%]: CrossEntropyWithSoftmax = 0.17652550 * 250; EvalClassificationError = 0.09600000 * 250; time = 0.0455s; samplesPerSecond = 5500.4
-MPI Rank 2: 05/03/2016 14:20:48:  Epoch[ 3 of 4]-Minibatch[ 171- 180, 45.00%]: CrossEntropyWithSoftmax = 0.14127391 * 250; EvalClassificationError = 0.06400000 * 250; time = 0.0457s; samplesPerSecond = 5475.0
-MPI Rank 2: 05/03/2016 14:20:48:  Epoch[ 3 of 4]-Minibatch[ 181- 190, 47.50%]: CrossEntropyWithSoftmax = 0.19302031 * 250; EvalClassificationError = 0.10000000 * 250; time = 0.0455s; samplesPerSecond = 5497.8
-MPI Rank 2: 05/03/2016 14:20:48:  Epoch[ 3 of 4]-Minibatch[ 191- 200, 50.00%]: CrossEntropyWithSoftmax = 0.20895650 * 250; EvalClassificationError = 0.10000000 * 250; time = 0.0455s; samplesPerSecond = 5492.7
-MPI Rank 2: 05/03/2016 14:20:48:  Epoch[ 3 of 4]-Minibatch[ 201- 210, 52.50%]: CrossEntropyWithSoftmax = 0.18495231 * 250; EvalClassificationError = 0.08000000 * 250; time = 0.0456s; samplesPerSecond = 5483.5
-MPI Rank 2: 05/03/2016 14:20:48:  Epoch[ 3 of 4]-Minibatch[ 211- 220, 55.00%]: CrossEntropyWithSoftmax = 0.18182316 * 250; EvalClassificationError = 0.07600000 * 250; time = 0.0443s; samplesPerSecond = 5638.2
-MPI Rank 2: 05/03/2016 14:20:48:  Epoch[ 3 of 4]-Minibatch[ 221- 230, 57.50%]: CrossEntropyWithSoftmax = 0.14069906 * 250; EvalClassificationError = 0.05600000 * 250; time = 0.0448s; samplesPerSecond = 5575.0
-MPI Rank 2: 05/03/2016 14:20:48:  Epoch[ 3 of 4]-Minibatch[ 231- 240, 60.00%]: CrossEntropyWithSoftmax = 0.14883786 * 250; EvalClassificationError = 0.07600000 * 250; time = 0.0458s; samplesPerSecond = 5456.4
-MPI Rank 2: 05/03/2016 14:20:49:  Epoch[ 3 of 4]-Minibatch[ 241- 250, 62.50%]: CrossEntropyWithSoftmax = 0.20343100 * 250; EvalClassificationError = 0.11200000 * 250; time = 0.0453s; samplesPerSecond = 5518.0
-MPI Rank 2: 05/03/2016 14:20:49:  Epoch[ 3 of 4]-Minibatch[ 251- 260, 65.00%]: CrossEntropyWithSoftmax = 0.12846807 * 250; EvalClassificationError = 0.07200000 * 250; time = 0.0443s; samplesPerSecond = 5646.0
-MPI Rank 2: 05/03/2016 14:20:49:  Epoch[ 3 of 4]-Minibatch[ 261- 270, 67.50%]: CrossEntropyWithSoftmax = 0.18684544 * 250; EvalClassificationError = 0.11600000 * 250; time = 0.0452s; samplesPerSecond = 5532.7
-MPI Rank 2: 05/03/2016 14:20:49:  Epoch[ 3 of 4]-Minibatch[ 271- 280, 70.00%]: CrossEntropyWithSoftmax = 0.19589316 * 250; EvalClassificationError = 0.08800000 * 250; time = 0.0452s; samplesPerSecond = 5528.3
-MPI Rank 2: 05/03/2016 14:20:49:  Epoch[ 3 of 4]-Minibatch[ 281- 290, 72.50%]: CrossEntropyWithSoftmax = 0.16597547 * 250; EvalClassificationError = 0.06800000 * 250; time = 0.0451s; samplesPerSecond = 5544.0
-MPI Rank 2: 05/03/2016 14:20:49:  Epoch[ 3 of 4]-Minibatch[ 291- 300, 75.00%]: CrossEntropyWithSoftmax = 0.12506848 * 250; EvalClassificationError = 0.04400000 * 250; time = 0.0446s; samplesPerSecond = 5607.3
-MPI Rank 2: 05/03/2016 14:20:49:  Epoch[ 3 of 4]-Minibatch[ 301- 310, 77.50%]: CrossEntropyWithSoftmax = 0.17365359 * 250; EvalClassificationError = 0.08400000 * 250; time = 0.0450s; samplesPerSecond = 5550.6
-MPI Rank 2: 05/03/2016 14:20:49:  Epoch[ 3 of 4]-Minibatch[ 311- 320, 80.00%]: CrossEntropyWithSoftmax = 0.12280271 * 250; EvalClassificationError = 0.05200000 * 250; time = 0.0447s; samplesPerSecond = 5594.5
-MPI Rank 2: 05/03/2016 14:20:49:  Epoch[ 3 of 4]-Minibatch[ 321- 330, 82.50%]: CrossEntropyWithSoftmax = 0.14754684 * 250; EvalClassificationError = 0.06000000 * 250; time = 0.0453s; samplesPerSecond = 5519.4
-MPI Rank 2: 05/03/2016 14:20:49:  Epoch[ 3 of 4]-Minibatch[ 331- 340, 85.00%]: CrossEntropyWithSoftmax = 0.19813013 * 250; EvalClassificationError = 0.09600000 * 250; time = 0.0443s; samplesPerSecond = 5644.7
-MPI Rank 2: 05/03/2016 14:20:49:  Epoch[ 3 of 4]-Minibatch[ 341- 350, 87.50%]: CrossEntropyWithSoftmax = 0.12597868 * 250; EvalClassificationError = 0.05200000 * 250; time = 0.0452s; samplesPerSecond = 5531.6
-MPI Rank 2: 05/03/2016 14:20:49:  Epoch[ 3 of 4]-Minibatch[ 351- 360, 90.00%]: CrossEntropyWithSoftmax = 0.13764279 * 250; EvalClassificationError = 0.06000000 * 250; time = 0.0449s; samplesPerSecond = 5571.2
-MPI Rank 2: 05/03/2016 14:20:49:  Epoch[ 3 of 4]-Minibatch[ 361- 370, 92.50%]: CrossEntropyWithSoftmax = 0.12857030 * 250; EvalClassificationError = 0.06000000 * 250; time = 0.0455s; samplesPerSecond = 5494.0
-MPI Rank 2: 05/03/2016 14:20:49:  Epoch[ 3 of 4]-Minibatch[ 371- 380, 95.00%]: CrossEntropyWithSoftmax = 0.16673625 * 250; EvalClassificationError = 0.09600000 * 250; time = 0.0452s; samplesPerSecond = 5536.1
-MPI Rank 2: 05/03/2016 14:20:49:  Epoch[ 3 of 4]-Minibatch[ 381- 390, 97.50%]: CrossEntropyWithSoftmax = 0.20688032 * 250; EvalClassificationError = 0.11600000 * 250; time = 0.0450s; samplesPerSecond = 5556.2
-MPI Rank 2: 05/03/2016 14:20:49:  Epoch[ 3 of 4]-Minibatch[ 391- 400, 100.00%]: CrossEntropyWithSoftmax = 0.14604649 * 250; EvalClassificationError = 0.06800000 * 250; time = 0.0457s; samplesPerSecond = 5468.8
-MPI Rank 2: 05/03/2016 14:20:49: Finished Epoch[ 3 of 4]: [Training] CrossEntropyWithSoftmax = 0.15948348 * 10000; EvalClassificationError = 0.07650000 * 10000; totalSamplesSeen = 30000; learningRatePerSample = 0.0080000004; epochTime=1.82919s
-=======
-MPI Rank 2: 08/16/2016 03:01:15: Starting minibatch loop, DataParallelSGD training (MyRank = 2, NumNodes = 4, NumGradientBits = 64), distributed reading is ENABLED.
-MPI Rank 2: 08/16/2016 03:01:15:  Epoch[ 2 of 4]-Minibatch[   1-  10, 2.50%]: CrossEntropyWithSoftmax = 0.27493252 * 250; EvalErrorPrediction = 0.06000000 * 250; time = 0.0458s; samplesPerSecond = 5455.7
-MPI Rank 2: 08/16/2016 03:01:15:  Epoch[ 2 of 4]-Minibatch[  11-  20, 5.00%]: CrossEntropyWithSoftmax = 0.24181296 * 250; EvalErrorPrediction = 0.08800000 * 250; time = 0.0453s; samplesPerSecond = 5514.5
-MPI Rank 2: 08/16/2016 03:01:15:  Epoch[ 2 of 4]-Minibatch[  21-  30, 7.50%]: CrossEntropyWithSoftmax = 0.20316066 * 250; EvalErrorPrediction = 0.07600000 * 250; time = 0.0447s; samplesPerSecond = 5587.2
-MPI Rank 2: 08/16/2016 03:01:15:  Epoch[ 2 of 4]-Minibatch[  31-  40, 10.00%]: CrossEntropyWithSoftmax = 0.20710120 * 250; EvalErrorPrediction = 0.06400000 * 250; time = 0.0445s; samplesPerSecond = 5620.9
-MPI Rank 2: 08/16/2016 03:01:15:  Epoch[ 2 of 4]-Minibatch[  41-  50, 12.50%]: CrossEntropyWithSoftmax = 0.20417822 * 250; EvalErrorPrediction = 0.09200000 * 250; time = 0.0448s; samplesPerSecond = 5577.4
-MPI Rank 2: 08/16/2016 03:01:15:  Epoch[ 2 of 4]-Minibatch[  51-  60, 15.00%]: CrossEntropyWithSoftmax = 0.21581050 * 250; EvalErrorPrediction = 0.09600000 * 250; time = 0.0451s; samplesPerSecond = 5538.0
-MPI Rank 2: 08/16/2016 03:01:15:  Epoch[ 2 of 4]-Minibatch[  61-  70, 17.50%]: CrossEntropyWithSoftmax = 0.18358607 * 250; EvalErrorPrediction = 0.08000000 * 250; time = 0.0466s; samplesPerSecond = 5361.9
-MPI Rank 2: 08/16/2016 03:01:15:  Epoch[ 2 of 4]-Minibatch[  71-  80, 20.00%]: CrossEntropyWithSoftmax = 0.20031020 * 250; EvalErrorPrediction = 0.09200000 * 250; time = 0.0460s; samplesPerSecond = 5430.1
-MPI Rank 2: 08/16/2016 03:01:15:  Epoch[ 2 of 4]-Minibatch[  81-  90, 22.50%]: CrossEntropyWithSoftmax = 0.17298137 * 250; EvalErrorPrediction = 0.08000000 * 250; time = 0.0461s; samplesPerSecond = 5424.1
-MPI Rank 2: 08/16/2016 03:01:15:  Epoch[ 2 of 4]-Minibatch[  91- 100, 25.00%]: CrossEntropyWithSoftmax = 0.15933384 * 250; EvalErrorPrediction = 0.06800000 * 250; time = 0.0450s; samplesPerSecond = 5552.7
-MPI Rank 2: 08/16/2016 03:01:15:  Epoch[ 2 of 4]-Minibatch[ 101- 110, 27.50%]: CrossEntropyWithSoftmax = 0.15227387 * 250; EvalErrorPrediction = 0.05600000 * 250; time = 0.0453s; samplesPerSecond = 5524.7
-MPI Rank 2: 08/16/2016 03:01:15:  Epoch[ 2 of 4]-Minibatch[ 111- 120, 30.00%]: CrossEntropyWithSoftmax = 0.14937834 * 250; EvalErrorPrediction = 0.06400000 * 250; time = 0.0460s; samplesPerSecond = 5435.6
-MPI Rank 2: 08/16/2016 03:01:15:  Epoch[ 2 of 4]-Minibatch[ 121- 130, 32.50%]: CrossEntropyWithSoftmax = 0.12759442 * 250; EvalErrorPrediction = 0.05600000 * 250; time = 0.0459s; samplesPerSecond = 5452.4
-MPI Rank 2: 08/16/2016 03:01:15:  Epoch[ 2 of 4]-Minibatch[ 131- 140, 35.00%]: CrossEntropyWithSoftmax = 0.16849594 * 250; EvalErrorPrediction = 0.08800000 * 250; time = 0.0459s; samplesPerSecond = 5442.0
-MPI Rank 2: 08/16/2016 03:01:15:  Epoch[ 2 of 4]-Minibatch[ 141- 150, 37.50%]: CrossEntropyWithSoftmax = 0.13827283 * 250; EvalErrorPrediction = 0.05200000 * 250; time = 0.0455s; samplesPerSecond = 5489.7
-MPI Rank 2: 08/16/2016 03:01:16:  Epoch[ 2 of 4]-Minibatch[ 151- 160, 40.00%]: CrossEntropyWithSoftmax = 0.18215595 * 250; EvalErrorPrediction = 0.08000000 * 250; time = 0.0448s; samplesPerSecond = 5582.6
-MPI Rank 2: 08/16/2016 03:01:16:  Epoch[ 2 of 4]-Minibatch[ 161- 170, 42.50%]: CrossEntropyWithSoftmax = 0.17527448 * 250; EvalErrorPrediction = 0.09200000 * 250; time = 0.0449s; samplesPerSecond = 5564.8
-MPI Rank 2: 08/16/2016 03:01:16:  Epoch[ 2 of 4]-Minibatch[ 171- 180, 45.00%]: CrossEntropyWithSoftmax = 0.14521521 * 250; EvalErrorPrediction = 0.06400000 * 250; time = 0.0444s; samplesPerSecond = 5630.8
-MPI Rank 2: 08/16/2016 03:01:16:  Epoch[ 2 of 4]-Minibatch[ 181- 190, 47.50%]: CrossEntropyWithSoftmax = 0.18976906 * 250; EvalErrorPrediction = 0.10000000 * 250; time = 0.0451s; samplesPerSecond = 5547.3
-MPI Rank 2: 08/16/2016 03:01:16:  Epoch[ 2 of 4]-Minibatch[ 191- 200, 50.00%]: CrossEntropyWithSoftmax = 0.21122012 * 250; EvalErrorPrediction = 0.10000000 * 250; time = 0.0449s; samplesPerSecond = 5569.5
-MPI Rank 2: 08/16/2016 03:01:16:  Epoch[ 2 of 4]-Minibatch[ 201- 210, 52.50%]: CrossEntropyWithSoftmax = 0.18465636 * 250; EvalErrorPrediction = 0.08000000 * 250; time = 0.0458s; samplesPerSecond = 5456.5
-MPI Rank 2: 08/16/2016 03:01:16:  Epoch[ 2 of 4]-Minibatch[ 211- 220, 55.00%]: CrossEntropyWithSoftmax = 0.18269327 * 250; EvalErrorPrediction = 0.07600000 * 250; time = 0.0456s; samplesPerSecond = 5480.9
-MPI Rank 2: 08/16/2016 03:01:16:  Epoch[ 2 of 4]-Minibatch[ 221- 230, 57.50%]: CrossEntropyWithSoftmax = 0.14337039 * 250; EvalErrorPrediction = 0.06000000 * 250; time = 0.0457s; samplesPerSecond = 5470.5
-MPI Rank 2: 08/16/2016 03:01:16:  Epoch[ 2 of 4]-Minibatch[ 231- 240, 60.00%]: CrossEntropyWithSoftmax = 0.15069128 * 250; EvalErrorPrediction = 0.07600000 * 250; time = 0.0449s; samplesPerSecond = 5568.5
-MPI Rank 2: 08/16/2016 03:01:16:  Epoch[ 2 of 4]-Minibatch[ 241- 250, 62.50%]: CrossEntropyWithSoftmax = 0.19968366 * 250; EvalErrorPrediction = 0.11600000 * 250; time = 0.0449s; samplesPerSecond = 5562.6
-MPI Rank 2: 08/16/2016 03:01:16:  Epoch[ 2 of 4]-Minibatch[ 251- 260, 65.00%]: CrossEntropyWithSoftmax = 0.13331961 * 250; EvalErrorPrediction = 0.07200000 * 250; time = 0.0446s; samplesPerSecond = 5604.6
-MPI Rank 2: 08/16/2016 03:01:16:  Epoch[ 2 of 4]-Minibatch[ 261- 270, 67.50%]: CrossEntropyWithSoftmax = 0.18586350 * 250; EvalErrorPrediction = 0.11600000 * 250; time = 0.0446s; samplesPerSecond = 5605.4
-MPI Rank 2: 08/16/2016 03:01:16:  Epoch[ 2 of 4]-Minibatch[ 271- 280, 70.00%]: CrossEntropyWithSoftmax = 0.19444582 * 250; EvalErrorPrediction = 0.08400000 * 250; time = 0.0450s; samplesPerSecond = 5560.0
-MPI Rank 2: 08/16/2016 03:01:16:  Epoch[ 2 of 4]-Minibatch[ 281- 290, 72.50%]: CrossEntropyWithSoftmax = 0.17051888 * 250; EvalErrorPrediction = 0.06800000 * 250; time = 0.0451s; samplesPerSecond = 5541.3
-MPI Rank 2: 08/16/2016 03:01:16:  Epoch[ 2 of 4]-Minibatch[ 291- 300, 75.00%]: CrossEntropyWithSoftmax = 0.12971870 * 250; EvalErrorPrediction = 0.04800000 * 250; time = 0.0446s; samplesPerSecond = 5602.6
-MPI Rank 2: 08/16/2016 03:01:16:  Epoch[ 2 of 4]-Minibatch[ 301- 310, 77.50%]: CrossEntropyWithSoftmax = 0.17527362 * 250; EvalErrorPrediction = 0.08800000 * 250; time = 0.0451s; samplesPerSecond = 5537.3
-MPI Rank 2: 08/16/2016 03:01:16:  Epoch[ 2 of 4]-Minibatch[ 311- 320, 80.00%]: CrossEntropyWithSoftmax = 0.12556892 * 250; EvalErrorPrediction = 0.05200000 * 250; time = 0.0455s; samplesPerSecond = 5496.0
-MPI Rank 2: 08/16/2016 03:01:16:  Epoch[ 2 of 4]-Minibatch[ 321- 330, 82.50%]: CrossEntropyWithSoftmax = 0.14972169 * 250; EvalErrorPrediction = 0.05600000 * 250; time = 0.0456s; samplesPerSecond = 5476.8
-MPI Rank 2: 08/16/2016 03:01:16:  Epoch[ 2 of 4]-Minibatch[ 331- 340, 85.00%]: CrossEntropyWithSoftmax = 0.19739782 * 250; EvalErrorPrediction = 0.09200000 * 250; time = 0.0463s; samplesPerSecond = 5399.2
-MPI Rank 2: 08/16/2016 03:01:16:  Epoch[ 2 of 4]-Minibatch[ 341- 350, 87.50%]: CrossEntropyWithSoftmax = 0.12755381 * 250; EvalErrorPrediction = 0.05200000 * 250; time = 0.0445s; samplesPerSecond = 5617.3
-MPI Rank 2: 08/16/2016 03:01:16:  Epoch[ 2 of 4]-Minibatch[ 351- 360, 90.00%]: CrossEntropyWithSoftmax = 0.13825339 * 250; EvalErrorPrediction = 0.06000000 * 250; time = 0.0448s; samplesPerSecond = 5579.7
-MPI Rank 2: 08/16/2016 03:01:16:  Epoch[ 2 of 4]-Minibatch[ 361- 370, 92.50%]: CrossEntropyWithSoftmax = 0.12805567 * 250; EvalErrorPrediction = 0.06000000 * 250; time = 0.0451s; samplesPerSecond = 5548.7
-MPI Rank 2: 08/16/2016 03:01:17:  Epoch[ 2 of 4]-Minibatch[ 371- 380, 95.00%]: CrossEntropyWithSoftmax = 0.16653716 * 250; EvalErrorPrediction = 0.09600000 * 250; time = 0.0459s; samplesPerSecond = 5450.5
-MPI Rank 2: 08/16/2016 03:01:17:  Epoch[ 2 of 4]-Minibatch[ 381- 390, 97.50%]: CrossEntropyWithSoftmax = 0.20517381 * 250; EvalErrorPrediction = 0.11200000 * 250; time = 0.0454s; samplesPerSecond = 5501.9
-MPI Rank 2: 08/16/2016 03:01:17:  Epoch[ 2 of 4]-Minibatch[ 391- 400, 100.00%]: CrossEntropyWithSoftmax = 0.14582158 * 250; EvalErrorPrediction = 0.06800000 * 250; time = 0.0452s; samplesPerSecond = 5535.7
-MPI Rank 2: 08/16/2016 03:01:17: Finished Epoch[ 2 of 4]: [Training] CrossEntropyWithSoftmax = 0.17342942 * 10000; EvalErrorPrediction = 0.07700000 * 10000; totalSamplesSeen = 20000; learningRatePerSample = 0.0080000004; epochTime=1.83322s
->>>>>>> 8493f118
-MPI Rank 2: 
-MPI Rank 2: 08/16/2016 03:01:17: Starting Epoch 3: learning rate per sample = 0.008000  effective momentum = 0.900000  momentum as time constant = 237.3 samples
-MPI Rank 2: 
-<<<<<<< HEAD
+MPI Rank 2: 05/03/2016 14:20:47:  Epoch[ 3 of 4]-Minibatch[   1-  10, 2.50%]: CrossEntropyWithSoftmax = 0.12515571 * 250; EvalErrorPrediction = 0.05600000 * 250; time = 0.0452s; samplesPerSecond = 5531.1
+MPI Rank 2: 05/03/2016 14:20:47:  Epoch[ 3 of 4]-Minibatch[  11-  20, 5.00%]: CrossEntropyWithSoftmax = 0.17892936 * 250; EvalErrorPrediction = 0.09600000 * 250; time = 0.0455s; samplesPerSecond = 5489.3
+MPI Rank 2: 05/03/2016 14:20:48:  Epoch[ 3 of 4]-Minibatch[  21-  30, 7.50%]: CrossEntropyWithSoftmax = 0.14366253 * 250; EvalErrorPrediction = 0.07600000 * 250; time = 0.0456s; samplesPerSecond = 5486.4
+MPI Rank 2: 05/03/2016 14:20:48:  Epoch[ 3 of 4]-Minibatch[  31-  40, 10.00%]: CrossEntropyWithSoftmax = 0.15742679 * 250; EvalErrorPrediction = 0.06400000 * 250; time = 0.0456s; samplesPerSecond = 5482.9
+MPI Rank 2: 05/03/2016 14:20:48:  Epoch[ 3 of 4]-Minibatch[  41-  50, 12.50%]: CrossEntropyWithSoftmax = 0.16985657 * 250; EvalErrorPrediction = 0.09600000 * 250; time = 0.0456s; samplesPerSecond = 5487.8
+MPI Rank 2: 05/03/2016 14:20:48:  Epoch[ 3 of 4]-Minibatch[  51-  60, 15.00%]: CrossEntropyWithSoftmax = 0.18239236 * 250; EvalErrorPrediction = 0.08000000 * 250; time = 0.0447s; samplesPerSecond = 5596.8
+MPI Rank 2: 05/03/2016 14:20:48:  Epoch[ 3 of 4]-Minibatch[  61-  70, 17.50%]: CrossEntropyWithSoftmax = 0.14588308 * 250; EvalErrorPrediction = 0.07200000 * 250; time = 0.0449s; samplesPerSecond = 5563.1
+MPI Rank 2: 05/03/2016 14:20:48:  Epoch[ 3 of 4]-Minibatch[  71-  80, 20.00%]: CrossEntropyWithSoftmax = 0.18035322 * 250; EvalErrorPrediction = 0.09600000 * 250; time = 0.0447s; samplesPerSecond = 5589.6
+MPI Rank 2: 05/03/2016 14:20:48:  Epoch[ 3 of 4]-Minibatch[  81-  90, 22.50%]: CrossEntropyWithSoftmax = 0.15855872 * 250; EvalErrorPrediction = 0.07200000 * 250; time = 0.0453s; samplesPerSecond = 5524.3
+MPI Rank 2: 05/03/2016 14:20:48:  Epoch[ 3 of 4]-Minibatch[  91- 100, 25.00%]: CrossEntropyWithSoftmax = 0.14494271 * 250; EvalErrorPrediction = 0.07200000 * 250; time = 0.0454s; samplesPerSecond = 5504.2
+MPI Rank 2: 05/03/2016 14:20:48:  Epoch[ 3 of 4]-Minibatch[ 101- 110, 27.50%]: CrossEntropyWithSoftmax = 0.13434515 * 250; EvalErrorPrediction = 0.05200000 * 250; time = 0.0454s; samplesPerSecond = 5501.9
+MPI Rank 2: 05/03/2016 14:20:48:  Epoch[ 3 of 4]-Minibatch[ 111- 120, 30.00%]: CrossEntropyWithSoftmax = 0.13729294 * 250; EvalErrorPrediction = 0.06400000 * 250; time = 0.0456s; samplesPerSecond = 5483.5
+MPI Rank 2: 05/03/2016 14:20:48:  Epoch[ 3 of 4]-Minibatch[ 121- 130, 32.50%]: CrossEntropyWithSoftmax = 0.11626596 * 250; EvalErrorPrediction = 0.05600000 * 250; time = 0.0455s; samplesPerSecond = 5489.6
+MPI Rank 2: 05/03/2016 14:20:48:  Epoch[ 3 of 4]-Minibatch[ 131- 140, 35.00%]: CrossEntropyWithSoftmax = 0.16844115 * 250; EvalErrorPrediction = 0.08800000 * 250; time = 0.0452s; samplesPerSecond = 5526.6
+MPI Rank 2: 05/03/2016 14:20:48:  Epoch[ 3 of 4]-Minibatch[ 141- 150, 37.50%]: CrossEntropyWithSoftmax = 0.12800884 * 250; EvalErrorPrediction = 0.04800000 * 250; time = 0.0451s; samplesPerSecond = 5539.8
+MPI Rank 2: 05/03/2016 14:20:48:  Epoch[ 3 of 4]-Minibatch[ 151- 160, 40.00%]: CrossEntropyWithSoftmax = 0.17206584 * 250; EvalErrorPrediction = 0.08000000 * 250; time = 0.0456s; samplesPerSecond = 5481.3
+MPI Rank 2: 05/03/2016 14:20:48:  Epoch[ 3 of 4]-Minibatch[ 161- 170, 42.50%]: CrossEntropyWithSoftmax = 0.17652550 * 250; EvalErrorPrediction = 0.09600000 * 250; time = 0.0455s; samplesPerSecond = 5500.4
+MPI Rank 2: 05/03/2016 14:20:48:  Epoch[ 3 of 4]-Minibatch[ 171- 180, 45.00%]: CrossEntropyWithSoftmax = 0.14127391 * 250; EvalErrorPrediction = 0.06400000 * 250; time = 0.0457s; samplesPerSecond = 5475.0
+MPI Rank 2: 05/03/2016 14:20:48:  Epoch[ 3 of 4]-Minibatch[ 181- 190, 47.50%]: CrossEntropyWithSoftmax = 0.19302031 * 250; EvalErrorPrediction = 0.10000000 * 250; time = 0.0455s; samplesPerSecond = 5497.8
+MPI Rank 2: 05/03/2016 14:20:48:  Epoch[ 3 of 4]-Minibatch[ 191- 200, 50.00%]: CrossEntropyWithSoftmax = 0.20895650 * 250; EvalErrorPrediction = 0.10000000 * 250; time = 0.0455s; samplesPerSecond = 5492.7
+MPI Rank 2: 05/03/2016 14:20:48:  Epoch[ 3 of 4]-Minibatch[ 201- 210, 52.50%]: CrossEntropyWithSoftmax = 0.18495231 * 250; EvalErrorPrediction = 0.08000000 * 250; time = 0.0456s; samplesPerSecond = 5483.5
+MPI Rank 2: 05/03/2016 14:20:48:  Epoch[ 3 of 4]-Minibatch[ 211- 220, 55.00%]: CrossEntropyWithSoftmax = 0.18182316 * 250; EvalErrorPrediction = 0.07600000 * 250; time = 0.0443s; samplesPerSecond = 5638.2
+MPI Rank 2: 05/03/2016 14:20:48:  Epoch[ 3 of 4]-Minibatch[ 221- 230, 57.50%]: CrossEntropyWithSoftmax = 0.14069906 * 250; EvalErrorPrediction = 0.05600000 * 250; time = 0.0448s; samplesPerSecond = 5575.0
+MPI Rank 2: 05/03/2016 14:20:48:  Epoch[ 3 of 4]-Minibatch[ 231- 240, 60.00%]: CrossEntropyWithSoftmax = 0.14883786 * 250; EvalErrorPrediction = 0.07600000 * 250; time = 0.0458s; samplesPerSecond = 5456.4
+MPI Rank 2: 05/03/2016 14:20:49:  Epoch[ 3 of 4]-Minibatch[ 241- 250, 62.50%]: CrossEntropyWithSoftmax = 0.20343100 * 250; EvalErrorPrediction = 0.11200000 * 250; time = 0.0453s; samplesPerSecond = 5518.0
+MPI Rank 2: 05/03/2016 14:20:49:  Epoch[ 3 of 4]-Minibatch[ 251- 260, 65.00%]: CrossEntropyWithSoftmax = 0.12846807 * 250; EvalErrorPrediction = 0.07200000 * 250; time = 0.0443s; samplesPerSecond = 5646.0
+MPI Rank 2: 05/03/2016 14:20:49:  Epoch[ 3 of 4]-Minibatch[ 261- 270, 67.50%]: CrossEntropyWithSoftmax = 0.18684544 * 250; EvalErrorPrediction = 0.11600000 * 250; time = 0.0452s; samplesPerSecond = 5532.7
+MPI Rank 2: 05/03/2016 14:20:49:  Epoch[ 3 of 4]-Minibatch[ 271- 280, 70.00%]: CrossEntropyWithSoftmax = 0.19589316 * 250; EvalErrorPrediction = 0.08800000 * 250; time = 0.0452s; samplesPerSecond = 5528.3
+MPI Rank 2: 05/03/2016 14:20:49:  Epoch[ 3 of 4]-Minibatch[ 281- 290, 72.50%]: CrossEntropyWithSoftmax = 0.16597547 * 250; EvalErrorPrediction = 0.06800000 * 250; time = 0.0451s; samplesPerSecond = 5544.0
+MPI Rank 2: 05/03/2016 14:20:49:  Epoch[ 3 of 4]-Minibatch[ 291- 300, 75.00%]: CrossEntropyWithSoftmax = 0.12506848 * 250; EvalErrorPrediction = 0.04400000 * 250; time = 0.0446s; samplesPerSecond = 5607.3
+MPI Rank 2: 05/03/2016 14:20:49:  Epoch[ 3 of 4]-Minibatch[ 301- 310, 77.50%]: CrossEntropyWithSoftmax = 0.17365359 * 250; EvalErrorPrediction = 0.08400000 * 250; time = 0.0450s; samplesPerSecond = 5550.6
+MPI Rank 2: 05/03/2016 14:20:49:  Epoch[ 3 of 4]-Minibatch[ 311- 320, 80.00%]: CrossEntropyWithSoftmax = 0.12280271 * 250; EvalErrorPrediction = 0.05200000 * 250; time = 0.0447s; samplesPerSecond = 5594.5
+MPI Rank 2: 05/03/2016 14:20:49:  Epoch[ 3 of 4]-Minibatch[ 321- 330, 82.50%]: CrossEntropyWithSoftmax = 0.14754684 * 250; EvalErrorPrediction = 0.06000000 * 250; time = 0.0453s; samplesPerSecond = 5519.4
+MPI Rank 2: 05/03/2016 14:20:49:  Epoch[ 3 of 4]-Minibatch[ 331- 340, 85.00%]: CrossEntropyWithSoftmax = 0.19813013 * 250; EvalErrorPrediction = 0.09600000 * 250; time = 0.0443s; samplesPerSecond = 5644.7
+MPI Rank 2: 05/03/2016 14:20:49:  Epoch[ 3 of 4]-Minibatch[ 341- 350, 87.50%]: CrossEntropyWithSoftmax = 0.12597868 * 250; EvalErrorPrediction = 0.05200000 * 250; time = 0.0452s; samplesPerSecond = 5531.6
+MPI Rank 2: 05/03/2016 14:20:49:  Epoch[ 3 of 4]-Minibatch[ 351- 360, 90.00%]: CrossEntropyWithSoftmax = 0.13764279 * 250; EvalErrorPrediction = 0.06000000 * 250; time = 0.0449s; samplesPerSecond = 5571.2
+MPI Rank 2: 05/03/2016 14:20:49:  Epoch[ 3 of 4]-Minibatch[ 361- 370, 92.50%]: CrossEntropyWithSoftmax = 0.12857030 * 250; EvalErrorPrediction = 0.06000000 * 250; time = 0.0455s; samplesPerSecond = 5494.0
+MPI Rank 2: 05/03/2016 14:20:49:  Epoch[ 3 of 4]-Minibatch[ 371- 380, 95.00%]: CrossEntropyWithSoftmax = 0.16673625 * 250; EvalErrorPrediction = 0.09600000 * 250; time = 0.0452s; samplesPerSecond = 5536.1
+MPI Rank 2: 05/03/2016 14:20:49:  Epoch[ 3 of 4]-Minibatch[ 381- 390, 97.50%]: CrossEntropyWithSoftmax = 0.20688032 * 250; EvalErrorPrediction = 0.11600000 * 250; time = 0.0450s; samplesPerSecond = 5556.2
+MPI Rank 2: 05/03/2016 14:20:49:  Epoch[ 3 of 4]-Minibatch[ 391- 400, 100.00%]: CrossEntropyWithSoftmax = 0.14604649 * 250; EvalErrorPrediction = 0.06800000 * 250; time = 0.0457s; samplesPerSecond = 5468.8
+MPI Rank 2: 05/03/2016 14:20:49: Finished Epoch[ 3 of 4]: [Training] CrossEntropyWithSoftmax = 0.15948348 * 10000; EvalErrorPrediction = 0.07650000 * 10000; totalSamplesSeen = 30000; learningRatePerSample = 0.0080000004; epochTime=1.82919s
+MPI Rank 2: 
+MPI Rank 2: 05/03/2016 14:20:49: Starting Epoch 4: learning rate per sample = 0.008000  effective momentum = 0.900000  momentum as time constant = 237.3 samples
+MPI Rank 2: starting epoch 3 at record count 30000, and file position 0
+MPI Rank 2: already there from last epoch
+MPI Rank 2: 
 MPI Rank 2: 05/03/2016 14:20:49: Starting minibatch loop, DataParallelSGD training (MyRank = 2, NumNodes = 4, NumGradientBits = 64).
-MPI Rank 2: 05/03/2016 14:20:49:  Epoch[ 4 of 4]-Minibatch[   1-  10, 2.50%]: CrossEntropyWithSoftmax = 0.12380915 * 250; EvalClassificationError = 0.06000000 * 250; time = 0.0446s; samplesPerSecond = 5607.6
-MPI Rank 2: 05/03/2016 14:20:49:  Epoch[ 4 of 4]-Minibatch[  11-  20, 5.00%]: CrossEntropyWithSoftmax = 0.18110099 * 250; EvalClassificationError = 0.09600000 * 250; time = 0.0454s; samplesPerSecond = 5510.9
-MPI Rank 2: 05/03/2016 14:20:49:  Epoch[ 4 of 4]-Minibatch[  21-  30, 7.50%]: CrossEntropyWithSoftmax = 0.14240048 * 250; EvalClassificationError = 0.07600000 * 250; time = 0.0452s; samplesPerSecond = 5535.9
-MPI Rank 2: 05/03/2016 14:20:49:  Epoch[ 4 of 4]-Minibatch[  31-  40, 10.00%]: CrossEntropyWithSoftmax = 0.15624088 * 250; EvalClassificationError = 0.06400000 * 250; time = 0.0450s; samplesPerSecond = 5557.9
-MPI Rank 2: 05/03/2016 14:20:49:  Epoch[ 4 of 4]-Minibatch[  41-  50, 12.50%]: CrossEntropyWithSoftmax = 0.16933936 * 250; EvalClassificationError = 0.09600000 * 250; time = 0.0458s; samplesPerSecond = 5456.7
-MPI Rank 2: 05/03/2016 14:20:49:  Epoch[ 4 of 4]-Minibatch[  51-  60, 15.00%]: CrossEntropyWithSoftmax = 0.18186733 * 250; EvalClassificationError = 0.08000000 * 250; time = 0.0454s; samplesPerSecond = 5507.7
-MPI Rank 2: 05/03/2016 14:20:50:  Epoch[ 4 of 4]-Minibatch[  61-  70, 17.50%]: CrossEntropyWithSoftmax = 0.14474379 * 250; EvalClassificationError = 0.07200000 * 250; time = 0.0457s; samplesPerSecond = 5468.5
-MPI Rank 2: 05/03/2016 14:20:50:  Epoch[ 4 of 4]-Minibatch[  71-  80, 20.00%]: CrossEntropyWithSoftmax = 0.18027784 * 250; EvalClassificationError = 0.09600000 * 250; time = 0.0453s; samplesPerSecond = 5524.5
-MPI Rank 2: 05/03/2016 14:20:50:  Epoch[ 4 of 4]-Minibatch[  81-  90, 22.50%]: CrossEntropyWithSoftmax = 0.15853979 * 250; EvalClassificationError = 0.07600000 * 250; time = 0.0449s; samplesPerSecond = 5568.5
-MPI Rank 2: 05/03/2016 14:20:50:  Epoch[ 4 of 4]-Minibatch[  91- 100, 25.00%]: CrossEntropyWithSoftmax = 0.14494443 * 250; EvalClassificationError = 0.07200000 * 250; time = 0.0454s; samplesPerSecond = 5500.9
-MPI Rank 2: 05/03/2016 14:20:50:  Epoch[ 4 of 4]-Minibatch[ 101- 110, 27.50%]: CrossEntropyWithSoftmax = 0.13356766 * 250; EvalClassificationError = 0.05200000 * 250; time = 0.0452s; samplesPerSecond = 5534.2
-MPI Rank 2: 05/03/2016 14:20:50:  Epoch[ 4 of 4]-Minibatch[ 111- 120, 30.00%]: CrossEntropyWithSoftmax = 0.13727553 * 250; EvalClassificationError = 0.06400000 * 250; time = 0.0448s; samplesPerSecond = 5581.2
-MPI Rank 2: 05/03/2016 14:20:50:  Epoch[ 4 of 4]-Minibatch[ 121- 130, 32.50%]: CrossEntropyWithSoftmax = 0.11570274 * 250; EvalClassificationError = 0.05600000 * 250; time = 0.0449s; samplesPerSecond = 5567.3
-MPI Rank 2: 05/03/2016 14:20:50:  Epoch[ 4 of 4]-Minibatch[ 131- 140, 35.00%]: CrossEntropyWithSoftmax = 0.16924789 * 250; EvalClassificationError = 0.08800000 * 250; time = 0.0448s; samplesPerSecond = 5581.5
-MPI Rank 2: 05/03/2016 14:20:50:  Epoch[ 4 of 4]-Minibatch[ 141- 150, 37.50%]: CrossEntropyWithSoftmax = 0.12756586 * 250; EvalClassificationError = 0.04800000 * 250; time = 0.0448s; samplesPerSecond = 5578.5
-MPI Rank 2: 05/03/2016 14:20:50:  Epoch[ 4 of 4]-Minibatch[ 151- 160, 40.00%]: CrossEntropyWithSoftmax = 0.17074018 * 250; EvalClassificationError = 0.08400000 * 250; time = 0.0455s; samplesPerSecond = 5495.8
-MPI Rank 2: 05/03/2016 14:20:50:  Epoch[ 4 of 4]-Minibatch[ 161- 170, 42.50%]: CrossEntropyWithSoftmax = 0.17671936 * 250; EvalClassificationError = 0.10000000 * 250; time = 0.0447s; samplesPerSecond = 5597.2
-MPI Rank 2: 05/03/2016 14:20:50:  Epoch[ 4 of 4]-Minibatch[ 171- 180, 45.00%]: CrossEntropyWithSoftmax = 0.14113643 * 250; EvalClassificationError = 0.06400000 * 250; time = 0.0447s; samplesPerSecond = 5594.5
-MPI Rank 2: 05/03/2016 14:20:50:  Epoch[ 4 of 4]-Minibatch[ 181- 190, 47.50%]: CrossEntropyWithSoftmax = 0.19361828 * 250; EvalClassificationError = 0.10000000 * 250; time = 0.0453s; samplesPerSecond = 5523.5
-MPI Rank 2: 05/03/2016 14:20:50:  Epoch[ 4 of 4]-Minibatch[ 191- 200, 50.00%]: CrossEntropyWithSoftmax = 0.20846850 * 250; EvalClassificationError = 0.10000000 * 250; time = 0.0454s; samplesPerSecond = 5504.8
-MPI Rank 2: 05/03/2016 14:20:50:  Epoch[ 4 of 4]-Minibatch[ 201- 210, 52.50%]: CrossEntropyWithSoftmax = 0.18513294 * 250; EvalClassificationError = 0.08000000 * 250; time = 0.0450s; samplesPerSecond = 5555.7
-MPI Rank 2: 05/03/2016 14:20:50:  Epoch[ 4 of 4]-Minibatch[ 211- 220, 55.00%]: CrossEntropyWithSoftmax = 0.18145039 * 250; EvalClassificationError = 0.07600000 * 250; time = 0.0451s; samplesPerSecond = 5538.4
-MPI Rank 2: 05/03/2016 14:20:50:  Epoch[ 4 of 4]-Minibatch[ 221- 230, 57.50%]: CrossEntropyWithSoftmax = 0.14040066 * 250; EvalClassificationError = 0.05600000 * 250; time = 0.0449s; samplesPerSecond = 5572.3
-MPI Rank 2: 05/03/2016 14:20:50:  Epoch[ 4 of 4]-Minibatch[ 231- 240, 60.00%]: CrossEntropyWithSoftmax = 0.14875034 * 250; EvalClassificationError = 0.07600000 * 250; time = 0.0452s; samplesPerSecond = 5532.7
-MPI Rank 2: 05/03/2016 14:20:50:  Epoch[ 4 of 4]-Minibatch[ 241- 250, 62.50%]: CrossEntropyWithSoftmax = 0.20370867 * 250; EvalClassificationError = 0.11200000 * 250; time = 0.0449s; samplesPerSecond = 5564.6
-MPI Rank 2: 05/03/2016 14:20:50:  Epoch[ 4 of 4]-Minibatch[ 251- 260, 65.00%]: CrossEntropyWithSoftmax = 0.12825410 * 250; EvalClassificationError = 0.07200000 * 250; time = 0.0451s; samplesPerSecond = 5547.7
-MPI Rank 2: 05/03/2016 14:20:50:  Epoch[ 4 of 4]-Minibatch[ 261- 270, 67.50%]: CrossEntropyWithSoftmax = 0.18685021 * 250; EvalClassificationError = 0.11600000 * 250; time = 0.0449s; samplesPerSecond = 5572.1
-MPI Rank 2: 05/03/2016 14:20:50:  Epoch[ 4 of 4]-Minibatch[ 271- 280, 70.00%]: CrossEntropyWithSoftmax = 0.19554195 * 250; EvalClassificationError = 0.08400000 * 250; time = 0.0452s; samplesPerSecond = 5535.5
-MPI Rank 2: 05/03/2016 14:20:51:  Epoch[ 4 of 4]-Minibatch[ 281- 290, 72.50%]: CrossEntropyWithSoftmax = 0.16400454 * 250; EvalClassificationError = 0.06800000 * 250; time = 0.0446s; samplesPerSecond = 5605.9
-MPI Rank 2: 05/03/2016 14:20:51:  Epoch[ 4 of 4]-Minibatch[ 291- 300, 75.00%]: CrossEntropyWithSoftmax = 0.12461172 * 250; EvalClassificationError = 0.04400000 * 250; time = 0.0446s; samplesPerSecond = 5602.7
-MPI Rank 2: 05/03/2016 14:20:51:  Epoch[ 4 of 4]-Minibatch[ 301- 310, 77.50%]: CrossEntropyWithSoftmax = 0.17266601 * 250; EvalClassificationError = 0.08400000 * 250; time = 0.0452s; samplesPerSecond = 5525.0
-MPI Rank 2: 05/03/2016 14:20:51:  Epoch[ 4 of 4]-Minibatch[ 311- 320, 80.00%]: CrossEntropyWithSoftmax = 0.12261446 * 250; EvalClassificationError = 0.05200000 * 250; time = 0.0456s; samplesPerSecond = 5479.8
-MPI Rank 2: 05/03/2016 14:20:51:  Epoch[ 4 of 4]-Minibatch[ 321- 330, 82.50%]: CrossEntropyWithSoftmax = 0.14725311 * 250; EvalClassificationError = 0.06000000 * 250; time = 0.0454s; samplesPerSecond = 5502.1
-MPI Rank 2: 05/03/2016 14:20:51:  Epoch[ 4 of 4]-Minibatch[ 331- 340, 85.00%]: CrossEntropyWithSoftmax = 0.19797789 * 250; EvalClassificationError = 0.09200000 * 250; time = 0.0451s; samplesPerSecond = 5539.1
-MPI Rank 2: 05/03/2016 14:20:51:  Epoch[ 4 of 4]-Minibatch[ 341- 350, 87.50%]: CrossEntropyWithSoftmax = 0.12586069 * 250; EvalClassificationError = 0.05200000 * 250; time = 0.0453s; samplesPerSecond = 5522.5
-MPI Rank 2: 05/03/2016 14:20:51:  Epoch[ 4 of 4]-Minibatch[ 351- 360, 90.00%]: CrossEntropyWithSoftmax = 0.13754454 * 250; EvalClassificationError = 0.06000000 * 250; time = 0.0452s; samplesPerSecond = 5530.1
-MPI Rank 2: 05/03/2016 14:20:51:  Epoch[ 4 of 4]-Minibatch[ 361- 370, 92.50%]: CrossEntropyWithSoftmax = 0.12855952 * 250; EvalClassificationError = 0.06000000 * 250; time = 0.0454s; samplesPerSecond = 5503.2
-MPI Rank 2: 05/03/2016 14:20:51:  Epoch[ 4 of 4]-Minibatch[ 371- 380, 95.00%]: CrossEntropyWithSoftmax = 0.16665200 * 250; EvalClassificationError = 0.09600000 * 250; time = 0.0450s; samplesPerSecond = 5556.5
-MPI Rank 2: 05/03/2016 14:20:51:  Epoch[ 4 of 4]-Minibatch[ 381- 390, 97.50%]: CrossEntropyWithSoftmax = 0.20702565 * 250; EvalClassificationError = 0.11600000 * 250; time = 0.0449s; samplesPerSecond = 5565.9
-MPI Rank 2: 05/03/2016 14:20:51:  Epoch[ 4 of 4]-Minibatch[ 391- 400, 100.00%]: CrossEntropyWithSoftmax = 0.14604076 * 250; EvalClassificationError = 0.06400000 * 250; time = 0.0451s; samplesPerSecond = 5544.2
-MPI Rank 2: 05/03/2016 14:20:51: Finished Epoch[ 4 of 4]: [Training] CrossEntropyWithSoftmax = 0.15920517 * 10000; EvalClassificationError = 0.07660000 * 10000; totalSamplesSeen = 40000; learningRatePerSample = 0.0080000004; epochTime=1.82539s
+MPI Rank 2: 05/03/2016 14:20:49:  Epoch[ 4 of 4]-Minibatch[   1-  10, 2.50%]: CrossEntropyWithSoftmax = 0.12380915 * 250; EvalErrorPrediction = 0.06000000 * 250; time = 0.0446s; samplesPerSecond = 5607.6
+MPI Rank 2: 05/03/2016 14:20:49:  Epoch[ 4 of 4]-Minibatch[  11-  20, 5.00%]: CrossEntropyWithSoftmax = 0.18110099 * 250; EvalErrorPrediction = 0.09600000 * 250; time = 0.0454s; samplesPerSecond = 5510.9
+MPI Rank 2: 05/03/2016 14:20:49:  Epoch[ 4 of 4]-Minibatch[  21-  30, 7.50%]: CrossEntropyWithSoftmax = 0.14240048 * 250; EvalErrorPrediction = 0.07600000 * 250; time = 0.0452s; samplesPerSecond = 5535.9
+MPI Rank 2: 05/03/2016 14:20:49:  Epoch[ 4 of 4]-Minibatch[  31-  40, 10.00%]: CrossEntropyWithSoftmax = 0.15624088 * 250; EvalErrorPrediction = 0.06400000 * 250; time = 0.0450s; samplesPerSecond = 5557.9
+MPI Rank 2: 05/03/2016 14:20:49:  Epoch[ 4 of 4]-Minibatch[  41-  50, 12.50%]: CrossEntropyWithSoftmax = 0.16933936 * 250; EvalErrorPrediction = 0.09600000 * 250; time = 0.0458s; samplesPerSecond = 5456.7
+MPI Rank 2: 05/03/2016 14:20:49:  Epoch[ 4 of 4]-Minibatch[  51-  60, 15.00%]: CrossEntropyWithSoftmax = 0.18186733 * 250; EvalErrorPrediction = 0.08000000 * 250; time = 0.0454s; samplesPerSecond = 5507.7
+MPI Rank 2: 05/03/2016 14:20:50:  Epoch[ 4 of 4]-Minibatch[  61-  70, 17.50%]: CrossEntropyWithSoftmax = 0.14474379 * 250; EvalErrorPrediction = 0.07200000 * 250; time = 0.0457s; samplesPerSecond = 5468.5
+MPI Rank 2: 05/03/2016 14:20:50:  Epoch[ 4 of 4]-Minibatch[  71-  80, 20.00%]: CrossEntropyWithSoftmax = 0.18027784 * 250; EvalErrorPrediction = 0.09600000 * 250; time = 0.0453s; samplesPerSecond = 5524.5
+MPI Rank 2: 05/03/2016 14:20:50:  Epoch[ 4 of 4]-Minibatch[  81-  90, 22.50%]: CrossEntropyWithSoftmax = 0.15853979 * 250; EvalErrorPrediction = 0.07600000 * 250; time = 0.0449s; samplesPerSecond = 5568.5
+MPI Rank 2: 05/03/2016 14:20:50:  Epoch[ 4 of 4]-Minibatch[  91- 100, 25.00%]: CrossEntropyWithSoftmax = 0.14494443 * 250; EvalErrorPrediction = 0.07200000 * 250; time = 0.0454s; samplesPerSecond = 5500.9
+MPI Rank 2: 05/03/2016 14:20:50:  Epoch[ 4 of 4]-Minibatch[ 101- 110, 27.50%]: CrossEntropyWithSoftmax = 0.13356766 * 250; EvalErrorPrediction = 0.05200000 * 250; time = 0.0452s; samplesPerSecond = 5534.2
+MPI Rank 2: 05/03/2016 14:20:50:  Epoch[ 4 of 4]-Minibatch[ 111- 120, 30.00%]: CrossEntropyWithSoftmax = 0.13727553 * 250; EvalErrorPrediction = 0.06400000 * 250; time = 0.0448s; samplesPerSecond = 5581.2
+MPI Rank 2: 05/03/2016 14:20:50:  Epoch[ 4 of 4]-Minibatch[ 121- 130, 32.50%]: CrossEntropyWithSoftmax = 0.11570274 * 250; EvalErrorPrediction = 0.05600000 * 250; time = 0.0449s; samplesPerSecond = 5567.3
+MPI Rank 2: 05/03/2016 14:20:50:  Epoch[ 4 of 4]-Minibatch[ 131- 140, 35.00%]: CrossEntropyWithSoftmax = 0.16924789 * 250; EvalErrorPrediction = 0.08800000 * 250; time = 0.0448s; samplesPerSecond = 5581.5
+MPI Rank 2: 05/03/2016 14:20:50:  Epoch[ 4 of 4]-Minibatch[ 141- 150, 37.50%]: CrossEntropyWithSoftmax = 0.12756586 * 250; EvalErrorPrediction = 0.04800000 * 250; time = 0.0448s; samplesPerSecond = 5578.5
+MPI Rank 2: 05/03/2016 14:20:50:  Epoch[ 4 of 4]-Minibatch[ 151- 160, 40.00%]: CrossEntropyWithSoftmax = 0.17074018 * 250; EvalErrorPrediction = 0.08400000 * 250; time = 0.0455s; samplesPerSecond = 5495.8
+MPI Rank 2: 05/03/2016 14:20:50:  Epoch[ 4 of 4]-Minibatch[ 161- 170, 42.50%]: CrossEntropyWithSoftmax = 0.17671936 * 250; EvalErrorPrediction = 0.10000000 * 250; time = 0.0447s; samplesPerSecond = 5597.2
+MPI Rank 2: 05/03/2016 14:20:50:  Epoch[ 4 of 4]-Minibatch[ 171- 180, 45.00%]: CrossEntropyWithSoftmax = 0.14113643 * 250; EvalErrorPrediction = 0.06400000 * 250; time = 0.0447s; samplesPerSecond = 5594.5
+MPI Rank 2: 05/03/2016 14:20:50:  Epoch[ 4 of 4]-Minibatch[ 181- 190, 47.50%]: CrossEntropyWithSoftmax = 0.19361828 * 250; EvalErrorPrediction = 0.10000000 * 250; time = 0.0453s; samplesPerSecond = 5523.5
+MPI Rank 2: 05/03/2016 14:20:50:  Epoch[ 4 of 4]-Minibatch[ 191- 200, 50.00%]: CrossEntropyWithSoftmax = 0.20846850 * 250; EvalErrorPrediction = 0.10000000 * 250; time = 0.0454s; samplesPerSecond = 5504.8
+MPI Rank 2: 05/03/2016 14:20:50:  Epoch[ 4 of 4]-Minibatch[ 201- 210, 52.50%]: CrossEntropyWithSoftmax = 0.18513294 * 250; EvalErrorPrediction = 0.08000000 * 250; time = 0.0450s; samplesPerSecond = 5555.7
+MPI Rank 2: 05/03/2016 14:20:50:  Epoch[ 4 of 4]-Minibatch[ 211- 220, 55.00%]: CrossEntropyWithSoftmax = 0.18145039 * 250; EvalErrorPrediction = 0.07600000 * 250; time = 0.0451s; samplesPerSecond = 5538.4
+MPI Rank 2: 05/03/2016 14:20:50:  Epoch[ 4 of 4]-Minibatch[ 221- 230, 57.50%]: CrossEntropyWithSoftmax = 0.14040066 * 250; EvalErrorPrediction = 0.05600000 * 250; time = 0.0449s; samplesPerSecond = 5572.3
+MPI Rank 2: 05/03/2016 14:20:50:  Epoch[ 4 of 4]-Minibatch[ 231- 240, 60.00%]: CrossEntropyWithSoftmax = 0.14875034 * 250; EvalErrorPrediction = 0.07600000 * 250; time = 0.0452s; samplesPerSecond = 5532.7
+MPI Rank 2: 05/03/2016 14:20:50:  Epoch[ 4 of 4]-Minibatch[ 241- 250, 62.50%]: CrossEntropyWithSoftmax = 0.20370867 * 250; EvalErrorPrediction = 0.11200000 * 250; time = 0.0449s; samplesPerSecond = 5564.6
+MPI Rank 2: 05/03/2016 14:20:50:  Epoch[ 4 of 4]-Minibatch[ 251- 260, 65.00%]: CrossEntropyWithSoftmax = 0.12825410 * 250; EvalErrorPrediction = 0.07200000 * 250; time = 0.0451s; samplesPerSecond = 5547.7
+MPI Rank 2: 05/03/2016 14:20:50:  Epoch[ 4 of 4]-Minibatch[ 261- 270, 67.50%]: CrossEntropyWithSoftmax = 0.18685021 * 250; EvalErrorPrediction = 0.11600000 * 250; time = 0.0449s; samplesPerSecond = 5572.1
+MPI Rank 2: 05/03/2016 14:20:50:  Epoch[ 4 of 4]-Minibatch[ 271- 280, 70.00%]: CrossEntropyWithSoftmax = 0.19554195 * 250; EvalErrorPrediction = 0.08400000 * 250; time = 0.0452s; samplesPerSecond = 5535.5
+MPI Rank 2: 05/03/2016 14:20:51:  Epoch[ 4 of 4]-Minibatch[ 281- 290, 72.50%]: CrossEntropyWithSoftmax = 0.16400454 * 250; EvalErrorPrediction = 0.06800000 * 250; time = 0.0446s; samplesPerSecond = 5605.9
+MPI Rank 2: 05/03/2016 14:20:51:  Epoch[ 4 of 4]-Minibatch[ 291- 300, 75.00%]: CrossEntropyWithSoftmax = 0.12461172 * 250; EvalErrorPrediction = 0.04400000 * 250; time = 0.0446s; samplesPerSecond = 5602.7
+MPI Rank 2: 05/03/2016 14:20:51:  Epoch[ 4 of 4]-Minibatch[ 301- 310, 77.50%]: CrossEntropyWithSoftmax = 0.17266601 * 250; EvalErrorPrediction = 0.08400000 * 250; time = 0.0452s; samplesPerSecond = 5525.0
+MPI Rank 2: 05/03/2016 14:20:51:  Epoch[ 4 of 4]-Minibatch[ 311- 320, 80.00%]: CrossEntropyWithSoftmax = 0.12261446 * 250; EvalErrorPrediction = 0.05200000 * 250; time = 0.0456s; samplesPerSecond = 5479.8
+MPI Rank 2: 05/03/2016 14:20:51:  Epoch[ 4 of 4]-Minibatch[ 321- 330, 82.50%]: CrossEntropyWithSoftmax = 0.14725311 * 250; EvalErrorPrediction = 0.06000000 * 250; time = 0.0454s; samplesPerSecond = 5502.1
+MPI Rank 2: 05/03/2016 14:20:51:  Epoch[ 4 of 4]-Minibatch[ 331- 340, 85.00%]: CrossEntropyWithSoftmax = 0.19797789 * 250; EvalErrorPrediction = 0.09200000 * 250; time = 0.0451s; samplesPerSecond = 5539.1
+MPI Rank 2: 05/03/2016 14:20:51:  Epoch[ 4 of 4]-Minibatch[ 341- 350, 87.50%]: CrossEntropyWithSoftmax = 0.12586069 * 250; EvalErrorPrediction = 0.05200000 * 250; time = 0.0453s; samplesPerSecond = 5522.5
+MPI Rank 2: 05/03/2016 14:20:51:  Epoch[ 4 of 4]-Minibatch[ 351- 360, 90.00%]: CrossEntropyWithSoftmax = 0.13754454 * 250; EvalErrorPrediction = 0.06000000 * 250; time = 0.0452s; samplesPerSecond = 5530.1
+MPI Rank 2: 05/03/2016 14:20:51:  Epoch[ 4 of 4]-Minibatch[ 361- 370, 92.50%]: CrossEntropyWithSoftmax = 0.12855952 * 250; EvalErrorPrediction = 0.06000000 * 250; time = 0.0454s; samplesPerSecond = 5503.2
+MPI Rank 2: 05/03/2016 14:20:51:  Epoch[ 4 of 4]-Minibatch[ 371- 380, 95.00%]: CrossEntropyWithSoftmax = 0.16665200 * 250; EvalErrorPrediction = 0.09600000 * 250; time = 0.0450s; samplesPerSecond = 5556.5
+MPI Rank 2: 05/03/2016 14:20:51:  Epoch[ 4 of 4]-Minibatch[ 381- 390, 97.50%]: CrossEntropyWithSoftmax = 0.20702565 * 250; EvalErrorPrediction = 0.11600000 * 250; time = 0.0449s; samplesPerSecond = 5565.9
+MPI Rank 2: 05/03/2016 14:20:51:  Epoch[ 4 of 4]-Minibatch[ 391- 400, 100.00%]: CrossEntropyWithSoftmax = 0.14604076 * 250; EvalErrorPrediction = 0.06400000 * 250; time = 0.0451s; samplesPerSecond = 5544.2
+MPI Rank 2: 05/03/2016 14:20:51: Finished Epoch[ 4 of 4]: [Training] CrossEntropyWithSoftmax = 0.15920517 * 10000; EvalErrorPrediction = 0.07660000 * 10000; totalSamplesSeen = 40000; learningRatePerSample = 0.0080000004; epochTime=1.82539s
 MPI Rank 2: 05/03/2016 14:20:51: CNTKCommandTrainEnd: SimpleMultiGPU
-=======
-MPI Rank 2: 08/16/2016 03:01:17: Starting minibatch loop, DataParallelSGD training (MyRank = 2, NumNodes = 4, NumGradientBits = 64), distributed reading is ENABLED.
-MPI Rank 2: 08/16/2016 03:01:17:  Epoch[ 3 of 4]-Minibatch[   1-  10, 2.50%]: CrossEntropyWithSoftmax = 0.12515571 * 250; EvalErrorPrediction = 0.05600000 * 250; time = 0.0445s; samplesPerSecond = 5622.7
-MPI Rank 2: 08/16/2016 03:01:17:  Epoch[ 3 of 4]-Minibatch[  11-  20, 5.00%]: CrossEntropyWithSoftmax = 0.17892936 * 250; EvalErrorPrediction = 0.09600000 * 250; time = 0.0441s; samplesPerSecond = 5672.9
-MPI Rank 2: 08/16/2016 03:01:17:  Epoch[ 3 of 4]-Minibatch[  21-  30, 7.50%]: CrossEntropyWithSoftmax = 0.14366253 * 250; EvalErrorPrediction = 0.07600000 * 250; time = 0.0445s; samplesPerSecond = 5622.4
-MPI Rank 2: 08/16/2016 03:01:17:  Epoch[ 3 of 4]-Minibatch[  31-  40, 10.00%]: CrossEntropyWithSoftmax = 0.15742679 * 250; EvalErrorPrediction = 0.06400000 * 250; time = 0.0449s; samplesPerSecond = 5571.2
-MPI Rank 2: 08/16/2016 03:01:17:  Epoch[ 3 of 4]-Minibatch[  41-  50, 12.50%]: CrossEntropyWithSoftmax = 0.16985657 * 250; EvalErrorPrediction = 0.09600000 * 250; time = 0.0451s; samplesPerSecond = 5545.2
-MPI Rank 2: 08/16/2016 03:01:17:  Epoch[ 3 of 4]-Minibatch[  51-  60, 15.00%]: CrossEntropyWithSoftmax = 0.18239236 * 250; EvalErrorPrediction = 0.08000000 * 250; time = 0.0464s; samplesPerSecond = 5389.2
-MPI Rank 2: 08/16/2016 03:01:17:  Epoch[ 3 of 4]-Minibatch[  61-  70, 17.50%]: CrossEntropyWithSoftmax = 0.14588308 * 250; EvalErrorPrediction = 0.07200000 * 250; time = 0.0445s; samplesPerSecond = 5612.3
-MPI Rank 2: 08/16/2016 03:01:17:  Epoch[ 3 of 4]-Minibatch[  71-  80, 20.00%]: CrossEntropyWithSoftmax = 0.18035322 * 250; EvalErrorPrediction = 0.09600000 * 250; time = 0.0445s; samplesPerSecond = 5617.1
-MPI Rank 2: 08/16/2016 03:01:17:  Epoch[ 3 of 4]-Minibatch[  81-  90, 22.50%]: CrossEntropyWithSoftmax = 0.15855872 * 250; EvalErrorPrediction = 0.07200000 * 250; time = 0.0445s; samplesPerSecond = 5612.8
-MPI Rank 2: 08/16/2016 03:01:17:  Epoch[ 3 of 4]-Minibatch[  91- 100, 25.00%]: CrossEntropyWithSoftmax = 0.14494271 * 250; EvalErrorPrediction = 0.07200000 * 250; time = 0.0449s; samplesPerSecond = 5572.1
-MPI Rank 2: 08/16/2016 03:01:17:  Epoch[ 3 of 4]-Minibatch[ 101- 110, 27.50%]: CrossEntropyWithSoftmax = 0.13434515 * 250; EvalErrorPrediction = 0.05200000 * 250; time = 0.0449s; samplesPerSecond = 5564.8
-MPI Rank 2: 08/16/2016 03:01:17:  Epoch[ 3 of 4]-Minibatch[ 111- 120, 30.00%]: CrossEntropyWithSoftmax = 0.13729294 * 250; EvalErrorPrediction = 0.06400000 * 250; time = 0.0442s; samplesPerSecond = 5658.2
-MPI Rank 2: 08/16/2016 03:01:17:  Epoch[ 3 of 4]-Minibatch[ 121- 130, 32.50%]: CrossEntropyWithSoftmax = 0.11626596 * 250; EvalErrorPrediction = 0.05600000 * 250; time = 0.0443s; samplesPerSecond = 5648.6
-MPI Rank 2: 08/16/2016 03:01:17:  Epoch[ 3 of 4]-Minibatch[ 131- 140, 35.00%]: CrossEntropyWithSoftmax = 0.16844115 * 250; EvalErrorPrediction = 0.08800000 * 250; time = 0.0450s; samplesPerSecond = 5555.1
-MPI Rank 2: 08/16/2016 03:01:17:  Epoch[ 3 of 4]-Minibatch[ 141- 150, 37.50%]: CrossEntropyWithSoftmax = 0.12800884 * 250; EvalErrorPrediction = 0.04800000 * 250; time = 0.0456s; samplesPerSecond = 5481.3
-MPI Rank 2: 08/16/2016 03:01:17:  Epoch[ 3 of 4]-Minibatch[ 151- 160, 40.00%]: CrossEntropyWithSoftmax = 0.17206584 * 250; EvalErrorPrediction = 0.08000000 * 250; time = 0.0455s; samplesPerSecond = 5492.0
-MPI Rank 2: 08/16/2016 03:01:17:  Epoch[ 3 of 4]-Minibatch[ 161- 170, 42.50%]: CrossEntropyWithSoftmax = 0.17652550 * 250; EvalErrorPrediction = 0.09600000 * 250; time = 0.0451s; samplesPerSecond = 5547.5
-MPI Rank 2: 08/16/2016 03:01:17:  Epoch[ 3 of 4]-Minibatch[ 171- 180, 45.00%]: CrossEntropyWithSoftmax = 0.14127391 * 250; EvalErrorPrediction = 0.06400000 * 250; time = 0.0450s; samplesPerSecond = 5560.5
-MPI Rank 2: 08/16/2016 03:01:17:  Epoch[ 3 of 4]-Minibatch[ 181- 190, 47.50%]: CrossEntropyWithSoftmax = 0.19302031 * 250; EvalErrorPrediction = 0.10000000 * 250; time = 0.0441s; samplesPerSecond = 5672.4
-MPI Rank 2: 08/16/2016 03:01:18:  Epoch[ 3 of 4]-Minibatch[ 191- 200, 50.00%]: CrossEntropyWithSoftmax = 0.20895650 * 250; EvalErrorPrediction = 0.10000000 * 250; time = 0.0440s; samplesPerSecond = 5680.3
-MPI Rank 2: 08/16/2016 03:01:18:  Epoch[ 3 of 4]-Minibatch[ 201- 210, 52.50%]: CrossEntropyWithSoftmax = 0.18495231 * 250; EvalErrorPrediction = 0.08000000 * 250; time = 0.0452s; samplesPerSecond = 5525.8
-MPI Rank 2: 08/16/2016 03:01:18:  Epoch[ 3 of 4]-Minibatch[ 211- 220, 55.00%]: CrossEntropyWithSoftmax = 0.18182316 * 250; EvalErrorPrediction = 0.07600000 * 250; time = 0.0451s; samplesPerSecond = 5538.4
-MPI Rank 2: 08/16/2016 03:01:18:  Epoch[ 3 of 4]-Minibatch[ 221- 230, 57.50%]: CrossEntropyWithSoftmax = 0.14069906 * 250; EvalErrorPrediction = 0.05600000 * 250; time = 0.0447s; samplesPerSecond = 5595.5
-MPI Rank 2: 08/16/2016 03:01:18:  Epoch[ 3 of 4]-Minibatch[ 231- 240, 60.00%]: CrossEntropyWithSoftmax = 0.14883786 * 250; EvalErrorPrediction = 0.07600000 * 250; time = 0.0439s; samplesPerSecond = 5695.0
-MPI Rank 2: 08/16/2016 03:01:18:  Epoch[ 3 of 4]-Minibatch[ 241- 250, 62.50%]: CrossEntropyWithSoftmax = 0.20343100 * 250; EvalErrorPrediction = 0.11200000 * 250; time = 0.0445s; samplesPerSecond = 5617.2
-MPI Rank 2: 08/16/2016 03:01:18:  Epoch[ 3 of 4]-Minibatch[ 251- 260, 65.00%]: CrossEntropyWithSoftmax = 0.12846807 * 250; EvalErrorPrediction = 0.07200000 * 250; time = 0.0440s; samplesPerSecond = 5680.7
-MPI Rank 2: 08/16/2016 03:01:18:  Epoch[ 3 of 4]-Minibatch[ 261- 270, 67.50%]: CrossEntropyWithSoftmax = 0.18684544 * 250; EvalErrorPrediction = 0.11600000 * 250; time = 0.0439s; samplesPerSecond = 5694.4
-MPI Rank 2: 08/16/2016 03:01:18:  Epoch[ 3 of 4]-Minibatch[ 271- 280, 70.00%]: CrossEntropyWithSoftmax = 0.19589316 * 250; EvalErrorPrediction = 0.08800000 * 250; time = 0.0448s; samplesPerSecond = 5580.9
-MPI Rank 2: 08/16/2016 03:01:18:  Epoch[ 3 of 4]-Minibatch[ 281- 290, 72.50%]: CrossEntropyWithSoftmax = 0.16597547 * 250; EvalErrorPrediction = 0.06800000 * 250; time = 0.0445s; samplesPerSecond = 5618.0
-MPI Rank 2: 08/16/2016 03:01:18:  Epoch[ 3 of 4]-Minibatch[ 291- 300, 75.00%]: CrossEntropyWithSoftmax = 0.12506848 * 250; EvalErrorPrediction = 0.04400000 * 250; time = 0.0444s; samplesPerSecond = 5627.0
-MPI Rank 2: 08/16/2016 03:01:18:  Epoch[ 3 of 4]-Minibatch[ 301- 310, 77.50%]: CrossEntropyWithSoftmax = 0.17365359 * 250; EvalErrorPrediction = 0.08400000 * 250; time = 0.0439s; samplesPerSecond = 5697.1
-MPI Rank 2: 08/16/2016 03:01:18:  Epoch[ 3 of 4]-Minibatch[ 311- 320, 80.00%]: CrossEntropyWithSoftmax = 0.12280271 * 250; EvalErrorPrediction = 0.05200000 * 250; time = 0.0440s; samplesPerSecond = 5682.5
-MPI Rank 2: 08/16/2016 03:01:18:  Epoch[ 3 of 4]-Minibatch[ 321- 330, 82.50%]: CrossEntropyWithSoftmax = 0.14754684 * 250; EvalErrorPrediction = 0.06000000 * 250; time = 0.0445s; samplesPerSecond = 5623.8
-MPI Rank 2: 08/16/2016 03:01:18:  Epoch[ 3 of 4]-Minibatch[ 331- 340, 85.00%]: CrossEntropyWithSoftmax = 0.19813013 * 250; EvalErrorPrediction = 0.09600000 * 250; time = 0.0447s; samplesPerSecond = 5599.0
-MPI Rank 2: 08/16/2016 03:01:18:  Epoch[ 3 of 4]-Minibatch[ 341- 350, 87.50%]: CrossEntropyWithSoftmax = 0.12597868 * 250; EvalErrorPrediction = 0.05200000 * 250; time = 0.0445s; samplesPerSecond = 5612.3
-MPI Rank 2: 08/16/2016 03:01:18:  Epoch[ 3 of 4]-Minibatch[ 351- 360, 90.00%]: CrossEntropyWithSoftmax = 0.13764279 * 250; EvalErrorPrediction = 0.06000000 * 250; time = 0.0446s; samplesPerSecond = 5600.5
-MPI Rank 2: 08/16/2016 03:01:18:  Epoch[ 3 of 4]-Minibatch[ 361- 370, 92.50%]: CrossEntropyWithSoftmax = 0.12857030 * 250; EvalErrorPrediction = 0.06000000 * 250; time = 0.0445s; samplesPerSecond = 5619.7
-MPI Rank 2: 08/16/2016 03:01:18:  Epoch[ 3 of 4]-Minibatch[ 371- 380, 95.00%]: CrossEntropyWithSoftmax = 0.16673625 * 250; EvalErrorPrediction = 0.09600000 * 250; time = 0.0447s; samplesPerSecond = 5594.5
-MPI Rank 2: 08/16/2016 03:01:18:  Epoch[ 3 of 4]-Minibatch[ 381- 390, 97.50%]: CrossEntropyWithSoftmax = 0.20688032 * 250; EvalErrorPrediction = 0.11600000 * 250; time = 0.0444s; samplesPerSecond = 5625.9
-MPI Rank 2: 08/16/2016 03:01:18:  Epoch[ 3 of 4]-Minibatch[ 391- 400, 100.00%]: CrossEntropyWithSoftmax = 0.14604649 * 250; EvalErrorPrediction = 0.06800000 * 250; time = 0.0446s; samplesPerSecond = 5605.5
-MPI Rank 2: 08/16/2016 03:01:18: Finished Epoch[ 3 of 4]: [Training] CrossEntropyWithSoftmax = 0.15948348 * 10000; EvalErrorPrediction = 0.07650000 * 10000; totalSamplesSeen = 30000; learningRatePerSample = 0.0080000004; epochTime=1.80628s
->>>>>>> 8493f118
-MPI Rank 2: 
-MPI Rank 2: 08/16/2016 03:01:18: Starting Epoch 4: learning rate per sample = 0.008000  effective momentum = 0.900000  momentum as time constant = 237.3 samples
-MPI Rank 2: 
-MPI Rank 2: 08/16/2016 03:01:18: Starting minibatch loop, DataParallelSGD training (MyRank = 2, NumNodes = 4, NumGradientBits = 64), distributed reading is ENABLED.
-MPI Rank 2: 08/16/2016 03:01:18:  Epoch[ 4 of 4]-Minibatch[   1-  10, 2.50%]: CrossEntropyWithSoftmax = 0.12380915 * 250; EvalErrorPrediction = 0.06000000 * 250; time = 0.0437s; samplesPerSecond = 5716.1
-MPI Rank 2: 08/16/2016 03:01:19:  Epoch[ 4 of 4]-Minibatch[  11-  20, 5.00%]: CrossEntropyWithSoftmax = 0.18110099 * 250; EvalErrorPrediction = 0.09600000 * 250; time = 0.0444s; samplesPerSecond = 5635.2
-MPI Rank 2: 08/16/2016 03:01:19:  Epoch[ 4 of 4]-Minibatch[  21-  30, 7.50%]: CrossEntropyWithSoftmax = 0.14240048 * 250; EvalErrorPrediction = 0.07600000 * 250; time = 0.0443s; samplesPerSecond = 5646.7
-MPI Rank 2: 08/16/2016 03:01:19:  Epoch[ 4 of 4]-Minibatch[  31-  40, 10.00%]: CrossEntropyWithSoftmax = 0.15624088 * 250; EvalErrorPrediction = 0.06400000 * 250; time = 0.0446s; samplesPerSecond = 5610.2
-MPI Rank 2: 08/16/2016 03:01:19:  Epoch[ 4 of 4]-Minibatch[  41-  50, 12.50%]: CrossEntropyWithSoftmax = 0.16933936 * 250; EvalErrorPrediction = 0.09600000 * 250; time = 0.0446s; samplesPerSecond = 5604.1
-MPI Rank 2: 08/16/2016 03:01:19:  Epoch[ 4 of 4]-Minibatch[  51-  60, 15.00%]: CrossEntropyWithSoftmax = 0.18186733 * 250; EvalErrorPrediction = 0.08000000 * 250; time = 0.0445s; samplesPerSecond = 5612.6
-MPI Rank 2: 08/16/2016 03:01:19:  Epoch[ 4 of 4]-Minibatch[  61-  70, 17.50%]: CrossEntropyWithSoftmax = 0.14474379 * 250; EvalErrorPrediction = 0.07200000 * 250; time = 0.0439s; samplesPerSecond = 5696.6
-MPI Rank 2: 08/16/2016 03:01:19:  Epoch[ 4 of 4]-Minibatch[  71-  80, 20.00%]: CrossEntropyWithSoftmax = 0.18027784 * 250; EvalErrorPrediction = 0.09600000 * 250; time = 0.0441s; samplesPerSecond = 5662.5
-MPI Rank 2: 08/16/2016 03:01:19:  Epoch[ 4 of 4]-Minibatch[  81-  90, 22.50%]: CrossEntropyWithSoftmax = 0.15853979 * 250; EvalErrorPrediction = 0.07600000 * 250; time = 0.0444s; samplesPerSecond = 5633.7
-MPI Rank 2: 08/16/2016 03:01:19:  Epoch[ 4 of 4]-Minibatch[  91- 100, 25.00%]: CrossEntropyWithSoftmax = 0.14494443 * 250; EvalErrorPrediction = 0.07200000 * 250; time = 0.0442s; samplesPerSecond = 5658.8
-MPI Rank 2: 08/16/2016 03:01:19:  Epoch[ 4 of 4]-Minibatch[ 101- 110, 27.50%]: CrossEntropyWithSoftmax = 0.13356766 * 250; EvalErrorPrediction = 0.05200000 * 250; time = 0.0446s; samplesPerSecond = 5608.9
-MPI Rank 2: 08/16/2016 03:01:19:  Epoch[ 4 of 4]-Minibatch[ 111- 120, 30.00%]: CrossEntropyWithSoftmax = 0.13727553 * 250; EvalErrorPrediction = 0.06400000 * 250; time = 0.0444s; samplesPerSecond = 5633.5
-MPI Rank 2: 08/16/2016 03:01:19:  Epoch[ 4 of 4]-Minibatch[ 121- 130, 32.50%]: CrossEntropyWithSoftmax = 0.11570274 * 250; EvalErrorPrediction = 0.05600000 * 250; time = 0.0443s; samplesPerSecond = 5645.3
-MPI Rank 2: 08/16/2016 03:01:19:  Epoch[ 4 of 4]-Minibatch[ 131- 140, 35.00%]: CrossEntropyWithSoftmax = 0.16924789 * 250; EvalErrorPrediction = 0.08800000 * 250; time = 0.0439s; samplesPerSecond = 5693.1
-MPI Rank 2: 08/16/2016 03:01:19:  Epoch[ 4 of 4]-Minibatch[ 141- 150, 37.50%]: CrossEntropyWithSoftmax = 0.12756586 * 250; EvalErrorPrediction = 0.04800000 * 250; time = 0.0444s; samplesPerSecond = 5635.7
-MPI Rank 2: 08/16/2016 03:01:19:  Epoch[ 4 of 4]-Minibatch[ 151- 160, 40.00%]: CrossEntropyWithSoftmax = 0.17074018 * 250; EvalErrorPrediction = 0.08400000 * 250; time = 0.0447s; samplesPerSecond = 5591.7
-MPI Rank 2: 08/16/2016 03:01:19:  Epoch[ 4 of 4]-Minibatch[ 161- 170, 42.50%]: CrossEntropyWithSoftmax = 0.17671936 * 250; EvalErrorPrediction = 0.10000000 * 250; time = 0.0443s; samplesPerSecond = 5637.2
-MPI Rank 2: 08/16/2016 03:01:19:  Epoch[ 4 of 4]-Minibatch[ 171- 180, 45.00%]: CrossEntropyWithSoftmax = 0.14113643 * 250; EvalErrorPrediction = 0.06400000 * 250; time = 0.0447s; samplesPerSecond = 5588.0
-MPI Rank 2: 08/16/2016 03:01:19:  Epoch[ 4 of 4]-Minibatch[ 181- 190, 47.50%]: CrossEntropyWithSoftmax = 0.19361828 * 250; EvalErrorPrediction = 0.10000000 * 250; time = 0.0444s; samplesPerSecond = 5626.3
-MPI Rank 2: 08/16/2016 03:01:19:  Epoch[ 4 of 4]-Minibatch[ 191- 200, 50.00%]: CrossEntropyWithSoftmax = 0.20846850 * 250; EvalErrorPrediction = 0.10000000 * 250; time = 0.0440s; samplesPerSecond = 5684.8
-MPI Rank 2: 08/16/2016 03:01:19:  Epoch[ 4 of 4]-Minibatch[ 201- 210, 52.50%]: CrossEntropyWithSoftmax = 0.18513294 * 250; EvalErrorPrediction = 0.08000000 * 250; time = 0.0440s; samplesPerSecond = 5681.3
-MPI Rank 2: 08/16/2016 03:01:19:  Epoch[ 4 of 4]-Minibatch[ 211- 220, 55.00%]: CrossEntropyWithSoftmax = 0.18145039 * 250; EvalErrorPrediction = 0.07600000 * 250; time = 0.0443s; samplesPerSecond = 5645.0
-MPI Rank 2: 08/16/2016 03:01:19:  Epoch[ 4 of 4]-Minibatch[ 221- 230, 57.50%]: CrossEntropyWithSoftmax = 0.14040066 * 250; EvalErrorPrediction = 0.05600000 * 250; time = 0.0446s; samplesPerSecond = 5608.4
-MPI Rank 2: 08/16/2016 03:01:20:  Epoch[ 4 of 4]-Minibatch[ 231- 240, 60.00%]: CrossEntropyWithSoftmax = 0.14875034 * 250; EvalErrorPrediction = 0.07600000 * 250; time = 0.0442s; samplesPerSecond = 5658.3
-MPI Rank 2: 08/16/2016 03:01:20:  Epoch[ 4 of 4]-Minibatch[ 241- 250, 62.50%]: CrossEntropyWithSoftmax = 0.20370867 * 250; EvalErrorPrediction = 0.11200000 * 250; time = 0.0441s; samplesPerSecond = 5670.7
-MPI Rank 2: 08/16/2016 03:01:20:  Epoch[ 4 of 4]-Minibatch[ 251- 260, 65.00%]: CrossEntropyWithSoftmax = 0.12825410 * 250; EvalErrorPrediction = 0.07200000 * 250; time = 0.0445s; samplesPerSecond = 5623.4
-MPI Rank 2: 08/16/2016 03:01:20:  Epoch[ 4 of 4]-Minibatch[ 261- 270, 67.50%]: CrossEntropyWithSoftmax = 0.18685021 * 250; EvalErrorPrediction = 0.11600000 * 250; time = 0.0443s; samplesPerSecond = 5645.3
-MPI Rank 2: 08/16/2016 03:01:20:  Epoch[ 4 of 4]-Minibatch[ 271- 280, 70.00%]: CrossEntropyWithSoftmax = 0.19554195 * 250; EvalErrorPrediction = 0.08400000 * 250; time = 0.0449s; samplesPerSecond = 5563.5
-MPI Rank 2: 08/16/2016 03:01:20:  Epoch[ 4 of 4]-Minibatch[ 281- 290, 72.50%]: CrossEntropyWithSoftmax = 0.16400454 * 250; EvalErrorPrediction = 0.06800000 * 250; time = 0.0450s; samplesPerSecond = 5556.3
-MPI Rank 2: 08/16/2016 03:01:20:  Epoch[ 4 of 4]-Minibatch[ 291- 300, 75.00%]: CrossEntropyWithSoftmax = 0.12461172 * 250; EvalErrorPrediction = 0.04400000 * 250; time = 0.0445s; samplesPerSecond = 5612.9
-MPI Rank 2: 08/16/2016 03:01:20:  Epoch[ 4 of 4]-Minibatch[ 301- 310, 77.50%]: CrossEntropyWithSoftmax = 0.17266601 * 250; EvalErrorPrediction = 0.08400000 * 250; time = 0.0443s; samplesPerSecond = 5639.4
-MPI Rank 2: 08/16/2016 03:01:20:  Epoch[ 4 of 4]-Minibatch[ 311- 320, 80.00%]: CrossEntropyWithSoftmax = 0.12261446 * 250; EvalErrorPrediction = 0.05200000 * 250; time = 0.0444s; samplesPerSecond = 5633.7
-MPI Rank 2: 08/16/2016 03:01:20:  Epoch[ 4 of 4]-Minibatch[ 321- 330, 82.50%]: CrossEntropyWithSoftmax = 0.14725311 * 250; EvalErrorPrediction = 0.06000000 * 250; time = 0.0444s; samplesPerSecond = 5635.8
-MPI Rank 2: 08/16/2016 03:01:20:  Epoch[ 4 of 4]-Minibatch[ 331- 340, 85.00%]: CrossEntropyWithSoftmax = 0.19797789 * 250; EvalErrorPrediction = 0.09200000 * 250; time = 0.0444s; samplesPerSecond = 5629.5
-MPI Rank 2: 08/16/2016 03:01:20:  Epoch[ 4 of 4]-Minibatch[ 341- 350, 87.50%]: CrossEntropyWithSoftmax = 0.12586069 * 250; EvalErrorPrediction = 0.05200000 * 250; time = 0.0450s; samplesPerSecond = 5551.1
-MPI Rank 2: 08/16/2016 03:01:20:  Epoch[ 4 of 4]-Minibatch[ 351- 360, 90.00%]: CrossEntropyWithSoftmax = 0.13754454 * 250; EvalErrorPrediction = 0.06000000 * 250; time = 0.0449s; samplesPerSecond = 5562.0
-MPI Rank 2: 08/16/2016 03:01:20:  Epoch[ 4 of 4]-Minibatch[ 361- 370, 92.50%]: CrossEntropyWithSoftmax = 0.12855952 * 250; EvalErrorPrediction = 0.06000000 * 250; time = 0.0445s; samplesPerSecond = 5623.5
-MPI Rank 2: 08/16/2016 03:01:20:  Epoch[ 4 of 4]-Minibatch[ 371- 380, 95.00%]: CrossEntropyWithSoftmax = 0.16665200 * 250; EvalErrorPrediction = 0.09600000 * 250; time = 0.0440s; samplesPerSecond = 5682.7
-MPI Rank 2: 08/16/2016 03:01:20:  Epoch[ 4 of 4]-Minibatch[ 381- 390, 97.50%]: CrossEntropyWithSoftmax = 0.20702565 * 250; EvalErrorPrediction = 0.11600000 * 250; time = 0.0441s; samplesPerSecond = 5664.1
-MPI Rank 2: 08/16/2016 03:01:20:  Epoch[ 4 of 4]-Minibatch[ 391- 400, 100.00%]: CrossEntropyWithSoftmax = 0.14604076 * 250; EvalErrorPrediction = 0.06400000 * 250; time = 0.0442s; samplesPerSecond = 5657.5
-MPI Rank 2: 08/16/2016 03:01:20: Finished Epoch[ 4 of 4]: [Training] CrossEntropyWithSoftmax = 0.15920517 * 10000; EvalErrorPrediction = 0.07660000 * 10000; totalSamplesSeen = 40000; learningRatePerSample = 0.0080000004; epochTime=1.79591s
-MPI Rank 2: 08/16/2016 03:01:20: CNTKCommandTrainEnd: SimpleMultiGPU
-MPI Rank 2: 
-MPI Rank 2: 08/16/2016 03:01:20: Action "train" complete.
-MPI Rank 2: 
-MPI Rank 2: 08/16/2016 03:01:20: __COMPLETED__
-MPI Rank 2: ~MPIWrapper
-MPI Rank 3: 08/16/2016 03:01:08: Redirecting stderr to file C:\Users\svcphil\AppData\Local\Temp\cntk-test-20160816030048.672180\ParallelTraining\NoQuantization_DoublePrecision@release_gpu/stderr_SimpleMultiGPU.logrank3
-MPI Rank 3: 08/16/2016 03:01:08: -------------------------------------------------------------------
-MPI Rank 3: 08/16/2016 03:01:08: Build info: 
-MPI Rank 3: 
-MPI Rank 3: 08/16/2016 03:01:08: 		Built time: Aug 16 2016 02:54:53
-MPI Rank 3: 08/16/2016 03:01:08: 		Last modified date: Fri Aug 12 05:31:21 2016
-MPI Rank 3: 08/16/2016 03:01:08: 		Build type: Release
-MPI Rank 3: 08/16/2016 03:01:08: 		Build target: GPU
-MPI Rank 3: 08/16/2016 03:01:08: 		With 1bit-SGD: no
-MPI Rank 3: 08/16/2016 03:01:08: 		Math lib: mkl
-MPI Rank 3: 08/16/2016 03:01:08: 		CUDA_PATH: C:\Program Files\NVIDIA GPU Computing Toolkit\CUDA\v7.5
-MPI Rank 3: 08/16/2016 03:01:08: 		CUB_PATH: c:\src\cub-1.4.1
-MPI Rank 3: 08/16/2016 03:01:08: 		CUDNN_PATH: c:\NVIDIA\cudnn-4.0\cuda
-MPI Rank 3: 08/16/2016 03:01:08: 		Build Branch: HEAD
-MPI Rank 3: 08/16/2016 03:01:08: 		Build SHA1: 026b1e772b963461e189f8f00aa7ed6951298f84
-MPI Rank 3: 08/16/2016 03:01:08: 		Built by svcphil on Philly-Pool3
-MPI Rank 3: 08/16/2016 03:01:08: 		Build Path: c:\Jenkins\workspace\CNTK-Build-Windows\Source\CNTK\
-MPI Rank 3: 08/16/2016 03:01:08: -------------------------------------------------------------------
-MPI Rank 3: 08/16/2016 03:01:12: -------------------------------------------------------------------
-MPI Rank 3: 08/16/2016 03:01:12: GPU info:
-MPI Rank 3: 
-MPI Rank 3: 08/16/2016 03:01:12: 		Device[0]: cores = 2880; computeCapability = 3.5; type = "GeForce GTX 780 Ti"; memory = 3072 MB
-MPI Rank 3: 08/16/2016 03:01:12: 		Device[1]: cores = 2880; computeCapability = 3.5; type = "GeForce GTX 780 Ti"; memory = 3072 MB
-MPI Rank 3: 08/16/2016 03:01:12: 		Device[2]: cores = 2880; computeCapability = 3.5; type = "GeForce GTX 780 Ti"; memory = 3072 MB
-MPI Rank 3: 08/16/2016 03:01:12: 		Device[3]: cores = 2880; computeCapability = 3.5; type = "GeForce GTX 780 Ti"; memory = 3072 MB
-MPI Rank 3: 08/16/2016 03:01:12: -------------------------------------------------------------------
-MPI Rank 3: 
-MPI Rank 3: 08/16/2016 03:01:12: Running on DPHAIM-22 at 2016/08/16 03:01:12
-MPI Rank 3: 08/16/2016 03:01:12: Command line: 
-MPI Rank 3: C:\jenkins\workspace\CNTK-Test-Windows-W2\x64\release\cntk.exe  configFile=C:\jenkins\workspace\CNTK-Test-Windows-W2\Tests\EndToEndTests\ParallelTraining/SimpleMultiGPU.cntk  currentDirectory=C:\jenkins\workspace\CNTK-Test-Windows-W2\Tests\EndToEndTests\ParallelTraining\Data  RunDir=C:\Users\svcphil\AppData\Local\Temp\cntk-test-20160816030048.672180\ParallelTraining\NoQuantization_DoublePrecision@release_gpu  DataDir=C:\jenkins\workspace\CNTK-Test-Windows-W2\Tests\EndToEndTests\ParallelTraining\Data  ConfigDir=C:\jenkins\workspace\CNTK-Test-Windows-W2\Tests\EndToEndTests\ParallelTraining  OutputDir=C:\Users\svcphil\AppData\Local\Temp\cntk-test-20160816030048.672180\ParallelTraining\NoQuantization_DoublePrecision@release_gpu  DeviceId=0  timestamping=true  numCPUThreads=6  precision=double  SimpleMultiGPU=[SGD=[ParallelTrain=[DataParallelSGD=[gradientBits=64]]]]  stderr=C:\Users\svcphil\AppData\Local\Temp\cntk-test-20160816030048.672180\ParallelTraining\NoQuantization_DoublePrecision@release_gpu/stderr
-MPI Rank 3: 
-MPI Rank 3: 
-MPI Rank 3: 
-MPI Rank 3: 08/16/2016 03:01:12: >>>>>>>>>>>>>>>>>>>> RAW CONFIG (VARIABLES NOT RESOLVED) >>>>>>>>>>>>>>>>>>>>
-MPI Rank 3: 08/16/2016 03:01:12: deviceId = $DeviceId$
+MPI Rank 2: 
+MPI Rank 2: 05/03/2016 14:20:51: Action "train" complete.
+MPI Rank 2: 
+MPI Rank 2: 05/03/2016 14:20:51: __COMPLETED__
+MPI Rank 3: 05/03/2016 14:20:42: Redirecting stderr to file C:\Users\svcphil\AppData\Local\Temp\cntk-test-20160503141958.750677\ParallelTraining\NoQuantization_DoublePrecision@release_gpu/stderr_SimpleMultiGPU.logrank3
+MPI Rank 3: 05/03/2016 14:20:42: -------------------------------------------------------------------
+MPI Rank 3: 05/03/2016 14:20:42: Build info: 
+MPI Rank 3: 
+MPI Rank 3: 05/03/2016 14:20:42: 		Built time: May  3 2016 13:23:06
+MPI Rank 3: 05/03/2016 14:20:42: 		Last modified date: Mon Apr 18 00:00:12 2016
+MPI Rank 3: 05/03/2016 14:20:42: 		Build type: Release
+MPI Rank 3: 05/03/2016 14:20:42: 		Build target: GPU
+MPI Rank 3: 05/03/2016 14:20:42: 		With 1bit-SGD: no
+MPI Rank 3: 05/03/2016 14:20:42: 		CUDA_PATH: C:\Program Files\NVIDIA GPU Computing Toolkit\CUDA\v7.5
+MPI Rank 3: 05/03/2016 14:20:42: 		CUB_PATH: C:\src\cub-1.4.1
+MPI Rank 3: 05/03/2016 14:20:42: 		CUDNN_PATH: c:\NVIDIA\cudnn-4.0\cuda
+MPI Rank 3: 05/03/2016 14:20:42: 		Build Branch: HEAD
+MPI Rank 3: 05/03/2016 14:20:42: 		Build SHA1: af96f7cce6c3c78a4f1e9315e061291c79360e12
+MPI Rank 3: 05/03/2016 14:20:42: 		Built by svcphil on LIANA-09-w
+MPI Rank 3: 05/03/2016 14:20:42: 		Build Path: c:\jenkins\workspace\CNTK-Build-Windows\Source\CNTK\
+MPI Rank 3: 05/03/2016 14:20:42: -------------------------------------------------------------------
+MPI Rank 3: 
+MPI Rank 3: 05/03/2016 14:20:42: Running on DPHAIM-25 at 2016/05/03 14:20:42
+MPI Rank 3: 05/03/2016 14:20:42: Command line: 
+MPI Rank 3: C:\jenkins\workspace\CNTK-Test-Windows-W2\x64\release\cntk.exe  configFile=C:\jenkins\workspace\CNTK-Test-Windows-W2\Tests\EndToEndTests\ParallelTraining/SimpleMultiGPU.cntk  currentDirectory=C:\jenkins\workspace\CNTK-Test-Windows-W2\Tests\EndToEndTests\ParallelTraining\Data  RunDir=C:\Users\svcphil\AppData\Local\Temp\cntk-test-20160503141958.750677\ParallelTraining\NoQuantization_DoublePrecision@release_gpu  DataDir=C:\jenkins\workspace\CNTK-Test-Windows-W2\Tests\EndToEndTests\ParallelTraining\Data  ConfigDir=C:\jenkins\workspace\CNTK-Test-Windows-W2\Tests\EndToEndTests\ParallelTraining  OutputDir=C:\Users\svcphil\AppData\Local\Temp\cntk-test-20160503141958.750677\ParallelTraining\NoQuantization_DoublePrecision@release_gpu  DeviceId=0  timestamping=true  numCPUThreads=6  precision=double  SimpleMultiGPU=[SGD=[ParallelTrain=[DataParallelSGD=[gradientBits=64]]]]  stderr=C:\Users\svcphil\AppData\Local\Temp\cntk-test-20160503141958.750677\ParallelTraining\NoQuantization_DoublePrecision@release_gpu/stderr
+MPI Rank 3: 
+MPI Rank 3: 
+MPI Rank 3: 
+MPI Rank 3: 05/03/2016 14:20:42: >>>>>>>>>>>>>>>>>>>> RAW CONFIG (VARIABLES NOT RESOLVED) >>>>>>>>>>>>>>>>>>>>
+MPI Rank 3: 05/03/2016 14:20:42: deviceId = $DeviceId$
 MPI Rank 3: command = SimpleMultiGPU
 MPI Rank 3: precision = "float"
 MPI Rank 3: parallelTrain = true
@@ -2460,7 +1748,7 @@
 MPI Rank 3:     SimpleNetworkBuilder = [
 MPI Rank 3:         layerSizes = 2:50*2:2
 MPI Rank 3:         trainingCriterion = "CrossEntropyWithSoftmax"
-MPI Rank 3:         evalCriterion = "ClassificationError"
+MPI Rank 3:         evalCriterion = "ErrorPrediction"
 MPI Rank 3:         layerTypes = "Sigmoid"
 MPI Rank 3:         initValueScale = 1.0
 MPI Rank 3:         applyMeanVarNorm = true
@@ -2475,7 +1763,6 @@
 MPI Rank 3:         dropoutRate = 0.0
 MPI Rank 3:         maxEpochs = 4
 MPI Rank 3:         ParallelTrain = [
-MPI Rank 3:             distributedMBReading = true
 MPI Rank 3:             parallelizationMethod = "DataParallelSGD"
 MPI Rank 3:             DataParallelSGD = [
 MPI Rank 3:                 gradientBits = 1
@@ -2483,50 +1770,50 @@
 MPI Rank 3:         ]
 MPI Rank 3:     ]
 MPI Rank 3:     reader = [
-MPI Rank 3:         readerType = "CNTKTextFormatReader"
-MPI Rank 3:         file = "$DataDir$/SimpleDataTrain_cntk_text.txt"
-MPI Rank 3:         randomize = false
-MPI Rank 3:         input = [
-MPI Rank 3:             features = [
-MPI Rank 3:                 alias = "F"
-MPI Rank 3:                 dim = 2
-MPI Rank 3:                 format = "dense"
-MPI Rank 3:             ]
-MPI Rank 3:             labels = [
-MPI Rank 3:                 alias = "L"
-MPI Rank 3:                 dim = 2
-MPI Rank 3:                 format = "dense"
-MPI Rank 3:             ]
+MPI Rank 3:         readerType = "UCIFastReader"
+MPI Rank 3:         file = "$DataDir$/SimpleDataTrain.txt"
+MPI Rank 3:         miniBatchMode = "partial"
+MPI Rank 3:         randomize = "none"
+MPI Rank 3:         verbosity = 1   
+MPI Rank 3:         features = [
+MPI Rank 3: dim = 2      
+MPI Rank 3: start = 0    
+MPI Rank 3:         ]
+MPI Rank 3:         labels = [
+MPI Rank 3: start = 2      
+MPI Rank 3: dim = 1        
+MPI Rank 3: labelDim = 2   
+MPI Rank 3:             labelMappingFile = "$DataDir$/SimpleMapping.txt"
 MPI Rank 3:         ]
 MPI Rank 3:     ]
 MPI Rank 3: ]
 MPI Rank 3: currentDirectory=C:\jenkins\workspace\CNTK-Test-Windows-W2\Tests\EndToEndTests\ParallelTraining\Data
-MPI Rank 3: RunDir=C:\Users\svcphil\AppData\Local\Temp\cntk-test-20160816030048.672180\ParallelTraining\NoQuantization_DoublePrecision@release_gpu
+MPI Rank 3: RunDir=C:\Users\svcphil\AppData\Local\Temp\cntk-test-20160503141958.750677\ParallelTraining\NoQuantization_DoublePrecision@release_gpu
 MPI Rank 3: DataDir=C:\jenkins\workspace\CNTK-Test-Windows-W2\Tests\EndToEndTests\ParallelTraining\Data
 MPI Rank 3: ConfigDir=C:\jenkins\workspace\CNTK-Test-Windows-W2\Tests\EndToEndTests\ParallelTraining
-MPI Rank 3: OutputDir=C:\Users\svcphil\AppData\Local\Temp\cntk-test-20160816030048.672180\ParallelTraining\NoQuantization_DoublePrecision@release_gpu
+MPI Rank 3: OutputDir=C:\Users\svcphil\AppData\Local\Temp\cntk-test-20160503141958.750677\ParallelTraining\NoQuantization_DoublePrecision@release_gpu
 MPI Rank 3: DeviceId=0
 MPI Rank 3: timestamping=true
 MPI Rank 3: numCPUThreads=6
 MPI Rank 3: precision=double
 MPI Rank 3: SimpleMultiGPU=[SGD=[ParallelTrain=[DataParallelSGD=[gradientBits=64]]]]
-MPI Rank 3: stderr=C:\Users\svcphil\AppData\Local\Temp\cntk-test-20160816030048.672180\ParallelTraining\NoQuantization_DoublePrecision@release_gpu/stderr
-MPI Rank 3: 
-MPI Rank 3: 08/16/2016 03:01:12: <<<<<<<<<<<<<<<<<<<< RAW CONFIG (VARIABLES NOT RESOLVED)  <<<<<<<<<<<<<<<<<<<<
-MPI Rank 3: 
-MPI Rank 3: 08/16/2016 03:01:12: >>>>>>>>>>>>>>>>>>>> RAW CONFIG WITH ALL VARIABLES RESOLVED >>>>>>>>>>>>>>>>>>>>
-MPI Rank 3: 08/16/2016 03:01:12: deviceId = 0
+MPI Rank 3: stderr=C:\Users\svcphil\AppData\Local\Temp\cntk-test-20160503141958.750677\ParallelTraining\NoQuantization_DoublePrecision@release_gpu/stderr
+MPI Rank 3: 
+MPI Rank 3: 05/03/2016 14:20:42: <<<<<<<<<<<<<<<<<<<< RAW CONFIG (VARIABLES NOT RESOLVED)  <<<<<<<<<<<<<<<<<<<<
+MPI Rank 3: 
+MPI Rank 3: 05/03/2016 14:20:42: >>>>>>>>>>>>>>>>>>>> RAW CONFIG WITH ALL VARIABLES RESOLVED >>>>>>>>>>>>>>>>>>>>
+MPI Rank 3: 05/03/2016 14:20:42: deviceId = 0
 MPI Rank 3: command = SimpleMultiGPU
 MPI Rank 3: precision = "float"
 MPI Rank 3: parallelTrain = true
 MPI Rank 3: SimpleMultiGPU = [
 MPI Rank 3:     action = "train"
-MPI Rank 3:     modelPath = "C:\Users\svcphil\AppData\Local\Temp\cntk-test-20160816030048.672180\ParallelTraining\NoQuantization_DoublePrecision@release_gpu/models/Simple.dnn"
+MPI Rank 3:     modelPath = "C:\Users\svcphil\AppData\Local\Temp\cntk-test-20160503141958.750677\ParallelTraining\NoQuantization_DoublePrecision@release_gpu/models/Simple.dnn"
 MPI Rank 3:     traceLevel = 1
 MPI Rank 3:     SimpleNetworkBuilder = [
 MPI Rank 3:         layerSizes = 2:50*2:2
 MPI Rank 3:         trainingCriterion = "CrossEntropyWithSoftmax"
-MPI Rank 3:         evalCriterion = "ClassificationError"
+MPI Rank 3:         evalCriterion = "ErrorPrediction"
 MPI Rank 3:         layerTypes = "Sigmoid"
 MPI Rank 3:         initValueScale = 1.0
 MPI Rank 3:         applyMeanVarNorm = true
@@ -2541,7 +1828,6 @@
 MPI Rank 3:         dropoutRate = 0.0
 MPI Rank 3:         maxEpochs = 4
 MPI Rank 3:         ParallelTrain = [
-MPI Rank 3:             distributedMBReading = true
 MPI Rank 3:             parallelizationMethod = "DataParallelSGD"
 MPI Rank 3:             DataParallelSGD = [
 MPI Rank 3:                 gradientBits = 1
@@ -2549,56 +1835,56 @@
 MPI Rank 3:         ]
 MPI Rank 3:     ]
 MPI Rank 3:     reader = [
-MPI Rank 3:         readerType = "CNTKTextFormatReader"
-MPI Rank 3:         file = "C:\jenkins\workspace\CNTK-Test-Windows-W2\Tests\EndToEndTests\ParallelTraining\Data/SimpleDataTrain_cntk_text.txt"
-MPI Rank 3:         randomize = false
-MPI Rank 3:         input = [
-MPI Rank 3:             features = [
-MPI Rank 3:                 alias = "F"
-MPI Rank 3:                 dim = 2
-MPI Rank 3:                 format = "dense"
-MPI Rank 3:             ]
-MPI Rank 3:             labels = [
-MPI Rank 3:                 alias = "L"
-MPI Rank 3:                 dim = 2
-MPI Rank 3:                 format = "dense"
-MPI Rank 3:             ]
+MPI Rank 3:         readerType = "UCIFastReader"
+MPI Rank 3:         file = "C:\jenkins\workspace\CNTK-Test-Windows-W2\Tests\EndToEndTests\ParallelTraining\Data/SimpleDataTrain.txt"
+MPI Rank 3:         miniBatchMode = "partial"
+MPI Rank 3:         randomize = "none"
+MPI Rank 3:         verbosity = 1   
+MPI Rank 3:         features = [
+MPI Rank 3: dim = 2      
+MPI Rank 3: start = 0    
+MPI Rank 3:         ]
+MPI Rank 3:         labels = [
+MPI Rank 3: start = 2      
+MPI Rank 3: dim = 1        
+MPI Rank 3: labelDim = 2   
+MPI Rank 3:             labelMappingFile = "C:\jenkins\workspace\CNTK-Test-Windows-W2\Tests\EndToEndTests\ParallelTraining\Data/SimpleMapping.txt"
 MPI Rank 3:         ]
 MPI Rank 3:     ]
 MPI Rank 3: ]
 MPI Rank 3: currentDirectory=C:\jenkins\workspace\CNTK-Test-Windows-W2\Tests\EndToEndTests\ParallelTraining\Data
-MPI Rank 3: RunDir=C:\Users\svcphil\AppData\Local\Temp\cntk-test-20160816030048.672180\ParallelTraining\NoQuantization_DoublePrecision@release_gpu
+MPI Rank 3: RunDir=C:\Users\svcphil\AppData\Local\Temp\cntk-test-20160503141958.750677\ParallelTraining\NoQuantization_DoublePrecision@release_gpu
 MPI Rank 3: DataDir=C:\jenkins\workspace\CNTK-Test-Windows-W2\Tests\EndToEndTests\ParallelTraining\Data
 MPI Rank 3: ConfigDir=C:\jenkins\workspace\CNTK-Test-Windows-W2\Tests\EndToEndTests\ParallelTraining
-MPI Rank 3: OutputDir=C:\Users\svcphil\AppData\Local\Temp\cntk-test-20160816030048.672180\ParallelTraining\NoQuantization_DoublePrecision@release_gpu
+MPI Rank 3: OutputDir=C:\Users\svcphil\AppData\Local\Temp\cntk-test-20160503141958.750677\ParallelTraining\NoQuantization_DoublePrecision@release_gpu
 MPI Rank 3: DeviceId=0
 MPI Rank 3: timestamping=true
 MPI Rank 3: numCPUThreads=6
 MPI Rank 3: precision=double
 MPI Rank 3: SimpleMultiGPU=[SGD=[ParallelTrain=[DataParallelSGD=[gradientBits=64]]]]
-MPI Rank 3: stderr=C:\Users\svcphil\AppData\Local\Temp\cntk-test-20160816030048.672180\ParallelTraining\NoQuantization_DoublePrecision@release_gpu/stderr
-MPI Rank 3: 
-MPI Rank 3: 08/16/2016 03:01:12: <<<<<<<<<<<<<<<<<<<< RAW CONFIG WITH ALL VARIABLES RESOLVED <<<<<<<<<<<<<<<<<<<<
-MPI Rank 3: 
-MPI Rank 3: 08/16/2016 03:01:12: >>>>>>>>>>>>>>>>>>>> PROCESSED CONFIG WITH ALL VARIABLES RESOLVED >>>>>>>>>>>>>>>>>>>>
+MPI Rank 3: stderr=C:\Users\svcphil\AppData\Local\Temp\cntk-test-20160503141958.750677\ParallelTraining\NoQuantization_DoublePrecision@release_gpu/stderr
+MPI Rank 3: 
+MPI Rank 3: 05/03/2016 14:20:42: <<<<<<<<<<<<<<<<<<<< RAW CONFIG WITH ALL VARIABLES RESOLVED <<<<<<<<<<<<<<<<<<<<
+MPI Rank 3: 
+MPI Rank 3: 05/03/2016 14:20:42: >>>>>>>>>>>>>>>>>>>> PROCESSED CONFIG WITH ALL VARIABLES RESOLVED >>>>>>>>>>>>>>>>>>>>
 MPI Rank 3: configparameters: SimpleMultiGPU.cntk:command=SimpleMultiGPU
 MPI Rank 3: configparameters: SimpleMultiGPU.cntk:ConfigDir=C:\jenkins\workspace\CNTK-Test-Windows-W2\Tests\EndToEndTests\ParallelTraining
 MPI Rank 3: configparameters: SimpleMultiGPU.cntk:currentDirectory=C:\jenkins\workspace\CNTK-Test-Windows-W2\Tests\EndToEndTests\ParallelTraining\Data
 MPI Rank 3: configparameters: SimpleMultiGPU.cntk:DataDir=C:\jenkins\workspace\CNTK-Test-Windows-W2\Tests\EndToEndTests\ParallelTraining\Data
 MPI Rank 3: configparameters: SimpleMultiGPU.cntk:deviceId=0
 MPI Rank 3: configparameters: SimpleMultiGPU.cntk:numCPUThreads=6
-MPI Rank 3: configparameters: SimpleMultiGPU.cntk:OutputDir=C:\Users\svcphil\AppData\Local\Temp\cntk-test-20160816030048.672180\ParallelTraining\NoQuantization_DoublePrecision@release_gpu
+MPI Rank 3: configparameters: SimpleMultiGPU.cntk:OutputDir=C:\Users\svcphil\AppData\Local\Temp\cntk-test-20160503141958.750677\ParallelTraining\NoQuantization_DoublePrecision@release_gpu
 MPI Rank 3: configparameters: SimpleMultiGPU.cntk:parallelTrain=true
 MPI Rank 3: configparameters: SimpleMultiGPU.cntk:precision=double
-MPI Rank 3: configparameters: SimpleMultiGPU.cntk:RunDir=C:\Users\svcphil\AppData\Local\Temp\cntk-test-20160816030048.672180\ParallelTraining\NoQuantization_DoublePrecision@release_gpu
+MPI Rank 3: configparameters: SimpleMultiGPU.cntk:RunDir=C:\Users\svcphil\AppData\Local\Temp\cntk-test-20160503141958.750677\ParallelTraining\NoQuantization_DoublePrecision@release_gpu
 MPI Rank 3: configparameters: SimpleMultiGPU.cntk:SimpleMultiGPU=[
 MPI Rank 3:     action = "train"
-MPI Rank 3:     modelPath = "C:\Users\svcphil\AppData\Local\Temp\cntk-test-20160816030048.672180\ParallelTraining\NoQuantization_DoublePrecision@release_gpu/models/Simple.dnn"
+MPI Rank 3:     modelPath = "C:\Users\svcphil\AppData\Local\Temp\cntk-test-20160503141958.750677\ParallelTraining\NoQuantization_DoublePrecision@release_gpu/models/Simple.dnn"
 MPI Rank 3:     traceLevel = 1
 MPI Rank 3:     SimpleNetworkBuilder = [
 MPI Rank 3:         layerSizes = 2:50*2:2
 MPI Rank 3:         trainingCriterion = "CrossEntropyWithSoftmax"
-MPI Rank 3:         evalCriterion = "ClassificationError"
+MPI Rank 3:         evalCriterion = "ErrorPrediction"
 MPI Rank 3:         layerTypes = "Sigmoid"
 MPI Rank 3:         initValueScale = 1.0
 MPI Rank 3:         applyMeanVarNorm = true
@@ -2613,7 +1899,6 @@
 MPI Rank 3:         dropoutRate = 0.0
 MPI Rank 3:         maxEpochs = 4
 MPI Rank 3:         ParallelTrain = [
-MPI Rank 3:             distributedMBReading = true
 MPI Rank 3:             parallelizationMethod = "DataParallelSGD"
 MPI Rank 3:             DataParallelSGD = [
 MPI Rank 3:                 gradientBits = 1
@@ -2621,63 +1906,52 @@
 MPI Rank 3:         ]
 MPI Rank 3:     ]
 MPI Rank 3:     reader = [
-MPI Rank 3:         readerType = "CNTKTextFormatReader"
-MPI Rank 3:         file = "C:\jenkins\workspace\CNTK-Test-Windows-W2\Tests\EndToEndTests\ParallelTraining\Data/SimpleDataTrain_cntk_text.txt"
-MPI Rank 3:         randomize = false
-MPI Rank 3:         input = [
-MPI Rank 3:             features = [
-MPI Rank 3:                 alias = "F"
-MPI Rank 3:                 dim = 2
-MPI Rank 3:                 format = "dense"
-MPI Rank 3:             ]
-MPI Rank 3:             labels = [
-MPI Rank 3:                 alias = "L"
-MPI Rank 3:                 dim = 2
-MPI Rank 3:                 format = "dense"
-MPI Rank 3:             ]
+MPI Rank 3:         readerType = "UCIFastReader"
+MPI Rank 3:         file = "C:\jenkins\workspace\CNTK-Test-Windows-W2\Tests\EndToEndTests\ParallelTraining\Data/SimpleDataTrain.txt"
+MPI Rank 3:         miniBatchMode = "partial"
+MPI Rank 3:         randomize = "none"
+MPI Rank 3:         verbosity = 1   
+MPI Rank 3:         features = [
+MPI Rank 3: dim = 2      
+MPI Rank 3: start = 0    
+MPI Rank 3:         ]
+MPI Rank 3:         labels = [
+MPI Rank 3: start = 2      
+MPI Rank 3: dim = 1        
+MPI Rank 3: labelDim = 2   
+MPI Rank 3:             labelMappingFile = "C:\jenkins\workspace\CNTK-Test-Windows-W2\Tests\EndToEndTests\ParallelTraining\Data/SimpleMapping.txt"
 MPI Rank 3:         ]
 MPI Rank 3:     ]
 MPI Rank 3: ] [SGD=[ParallelTrain=[DataParallelSGD=[gradientBits=64]]]]
 MPI Rank 3: 
-MPI Rank 3: configparameters: SimpleMultiGPU.cntk:stderr=C:\Users\svcphil\AppData\Local\Temp\cntk-test-20160816030048.672180\ParallelTraining\NoQuantization_DoublePrecision@release_gpu/stderr
+MPI Rank 3: configparameters: SimpleMultiGPU.cntk:stderr=C:\Users\svcphil\AppData\Local\Temp\cntk-test-20160503141958.750677\ParallelTraining\NoQuantization_DoublePrecision@release_gpu/stderr
 MPI Rank 3: configparameters: SimpleMultiGPU.cntk:timestamping=true
-MPI Rank 3: 08/16/2016 03:01:12: <<<<<<<<<<<<<<<<<<<< PROCESSED CONFIG WITH ALL VARIABLES RESOLVED <<<<<<<<<<<<<<<<<<<<
-MPI Rank 3: 08/16/2016 03:01:12: Commands: SimpleMultiGPU
-MPI Rank 3: 08/16/2016 03:01:12: Precision = "double"
-MPI Rank 3: 08/16/2016 03:01:12: Using 6 CPU threads.
-MPI Rank 3: 08/16/2016 03:01:12: CNTKModelPath: C:\Users\svcphil\AppData\Local\Temp\cntk-test-20160816030048.672180\ParallelTraining\NoQuantization_DoublePrecision@release_gpu/models/Simple.dnn
-MPI Rank 3: 08/16/2016 03:01:12: CNTKCommandTrainInfo: SimpleMultiGPU : 4
-MPI Rank 3: 08/16/2016 03:01:12: CNTKCommandTrainInfo: CNTKNoMoreCommands_Total : 4
-MPI Rank 3: 
-MPI Rank 3: 08/16/2016 03:01:12: ##############################################################################
-MPI Rank 3: 08/16/2016 03:01:12: #                                                                            #
-MPI Rank 3: 08/16/2016 03:01:12: # Action "train"                                                             #
-MPI Rank 3: 08/16/2016 03:01:12: #                                                                            #
-MPI Rank 3: 08/16/2016 03:01:12: ##############################################################################
-MPI Rank 3: 
-MPI Rank 3: 08/16/2016 03:01:12: CNTKCommandTrainBegin: SimpleMultiGPU
+MPI Rank 3: 05/03/2016 14:20:42: <<<<<<<<<<<<<<<<<<<< PROCESSED CONFIG WITH ALL VARIABLES RESOLVED <<<<<<<<<<<<<<<<<<<<
+MPI Rank 3: 05/03/2016 14:20:42: Commands: SimpleMultiGPU
+MPI Rank 3: 05/03/2016 14:20:42: Precision = "double"
+MPI Rank 3: 05/03/2016 14:20:42: Using 6 CPU threads.
+MPI Rank 3: 05/03/2016 14:20:42: CNTKModelPath: C:\Users\svcphil\AppData\Local\Temp\cntk-test-20160503141958.750677\ParallelTraining\NoQuantization_DoublePrecision@release_gpu/models/Simple.dnn
+MPI Rank 3: 05/03/2016 14:20:42: CNTKCommandTrainInfo: SimpleMultiGPU : 4
+MPI Rank 3: 05/03/2016 14:20:42: CNTKCommandTrainInfo: CNTKNoMoreCommands_Total : 4
+MPI Rank 3: 
+MPI Rank 3: 05/03/2016 14:20:42: ##############################################################################
+MPI Rank 3: 05/03/2016 14:20:42: #                                                                            #
+MPI Rank 3: 05/03/2016 14:20:42: # Action "train"                                                             #
+MPI Rank 3: 05/03/2016 14:20:42: #                                                                            #
+MPI Rank 3: 05/03/2016 14:20:42: ##############################################################################
+MPI Rank 3: 
+MPI Rank 3: 05/03/2016 14:20:42: CNTKCommandTrainBegin: SimpleMultiGPU
 MPI Rank 3: SimpleNetworkBuilder Using GPU 0
-MPI Rank 3: 
-MPI Rank 3: 08/16/2016 03:01:12: Creating virgin network.
-MPI Rank 3: Node 'W0' (LearnableParameter operation): Initializing Parameter[50 x 2] <- 0.000000.
-MPI Rank 3: Node 'W0' (LearnableParameter operation): Initializing Parameter[50 x 2] <- uniform(seed=1, range=0.050000*1.000000, onCPU=false).
+MPI Rank 3: Reading UCI file C:\jenkins\workspace\CNTK-Test-Windows-W2\Tests\EndToEndTests\ParallelTraining\Data/SimpleDataTrain.txt
+MPI Rank 3: 
+MPI Rank 3: 05/03/2016 14:20:42: Creating virgin network.
 MPI Rank 3: Microsoft::MSR::CNTK::GPUMatrix<ElemType>::SetUniformRandomValue (GPU): creating curand object with seed 1, sizeof(ElemType)==8
-MPI Rank 3: Node 'B0' (LearnableParameter operation): Initializing Parameter[50 x 1] <- 0.000000.
-MPI Rank 3: Node 'B0' (LearnableParameter operation): Initializing Parameter[50 x 1] <- 0.000000.
-MPI Rank 3: Node 'W1' (LearnableParameter operation): Initializing Parameter[50 x 50] <- 0.000000.
-MPI Rank 3: Node 'W1' (LearnableParameter operation): Initializing Parameter[50 x 50] <- uniform(seed=2, range=0.050000*1.000000, onCPU=false).
-MPI Rank 3: Node 'B1' (LearnableParameter operation): Initializing Parameter[50 x 1] <- 0.000000.
-MPI Rank 3: Node 'B1' (LearnableParameter operation): Initializing Parameter[50 x 1] <- 0.000000.
-MPI Rank 3: Node 'W2' (LearnableParameter operation): Initializing Parameter[2 x 50] <- 0.000000.
-MPI Rank 3: Node 'W2' (LearnableParameter operation): Initializing Parameter[2 x 50] <- uniform(seed=3, range=0.050000*1.000000, onCPU=false).
-MPI Rank 3: Node 'B2' (LearnableParameter operation): Initializing Parameter[2 x 1] <- 0.000000.
-MPI Rank 3: Node 'B2' (LearnableParameter operation): Initializing Parameter[2 x 1] <- 0.000000.
 MPI Rank 3: 
 MPI Rank 3: Post-processing network...
 MPI Rank 3: 
 MPI Rank 3: 7 roots:
 MPI Rank 3: 	CrossEntropyWithSoftmax = CrossEntropyWithSoftmax()
-MPI Rank 3: 	EvalClassificationError = ClassificationError()
+MPI Rank 3: 	EvalErrorPrediction = ErrorPrediction()
 MPI Rank 3: 	InvStdOfFeatures = InvStdDev()
 MPI Rank 3: 	MeanOfFeatures = Mean()
 MPI Rank 3: 	PosteriorProb = Softmax()
@@ -2706,7 +1980,7 @@
 MPI Rank 3: Validating --> B2 = LearnableParameter() :  -> [2 x 1]
 MPI Rank 3: Validating --> HLast = Plus (W2*H1, B2) : [2 x 1 x *], [2 x 1] -> [2 x 1 x *]
 MPI Rank 3: Validating --> CrossEntropyWithSoftmax = CrossEntropyWithSoftmax (labels, HLast) : [2 x *], [2 x 1 x *] -> [1]
-MPI Rank 3: Validating --> EvalClassificationError = ClassificationError (labels, HLast) : [2 x *], [2 x 1 x *] -> [1]
+MPI Rank 3: Validating --> EvalErrorPrediction = ErrorPrediction (labels, HLast) : [2 x *], [2 x 1 x *] -> [1]
 MPI Rank 3: Validating --> PosteriorProb = Softmax (HLast) : [2 x 1 x *] -> [2 x 1 x *]
 MPI Rank 3: Validating --> Prior = Mean (labels) : [2 x *] -> [2]
 MPI Rank 3: Validating --> LogOfPrior = Log (Prior) : [2] -> [2]
@@ -2723,50 +1997,21 @@
 MPI Rank 3: 
 MPI Rank 3: Post-processing network complete.
 MPI Rank 3: 
-MPI Rank 3: 08/16/2016 03:01:12: Created model with 25 nodes on GPU 0.
-MPI Rank 3: 
-MPI Rank 3: 08/16/2016 03:01:12: Training criterion node(s):
-MPI Rank 3: 08/16/2016 03:01:12: 	CrossEntropyWithSoftmax = CrossEntropyWithSoftmax
-MPI Rank 3: 
-<<<<<<< HEAD
+MPI Rank 3: 05/03/2016 14:20:43: Created model with 25 nodes on GPU 0.
+MPI Rank 3: 
+MPI Rank 3: 05/03/2016 14:20:43: Training criterion node(s):
+MPI Rank 3: 05/03/2016 14:20:43: 	CrossEntropyWithSoftmax = CrossEntropyWithSoftmax
+MPI Rank 3: 
 MPI Rank 3: 05/03/2016 14:20:43: Evaluation criterion node(s):
 MPI Rank 3: 
-MPI Rank 3: 05/03/2016 14:20:43: 	EvalClassificationError = ClassificationError
-=======
-MPI Rank 3: 08/16/2016 03:01:12: Evaluation criterion node(s):
-MPI Rank 3: 08/16/2016 03:01:12: 	EvalErrorPrediction = ErrorPrediction
->>>>>>> 8493f118
+MPI Rank 3: 05/03/2016 14:20:43: 	EvalErrorPrediction = ErrorPrediction
 MPI Rank 3: 
 MPI Rank 3: 
 MPI Rank 3: Allocating matrices for forward and/or backward propagation.
 MPI Rank 3: 
-MPI Rank 3: Memory Sharing: Out of 40 matrices, 19 are shared as 8, and 21 are not shared.
-MPI Rank 3: 
-MPI Rank 3: 	{ W1 : [50 x 50] (gradient)
-MPI Rank 3: 	  W1*H1+B1 : [50 x 1 x *] }
-MPI Rank 3: 	{ H2 : [50 x 1 x *]
-MPI Rank 3: 	  W1*H1 : [50 x 1 x *] (gradient) }
-MPI Rank 3: 	{ B0 : [50 x 1] (gradient)
-MPI Rank 3: 	  H1 : [50 x 1 x *] (gradient)
-MPI Rank 3: 	  W1*H1+B1 : [50 x 1 x *] (gradient)
-MPI Rank 3: 	  W2*H1 : [2 x 1 x *] }
-MPI Rank 3: 	{ HLast : [2 x 1 x *]
-MPI Rank 3: 	  W2 : [2 x 50] (gradient) }
-MPI Rank 3: 	{ W0 : [50 x 2] (gradient)
-MPI Rank 3: 	  W0*features+B0 : [50 x 1 x *] }
-MPI Rank 3: 	{ H1 : [50 x 1 x *]
-MPI Rank 3: 	  W0*features : [50 x *] (gradient) }
-MPI Rank 3: 	{ W0*features+B0 : [50 x 1 x *] (gradient)
-MPI Rank 3: 	  W1*H1 : [50 x 1 x *] }
-MPI Rank 3: 	{ B1 : [50 x 1] (gradient)
-MPI Rank 3: 	  H2 : [50 x 1 x *] (gradient)
-MPI Rank 3: 	  HLast : [2 x 1 x *] (gradient) }
-MPI Rank 3: 
-MPI Rank 3: 
-MPI Rank 3: 08/16/2016 03:01:12: Training 2802 parameters in 6 out of 6 parameter tensors and 15 nodes with gradient:
-MPI Rank 3: 
-<<<<<<< HEAD
-MPI Rank 3: 0000000000000000: {[EvalClassificationError Gradient[1]] [InvStdOfFeatures Gradient[2]] [LogOfPrior Gradient[2]] [MVNormalizedFeatures Gradient[2 x *]] [MeanOfFeatures Gradient[2]] [PosteriorProb Gradient[2 x 1 x *]] [PosteriorProb Value[2 x 1 x *]] [Prior Gradient[2]] [ScaledLogLikelihood Gradient[2 x 1 x *]] [features Gradient[2 x *]] [labels Gradient[2 x *]] }
+MPI Rank 3: Memory Sharing Structure:
+MPI Rank 3: 
+MPI Rank 3: 0000000000000000: {[EvalErrorPrediction Gradient[1]] [InvStdOfFeatures Gradient[2]] [LogOfPrior Gradient[2]] [MVNormalizedFeatures Gradient[2 x *]] [MeanOfFeatures Gradient[2]] [PosteriorProb Gradient[2 x 1 x *]] [PosteriorProb Value[2 x 1 x *]] [Prior Gradient[2]] [ScaledLogLikelihood Gradient[2 x 1 x *]] [features Gradient[2 x *]] [labels Gradient[2 x *]] }
 MPI Rank 3: 000000FEAC4570B0: {[features Value[2 x *]] }
 MPI Rank 3: 000000FECA70FA00: {[W0 Value[50 x 2]] }
 MPI Rank 3: 000000FECA70FFA0: {[MeanOfFeatures Value[2]] }
@@ -2787,7 +2032,7 @@
 MPI Rank 3: 000000FECD3470B0: {[W0 Gradient[50 x 2]] [W0*features+B0 Value[50 x 1 x *]] }
 MPI Rank 3: 000000FECD347150: {[W1 Gradient[50 x 50]] [W1*H1+B1 Value[50 x 1 x *]] }
 MPI Rank 3: 000000FECD3471F0: {[LogOfPrior Value[2]] }
-MPI Rank 3: 000000FECD347470: {[EvalClassificationError Value[1]] }
+MPI Rank 3: 000000FECD347470: {[EvalErrorPrediction Value[1]] }
 MPI Rank 3: 000000FECD347510: {[labels Value[2 x *]] }
 MPI Rank 3: 000000FECD3475B0: {[W0*features Value[50 x *]] }
 MPI Rank 3: 000000FECD347650: {[HLast Value[2 x 1 x *]] [W2 Gradient[2 x 50]] }
@@ -2795,388 +2040,210 @@
 MPI Rank 3: 000000FECD347790: {[B1 Gradient[50 x 1]] [H2 Gradient[50 x 1 x *]] [HLast Gradient[2 x 1 x *]] }
 MPI Rank 3: 000000FECD347A10: {[CrossEntropyWithSoftmax Value[1]] }
 MPI Rank 3: 000000FECD347BF0: {[Prior Value[2]] }
-=======
-MPI Rank 3: 08/16/2016 03:01:12: 	Node 'B0' (LearnableParameter operation) : [50 x 1]
-MPI Rank 3: 08/16/2016 03:01:12: 	Node 'B1' (LearnableParameter operation) : [50 x 1]
-MPI Rank 3: 08/16/2016 03:01:12: 	Node 'B2' (LearnableParameter operation) : [2 x 1]
-MPI Rank 3: 08/16/2016 03:01:12: 	Node 'W0' (LearnableParameter operation) : [50 x 2]
-MPI Rank 3: 08/16/2016 03:01:12: 	Node 'W1' (LearnableParameter operation) : [50 x 50]
-MPI Rank 3: 08/16/2016 03:01:12: 	Node 'W2' (LearnableParameter operation) : [2 x 50]
->>>>>>> 8493f118
-MPI Rank 3: 
-MPI Rank 3: 
-MPI Rank 3: 08/16/2016 03:01:12: Precomputing --> 3 PreCompute nodes found.
-MPI Rank 3: 
-MPI Rank 3: 08/16/2016 03:01:12: 	MeanOfFeatures = Mean()
-MPI Rank 3: 08/16/2016 03:01:12: 	InvStdOfFeatures = InvStdDev()
-MPI Rank 3: 08/16/2016 03:01:12: 	Prior = Mean()
-MPI Rank 3: 
-MPI Rank 3: 08/16/2016 03:01:13: Precomputing --> Completed.
-MPI Rank 3: 
-MPI Rank 3: 
-MPI Rank 3: 08/16/2016 03:01:13: Starting Epoch 1: learning rate per sample = 0.020000  effective momentum = 0.900000  momentum as time constant = 237.3 samples
-MPI Rank 3: 
-<<<<<<< HEAD
+MPI Rank 3: 
+MPI Rank 3: 
+MPI Rank 3: 05/03/2016 14:20:43: Precomputing --> 3 PreCompute nodes found.
+MPI Rank 3: 
+MPI Rank 3: 05/03/2016 14:20:43: 	MeanOfFeatures = Mean()
+MPI Rank 3: 05/03/2016 14:20:43: 	InvStdOfFeatures = InvStdDev()
+MPI Rank 3: 05/03/2016 14:20:43: 	Prior = Mean()
+MPI Rank 3: UCIFastReader: Starting at epoch 0, counting lines to determine record count...
+MPI Rank 3:  10000 records found.
+MPI Rank 3: starting epoch 0 at record count 0, and file position 0
+MPI Rank 3: already there from last epoch
+MPI Rank 3: 
+MPI Rank 3: 05/03/2016 14:20:44: Precomputing --> Completed.
+MPI Rank 3: 
+MPI Rank 3: 
+MPI Rank 3: 05/03/2016 14:20:44: Starting Epoch 1: learning rate per sample = 0.020000  effective momentum = 0.900000  momentum as time constant = 237.3 samples
+MPI Rank 3: starting epoch 0 at record count 0, and file position 0
+MPI Rank 3: already there from last epoch
+MPI Rank 3: 
 MPI Rank 3: 05/03/2016 14:20:44: Starting minibatch loop, DataParallelSGD training (MyRank = 3, NumNodes = 4, NumGradientBits = 64).
-MPI Rank 3: 05/03/2016 14:20:44:  Epoch[ 1 of 4]-Minibatch[   1-  10]: CrossEntropyWithSoftmax = 0.69934401 * 250; EvalClassificationError = 0.50400000 * 250; time = 0.0503s; samplesPerSecond = 4965.5
-MPI Rank 3: 05/03/2016 14:20:44:  Epoch[ 1 of 4]-Minibatch[  11-  20]: CrossEntropyWithSoftmax = 0.71365166 * 250; EvalClassificationError = 0.52000000 * 250; time = 0.0457s; samplesPerSecond = 5469.5
-MPI Rank 3: 05/03/2016 14:20:44:  Epoch[ 1 of 4]-Minibatch[  21-  30]: CrossEntropyWithSoftmax = 0.72803064 * 250; EvalClassificationError = 0.47600000 * 250; time = 0.0447s; samplesPerSecond = 5594.7
-MPI Rank 3: 05/03/2016 14:20:44:  Epoch[ 1 of 4]-Minibatch[  31-  40]: CrossEntropyWithSoftmax = 0.70088856 * 250; EvalClassificationError = 0.52800000 * 250; time = 0.0445s; samplesPerSecond = 5614.2
-MPI Rank 3: 05/03/2016 14:20:44:  Epoch[ 1 of 4]-Minibatch[  41-  50]: CrossEntropyWithSoftmax = 0.70609792 * 250; EvalClassificationError = 0.54000000 * 250; time = 0.0448s; samplesPerSecond = 5578.6
-MPI Rank 3: 05/03/2016 14:20:44:  Epoch[ 1 of 4]-Minibatch[  51-  60]: CrossEntropyWithSoftmax = 0.71542471 * 250; EvalClassificationError = 0.47600000 * 250; time = 0.0450s; samplesPerSecond = 5554.7
-MPI Rank 3: 05/03/2016 14:20:44:  Epoch[ 1 of 4]-Minibatch[  61-  70]: CrossEntropyWithSoftmax = 0.72109566 * 250; EvalClassificationError = 0.48000000 * 250; time = 0.0446s; samplesPerSecond = 5610.0
-MPI Rank 3: 05/03/2016 14:20:44:  Epoch[ 1 of 4]-Minibatch[  71-  80]: CrossEntropyWithSoftmax = 0.79807891 * 250; EvalClassificationError = 0.47600000 * 250; time = 0.0448s; samplesPerSecond = 5574.8
-MPI Rank 3: 05/03/2016 14:20:44:  Epoch[ 1 of 4]-Minibatch[  81-  90]: CrossEntropyWithSoftmax = 0.69671122 * 250; EvalClassificationError = 0.48000000 * 250; time = 0.0449s; samplesPerSecond = 5566.4
-MPI Rank 3: 05/03/2016 14:20:44:  Epoch[ 1 of 4]-Minibatch[  91- 100]: CrossEntropyWithSoftmax = 0.70714622 * 250; EvalClassificationError = 0.48800000 * 250; time = 0.0449s; samplesPerSecond = 5565.0
-MPI Rank 3: 05/03/2016 14:20:44:  Epoch[ 1 of 4]-Minibatch[ 101- 110]: CrossEntropyWithSoftmax = 0.71402770 * 250; EvalClassificationError = 0.55200000 * 250; time = 0.0455s; samplesPerSecond = 5492.5
-MPI Rank 3: 05/03/2016 14:20:44:  Epoch[ 1 of 4]-Minibatch[ 111- 120]: CrossEntropyWithSoftmax = 0.69519205 * 250; EvalClassificationError = 0.43600000 * 250; time = 0.0453s; samplesPerSecond = 5515.0
-MPI Rank 3: 05/03/2016 14:20:44:  Epoch[ 1 of 4]-Minibatch[ 121- 130]: CrossEntropyWithSoftmax = 0.70044883 * 250; EvalClassificationError = 0.44000000 * 250; time = 0.0455s; samplesPerSecond = 5491.2
-MPI Rank 3: 05/03/2016 14:20:44:  Epoch[ 1 of 4]-Minibatch[ 131- 140]: CrossEntropyWithSoftmax = 0.71830736 * 250; EvalClassificationError = 0.54800000 * 250; time = 0.0456s; samplesPerSecond = 5481.6
-MPI Rank 3: 05/03/2016 14:20:44:  Epoch[ 1 of 4]-Minibatch[ 141- 150]: CrossEntropyWithSoftmax = 0.72092159 * 250; EvalClassificationError = 0.48800000 * 250; time = 0.0456s; samplesPerSecond = 5486.4
-MPI Rank 3: 05/03/2016 14:20:44:  Epoch[ 1 of 4]-Minibatch[ 151- 160]: CrossEntropyWithSoftmax = 0.71775192 * 250; EvalClassificationError = 0.55200000 * 250; time = 0.0448s; samplesPerSecond = 5578.5
-MPI Rank 3: 05/03/2016 14:20:44:  Epoch[ 1 of 4]-Minibatch[ 161- 170]: CrossEntropyWithSoftmax = 0.74168480 * 250; EvalClassificationError = 0.50000000 * 250; time = 0.0456s; samplesPerSecond = 5476.6
-MPI Rank 3: 05/03/2016 14:20:44:  Epoch[ 1 of 4]-Minibatch[ 171- 180]: CrossEntropyWithSoftmax = 0.71839711 * 250; EvalClassificationError = 0.51600000 * 250; time = 0.0456s; samplesPerSecond = 5484.9
-MPI Rank 3: 05/03/2016 14:20:45:  Epoch[ 1 of 4]-Minibatch[ 181- 190]: CrossEntropyWithSoftmax = 0.71508862 * 250; EvalClassificationError = 0.48400000 * 250; time = 0.0454s; samplesPerSecond = 5508.9
-MPI Rank 3: 05/03/2016 14:20:45:  Epoch[ 1 of 4]-Minibatch[ 191- 200]: CrossEntropyWithSoftmax = 0.71687650 * 250; EvalClassificationError = 0.53200000 * 250; time = 0.0454s; samplesPerSecond = 5508.5
-MPI Rank 3: 05/03/2016 14:20:45:  Epoch[ 1 of 4]-Minibatch[ 201- 210]: CrossEntropyWithSoftmax = 0.71801546 * 250; EvalClassificationError = 0.55600000 * 250; time = 0.0452s; samplesPerSecond = 5526.7
-MPI Rank 3: 05/03/2016 14:20:45:  Epoch[ 1 of 4]-Minibatch[ 211- 220]: CrossEntropyWithSoftmax = 0.72090505 * 250; EvalClassificationError = 0.49600000 * 250; time = 0.0457s; samplesPerSecond = 5468.3
-MPI Rank 3: 05/03/2016 14:20:45:  Epoch[ 1 of 4]-Minibatch[ 221- 230]: CrossEntropyWithSoftmax = 0.71977841 * 250; EvalClassificationError = 0.50800000 * 250; time = 0.0453s; samplesPerSecond = 5514.5
-MPI Rank 3: 05/03/2016 14:20:45:  Epoch[ 1 of 4]-Minibatch[ 231- 240]: CrossEntropyWithSoftmax = 0.71241649 * 250; EvalClassificationError = 0.51200000 * 250; time = 0.0447s; samplesPerSecond = 5587.3
-MPI Rank 3: 05/03/2016 14:20:45:  Epoch[ 1 of 4]-Minibatch[ 241- 250]: CrossEntropyWithSoftmax = 0.69554658 * 250; EvalClassificationError = 0.50400000 * 250; time = 0.0458s; samplesPerSecond = 5458.9
-MPI Rank 3: 05/03/2016 14:20:45:  Epoch[ 1 of 4]-Minibatch[ 251- 260]: CrossEntropyWithSoftmax = 0.70014284 * 250; EvalClassificationError = 0.51200000 * 250; time = 0.0453s; samplesPerSecond = 5520.8
-MPI Rank 3: 05/03/2016 14:20:45:  Epoch[ 1 of 4]-Minibatch[ 261- 270]: CrossEntropyWithSoftmax = 0.70648093 * 250; EvalClassificationError = 0.54400000 * 250; time = 0.0457s; samplesPerSecond = 5472.6
-MPI Rank 3: 05/03/2016 14:20:45:  Epoch[ 1 of 4]-Minibatch[ 271- 280]: CrossEntropyWithSoftmax = 0.69599758 * 250; EvalClassificationError = 0.52800000 * 250; time = 0.0457s; samplesPerSecond = 5476.1
-MPI Rank 3: 05/03/2016 14:20:45:  Epoch[ 1 of 4]-Minibatch[ 281- 290]: CrossEntropyWithSoftmax = 0.69056928 * 250; EvalClassificationError = 0.44800000 * 250; time = 0.0452s; samplesPerSecond = 5527.3
-MPI Rank 3: 05/03/2016 14:20:45:  Epoch[ 1 of 4]-Minibatch[ 291- 300]: CrossEntropyWithSoftmax = 0.69038449 * 250; EvalClassificationError = 0.49600000 * 250; time = 0.0455s; samplesPerSecond = 5499.8
-MPI Rank 3: 05/03/2016 14:20:45:  Epoch[ 1 of 4]-Minibatch[ 301- 310]: CrossEntropyWithSoftmax = 0.68841564 * 250; EvalClassificationError = 0.54000000 * 250; time = 0.0454s; samplesPerSecond = 5506.6
-MPI Rank 3: 05/03/2016 14:20:45:  Epoch[ 1 of 4]-Minibatch[ 311- 320]: CrossEntropyWithSoftmax = 0.67980323 * 250; EvalClassificationError = 0.34800000 * 250; time = 0.0451s; samplesPerSecond = 5538.0
-MPI Rank 3: 05/03/2016 14:20:45:  Epoch[ 1 of 4]-Minibatch[ 321- 330]: CrossEntropyWithSoftmax = 0.68069507 * 250; EvalClassificationError = 0.46800000 * 250; time = 0.0449s; samplesPerSecond = 5564.8
-MPI Rank 3: 05/03/2016 14:20:45:  Epoch[ 1 of 4]-Minibatch[ 331- 340]: CrossEntropyWithSoftmax = 0.68902717 * 250; EvalClassificationError = 0.44800000 * 250; time = 0.0453s; samplesPerSecond = 5523.2
-MPI Rank 3: 05/03/2016 14:20:45:  Epoch[ 1 of 4]-Minibatch[ 341- 350]: CrossEntropyWithSoftmax = 0.67167286 * 250; EvalClassificationError = 0.47200000 * 250; time = 0.0459s; samplesPerSecond = 5450.1
-MPI Rank 3: 05/03/2016 14:20:45:  Epoch[ 1 of 4]-Minibatch[ 351- 360]: CrossEntropyWithSoftmax = 0.63567734 * 250; EvalClassificationError = 0.26400000 * 250; time = 0.0453s; samplesPerSecond = 5516.3
-MPI Rank 3: 05/03/2016 14:20:45:  Epoch[ 1 of 4]-Minibatch[ 361- 370]: CrossEntropyWithSoftmax = 0.59710013 * 250; EvalClassificationError = 0.18000000 * 250; time = 0.0449s; samplesPerSecond = 5567.3
-MPI Rank 3: 05/03/2016 14:20:45:  Epoch[ 1 of 4]-Minibatch[ 371- 380]: CrossEntropyWithSoftmax = 0.55360281 * 250; EvalClassificationError = 0.20400000 * 250; time = 0.0459s; samplesPerSecond = 5442.8
-MPI Rank 3: 05/03/2016 14:20:45:  Epoch[ 1 of 4]-Minibatch[ 381- 390]: CrossEntropyWithSoftmax = 0.47355204 * 250; EvalClassificationError = 0.10800000 * 250; time = 0.0461s; samplesPerSecond = 5426.5
-MPI Rank 3: 05/03/2016 14:20:46:  Epoch[ 1 of 4]-Minibatch[ 391- 400]: CrossEntropyWithSoftmax = 0.34913668 * 250; EvalClassificationError = 0.08400000 * 250; time = 0.0446s; samplesPerSecond = 5600.7
-MPI Rank 3: 05/03/2016 14:20:46: Finished Epoch[ 1 of 4]: [Training] CrossEntropyWithSoftmax = 0.68535215 * 10000; EvalClassificationError = 0.45590000 * 10000; totalSamplesSeen = 10000; learningRatePerSample = 0.02; epochTime=1.83654s
-=======
-MPI Rank 3: 08/16/2016 03:01:13: Starting minibatch loop, DataParallelSGD training (MyRank = 3, NumNodes = 4, NumGradientBits = 64), distributed reading is ENABLED.
-MPI Rank 3: 08/16/2016 03:01:13:  Epoch[ 1 of 4]-Minibatch[   1-  10]: CrossEntropyWithSoftmax = 0.69934401 * 250; EvalErrorPrediction = 0.50400000 * 250; time = 0.0769s; samplesPerSecond = 3252.2
-MPI Rank 3: 08/16/2016 03:01:13:  Epoch[ 1 of 4]-Minibatch[  11-  20]: CrossEntropyWithSoftmax = 0.71365166 * 250; EvalErrorPrediction = 0.52000000 * 250; time = 0.0483s; samplesPerSecond = 5174.1
-MPI Rank 3: 08/16/2016 03:01:13:  Epoch[ 1 of 4]-Minibatch[  21-  30]: CrossEntropyWithSoftmax = 0.72803064 * 250; EvalErrorPrediction = 0.47600000 * 250; time = 0.0485s; samplesPerSecond = 5155.8
-MPI Rank 3: 08/16/2016 03:01:13:  Epoch[ 1 of 4]-Minibatch[  31-  40]: CrossEntropyWithSoftmax = 0.70088856 * 250; EvalErrorPrediction = 0.52800000 * 250; time = 0.0485s; samplesPerSecond = 5153.6
-MPI Rank 3: 08/16/2016 03:01:13:  Epoch[ 1 of 4]-Minibatch[  41-  50]: CrossEntropyWithSoftmax = 0.70609792 * 250; EvalErrorPrediction = 0.54000000 * 250; time = 0.0480s; samplesPerSecond = 5206.6
-MPI Rank 3: 08/16/2016 03:01:13:  Epoch[ 1 of 4]-Minibatch[  51-  60]: CrossEntropyWithSoftmax = 0.71542471 * 250; EvalErrorPrediction = 0.47600000 * 250; time = 0.0482s; samplesPerSecond = 5187.8
-MPI Rank 3: 08/16/2016 03:01:13:  Epoch[ 1 of 4]-Minibatch[  61-  70]: CrossEntropyWithSoftmax = 0.72109566 * 250; EvalErrorPrediction = 0.48000000 * 250; time = 0.0469s; samplesPerSecond = 5327.0
-MPI Rank 3: 08/16/2016 03:01:13:  Epoch[ 1 of 4]-Minibatch[  71-  80]: CrossEntropyWithSoftmax = 0.79807891 * 250; EvalErrorPrediction = 0.47600000 * 250; time = 0.0475s; samplesPerSecond = 5262.1
-MPI Rank 3: 08/16/2016 03:01:13:  Epoch[ 1 of 4]-Minibatch[  81-  90]: CrossEntropyWithSoftmax = 0.69671122 * 250; EvalErrorPrediction = 0.48000000 * 250; time = 0.0483s; samplesPerSecond = 5171.0
-MPI Rank 3: 08/16/2016 03:01:13:  Epoch[ 1 of 4]-Minibatch[  91- 100]: CrossEntropyWithSoftmax = 0.70714622 * 250; EvalErrorPrediction = 0.48800000 * 250; time = 0.0469s; samplesPerSecond = 5325.6
-MPI Rank 3: 08/16/2016 03:01:13:  Epoch[ 1 of 4]-Minibatch[ 101- 110]: CrossEntropyWithSoftmax = 0.71402770 * 250; EvalErrorPrediction = 0.55200000 * 250; time = 0.0472s; samplesPerSecond = 5298.0
-MPI Rank 3: 08/16/2016 03:01:13:  Epoch[ 1 of 4]-Minibatch[ 111- 120]: CrossEntropyWithSoftmax = 0.69519205 * 250; EvalErrorPrediction = 0.43600000 * 250; time = 0.0469s; samplesPerSecond = 5335.4
-MPI Rank 3: 08/16/2016 03:01:13:  Epoch[ 1 of 4]-Minibatch[ 121- 130]: CrossEntropyWithSoftmax = 0.70044883 * 250; EvalErrorPrediction = 0.44000000 * 250; time = 0.0478s; samplesPerSecond = 5231.8
-MPI Rank 3: 08/16/2016 03:01:14:  Epoch[ 1 of 4]-Minibatch[ 131- 140]: CrossEntropyWithSoftmax = 0.71830736 * 250; EvalErrorPrediction = 0.54800000 * 250; time = 0.0474s; samplesPerSecond = 5271.8
-MPI Rank 3: 08/16/2016 03:01:14:  Epoch[ 1 of 4]-Minibatch[ 141- 150]: CrossEntropyWithSoftmax = 0.72092159 * 250; EvalErrorPrediction = 0.48800000 * 250; time = 0.0466s; samplesPerSecond = 5361.0
-MPI Rank 3: 08/16/2016 03:01:14:  Epoch[ 1 of 4]-Minibatch[ 151- 160]: CrossEntropyWithSoftmax = 0.71775192 * 250; EvalErrorPrediction = 0.55200000 * 250; time = 0.0464s; samplesPerSecond = 5387.7
-MPI Rank 3: 08/16/2016 03:01:14:  Epoch[ 1 of 4]-Minibatch[ 161- 170]: CrossEntropyWithSoftmax = 0.74168480 * 250; EvalErrorPrediction = 0.50000000 * 250; time = 0.0466s; samplesPerSecond = 5370.3
-MPI Rank 3: 08/16/2016 03:01:14:  Epoch[ 1 of 4]-Minibatch[ 171- 180]: CrossEntropyWithSoftmax = 0.71839711 * 250; EvalErrorPrediction = 0.51600000 * 250; time = 0.0465s; samplesPerSecond = 5373.3
-MPI Rank 3: 08/16/2016 03:01:14:  Epoch[ 1 of 4]-Minibatch[ 181- 190]: CrossEntropyWithSoftmax = 0.71508862 * 250; EvalErrorPrediction = 0.48400000 * 250; time = 0.0457s; samplesPerSecond = 5474.4
-MPI Rank 3: 08/16/2016 03:01:14:  Epoch[ 1 of 4]-Minibatch[ 191- 200]: CrossEntropyWithSoftmax = 0.71687650 * 250; EvalErrorPrediction = 0.53200000 * 250; time = 0.0467s; samplesPerSecond = 5352.5
-MPI Rank 3: 08/16/2016 03:01:14:  Epoch[ 1 of 4]-Minibatch[ 201- 210]: CrossEntropyWithSoftmax = 0.71801546 * 250; EvalErrorPrediction = 0.55600000 * 250; time = 0.0471s; samplesPerSecond = 5304.7
-MPI Rank 3: 08/16/2016 03:01:14:  Epoch[ 1 of 4]-Minibatch[ 211- 220]: CrossEntropyWithSoftmax = 0.72090505 * 250; EvalErrorPrediction = 0.49600000 * 250; time = 0.0474s; samplesPerSecond = 5269.9
-MPI Rank 3: 08/16/2016 03:01:14:  Epoch[ 1 of 4]-Minibatch[ 221- 230]: CrossEntropyWithSoftmax = 0.71977841 * 250; EvalErrorPrediction = 0.50800000 * 250; time = 0.0483s; samplesPerSecond = 5179.3
-MPI Rank 3: 08/16/2016 03:01:14:  Epoch[ 1 of 4]-Minibatch[ 231- 240]: CrossEntropyWithSoftmax = 0.71241649 * 250; EvalErrorPrediction = 0.51200000 * 250; time = 0.0489s; samplesPerSecond = 5110.9
-MPI Rank 3: 08/16/2016 03:01:14:  Epoch[ 1 of 4]-Minibatch[ 241- 250]: CrossEntropyWithSoftmax = 0.69554658 * 250; EvalErrorPrediction = 0.50400000 * 250; time = 0.0472s; samplesPerSecond = 5297.2
-MPI Rank 3: 08/16/2016 03:01:14:  Epoch[ 1 of 4]-Minibatch[ 251- 260]: CrossEntropyWithSoftmax = 0.70014284 * 250; EvalErrorPrediction = 0.51200000 * 250; time = 0.0463s; samplesPerSecond = 5397.4
-MPI Rank 3: 08/16/2016 03:01:14:  Epoch[ 1 of 4]-Minibatch[ 261- 270]: CrossEntropyWithSoftmax = 0.70648093 * 250; EvalErrorPrediction = 0.54400000 * 250; time = 0.0459s; samplesPerSecond = 5442.1
-MPI Rank 3: 08/16/2016 03:01:14:  Epoch[ 1 of 4]-Minibatch[ 271- 280]: CrossEntropyWithSoftmax = 0.69599758 * 250; EvalErrorPrediction = 0.52800000 * 250; time = 0.0467s; samplesPerSecond = 5350.2
-MPI Rank 3: 08/16/2016 03:01:14:  Epoch[ 1 of 4]-Minibatch[ 281- 290]: CrossEntropyWithSoftmax = 0.69056928 * 250; EvalErrorPrediction = 0.44800000 * 250; time = 0.0471s; samplesPerSecond = 5312.7
-MPI Rank 3: 08/16/2016 03:01:14:  Epoch[ 1 of 4]-Minibatch[ 291- 300]: CrossEntropyWithSoftmax = 0.69038449 * 250; EvalErrorPrediction = 0.49600000 * 250; time = 0.0458s; samplesPerSecond = 5460.8
-MPI Rank 3: 08/16/2016 03:01:14:  Epoch[ 1 of 4]-Minibatch[ 301- 310]: CrossEntropyWithSoftmax = 0.68841564 * 250; EvalErrorPrediction = 0.54000000 * 250; time = 0.0460s; samplesPerSecond = 5434.4
-MPI Rank 3: 08/16/2016 03:01:14:  Epoch[ 1 of 4]-Minibatch[ 311- 320]: CrossEntropyWithSoftmax = 0.67980323 * 250; EvalErrorPrediction = 0.34800000 * 250; time = 0.0467s; samplesPerSecond = 5353.2
-MPI Rank 3: 08/16/2016 03:01:14:  Epoch[ 1 of 4]-Minibatch[ 321- 330]: CrossEntropyWithSoftmax = 0.68069507 * 250; EvalErrorPrediction = 0.46800000 * 250; time = 0.0470s; samplesPerSecond = 5314.4
-MPI Rank 3: 08/16/2016 03:01:14:  Epoch[ 1 of 4]-Minibatch[ 331- 340]: CrossEntropyWithSoftmax = 0.68902717 * 250; EvalErrorPrediction = 0.44800000 * 250; time = 0.0471s; samplesPerSecond = 5312.6
-MPI Rank 3: 08/16/2016 03:01:15:  Epoch[ 1 of 4]-Minibatch[ 341- 350]: CrossEntropyWithSoftmax = 0.67167286 * 250; EvalErrorPrediction = 0.47200000 * 250; time = 0.0477s; samplesPerSecond = 5240.9
-MPI Rank 3: 08/16/2016 03:01:15:  Epoch[ 1 of 4]-Minibatch[ 351- 360]: CrossEntropyWithSoftmax = 0.63567734 * 250; EvalErrorPrediction = 0.26400000 * 250; time = 0.0477s; samplesPerSecond = 5238.7
-MPI Rank 3: 08/16/2016 03:01:15:  Epoch[ 1 of 4]-Minibatch[ 361- 370]: CrossEntropyWithSoftmax = 0.59710013 * 250; EvalErrorPrediction = 0.18000000 * 250; time = 0.0469s; samplesPerSecond = 5328.9
-MPI Rank 3: 08/16/2016 03:01:15:  Epoch[ 1 of 4]-Minibatch[ 371- 380]: CrossEntropyWithSoftmax = 0.55360281 * 250; EvalErrorPrediction = 0.20400000 * 250; time = 0.0464s; samplesPerSecond = 5389.8
-MPI Rank 3: 08/16/2016 03:01:15:  Epoch[ 1 of 4]-Minibatch[ 381- 390]: CrossEntropyWithSoftmax = 0.47355204 * 250; EvalErrorPrediction = 0.10800000 * 250; time = 0.0462s; samplesPerSecond = 5406.5
-MPI Rank 3: 08/16/2016 03:01:15:  Epoch[ 1 of 4]-Minibatch[ 391- 400]: CrossEntropyWithSoftmax = 0.34913668 * 250; EvalErrorPrediction = 0.08400000 * 250; time = 0.0466s; samplesPerSecond = 5370.5
-MPI Rank 3: 08/16/2016 03:01:15: Finished Epoch[ 1 of 4]: [Training] CrossEntropyWithSoftmax = 0.68535215 * 10000; EvalErrorPrediction = 0.45590000 * 10000; totalSamplesSeen = 10000; learningRatePerSample = 0.02; epochTime=1.9388s
->>>>>>> 8493f118
-MPI Rank 3: 
-MPI Rank 3: 08/16/2016 03:01:15: Starting Epoch 2: learning rate per sample = 0.008000  effective momentum = 0.900000  momentum as time constant = 237.3 samples
-MPI Rank 3: 
-<<<<<<< HEAD
+MPI Rank 3: 05/03/2016 14:20:44:  Epoch[ 1 of 4]-Minibatch[   1-  10]: CrossEntropyWithSoftmax = 0.69934401 * 250; EvalErrorPrediction = 0.50400000 * 250; time = 0.0503s; samplesPerSecond = 4965.5
+MPI Rank 3: 05/03/2016 14:20:44:  Epoch[ 1 of 4]-Minibatch[  11-  20]: CrossEntropyWithSoftmax = 0.71365166 * 250; EvalErrorPrediction = 0.52000000 * 250; time = 0.0457s; samplesPerSecond = 5469.5
+MPI Rank 3: 05/03/2016 14:20:44:  Epoch[ 1 of 4]-Minibatch[  21-  30]: CrossEntropyWithSoftmax = 0.72803064 * 250; EvalErrorPrediction = 0.47600000 * 250; time = 0.0447s; samplesPerSecond = 5594.7
+MPI Rank 3: 05/03/2016 14:20:44:  Epoch[ 1 of 4]-Minibatch[  31-  40]: CrossEntropyWithSoftmax = 0.70088856 * 250; EvalErrorPrediction = 0.52800000 * 250; time = 0.0445s; samplesPerSecond = 5614.2
+MPI Rank 3: 05/03/2016 14:20:44:  Epoch[ 1 of 4]-Minibatch[  41-  50]: CrossEntropyWithSoftmax = 0.70609792 * 250; EvalErrorPrediction = 0.54000000 * 250; time = 0.0448s; samplesPerSecond = 5578.6
+MPI Rank 3: 05/03/2016 14:20:44:  Epoch[ 1 of 4]-Minibatch[  51-  60]: CrossEntropyWithSoftmax = 0.71542471 * 250; EvalErrorPrediction = 0.47600000 * 250; time = 0.0450s; samplesPerSecond = 5554.7
+MPI Rank 3: 05/03/2016 14:20:44:  Epoch[ 1 of 4]-Minibatch[  61-  70]: CrossEntropyWithSoftmax = 0.72109566 * 250; EvalErrorPrediction = 0.48000000 * 250; time = 0.0446s; samplesPerSecond = 5610.0
+MPI Rank 3: 05/03/2016 14:20:44:  Epoch[ 1 of 4]-Minibatch[  71-  80]: CrossEntropyWithSoftmax = 0.79807891 * 250; EvalErrorPrediction = 0.47600000 * 250; time = 0.0448s; samplesPerSecond = 5574.8
+MPI Rank 3: 05/03/2016 14:20:44:  Epoch[ 1 of 4]-Minibatch[  81-  90]: CrossEntropyWithSoftmax = 0.69671122 * 250; EvalErrorPrediction = 0.48000000 * 250; time = 0.0449s; samplesPerSecond = 5566.4
+MPI Rank 3: 05/03/2016 14:20:44:  Epoch[ 1 of 4]-Minibatch[  91- 100]: CrossEntropyWithSoftmax = 0.70714622 * 250; EvalErrorPrediction = 0.48800000 * 250; time = 0.0449s; samplesPerSecond = 5565.0
+MPI Rank 3: 05/03/2016 14:20:44:  Epoch[ 1 of 4]-Minibatch[ 101- 110]: CrossEntropyWithSoftmax = 0.71402770 * 250; EvalErrorPrediction = 0.55200000 * 250; time = 0.0455s; samplesPerSecond = 5492.5
+MPI Rank 3: 05/03/2016 14:20:44:  Epoch[ 1 of 4]-Minibatch[ 111- 120]: CrossEntropyWithSoftmax = 0.69519205 * 250; EvalErrorPrediction = 0.43600000 * 250; time = 0.0453s; samplesPerSecond = 5515.0
+MPI Rank 3: 05/03/2016 14:20:44:  Epoch[ 1 of 4]-Minibatch[ 121- 130]: CrossEntropyWithSoftmax = 0.70044883 * 250; EvalErrorPrediction = 0.44000000 * 250; time = 0.0455s; samplesPerSecond = 5491.2
+MPI Rank 3: 05/03/2016 14:20:44:  Epoch[ 1 of 4]-Minibatch[ 131- 140]: CrossEntropyWithSoftmax = 0.71830736 * 250; EvalErrorPrediction = 0.54800000 * 250; time = 0.0456s; samplesPerSecond = 5481.6
+MPI Rank 3: 05/03/2016 14:20:44:  Epoch[ 1 of 4]-Minibatch[ 141- 150]: CrossEntropyWithSoftmax = 0.72092159 * 250; EvalErrorPrediction = 0.48800000 * 250; time = 0.0456s; samplesPerSecond = 5486.4
+MPI Rank 3: 05/03/2016 14:20:44:  Epoch[ 1 of 4]-Minibatch[ 151- 160]: CrossEntropyWithSoftmax = 0.71775192 * 250; EvalErrorPrediction = 0.55200000 * 250; time = 0.0448s; samplesPerSecond = 5578.5
+MPI Rank 3: 05/03/2016 14:20:44:  Epoch[ 1 of 4]-Minibatch[ 161- 170]: CrossEntropyWithSoftmax = 0.74168480 * 250; EvalErrorPrediction = 0.50000000 * 250; time = 0.0456s; samplesPerSecond = 5476.6
+MPI Rank 3: 05/03/2016 14:20:44:  Epoch[ 1 of 4]-Minibatch[ 171- 180]: CrossEntropyWithSoftmax = 0.71839711 * 250; EvalErrorPrediction = 0.51600000 * 250; time = 0.0456s; samplesPerSecond = 5484.9
+MPI Rank 3: 05/03/2016 14:20:45:  Epoch[ 1 of 4]-Minibatch[ 181- 190]: CrossEntropyWithSoftmax = 0.71508862 * 250; EvalErrorPrediction = 0.48400000 * 250; time = 0.0454s; samplesPerSecond = 5508.9
+MPI Rank 3: 05/03/2016 14:20:45:  Epoch[ 1 of 4]-Minibatch[ 191- 200]: CrossEntropyWithSoftmax = 0.71687650 * 250; EvalErrorPrediction = 0.53200000 * 250; time = 0.0454s; samplesPerSecond = 5508.5
+MPI Rank 3: 05/03/2016 14:20:45:  Epoch[ 1 of 4]-Minibatch[ 201- 210]: CrossEntropyWithSoftmax = 0.71801546 * 250; EvalErrorPrediction = 0.55600000 * 250; time = 0.0452s; samplesPerSecond = 5526.7
+MPI Rank 3: 05/03/2016 14:20:45:  Epoch[ 1 of 4]-Minibatch[ 211- 220]: CrossEntropyWithSoftmax = 0.72090505 * 250; EvalErrorPrediction = 0.49600000 * 250; time = 0.0457s; samplesPerSecond = 5468.3
+MPI Rank 3: 05/03/2016 14:20:45:  Epoch[ 1 of 4]-Minibatch[ 221- 230]: CrossEntropyWithSoftmax = 0.71977841 * 250; EvalErrorPrediction = 0.50800000 * 250; time = 0.0453s; samplesPerSecond = 5514.5
+MPI Rank 3: 05/03/2016 14:20:45:  Epoch[ 1 of 4]-Minibatch[ 231- 240]: CrossEntropyWithSoftmax = 0.71241649 * 250; EvalErrorPrediction = 0.51200000 * 250; time = 0.0447s; samplesPerSecond = 5587.3
+MPI Rank 3: 05/03/2016 14:20:45:  Epoch[ 1 of 4]-Minibatch[ 241- 250]: CrossEntropyWithSoftmax = 0.69554658 * 250; EvalErrorPrediction = 0.50400000 * 250; time = 0.0458s; samplesPerSecond = 5458.9
+MPI Rank 3: 05/03/2016 14:20:45:  Epoch[ 1 of 4]-Minibatch[ 251- 260]: CrossEntropyWithSoftmax = 0.70014284 * 250; EvalErrorPrediction = 0.51200000 * 250; time = 0.0453s; samplesPerSecond = 5520.8
+MPI Rank 3: 05/03/2016 14:20:45:  Epoch[ 1 of 4]-Minibatch[ 261- 270]: CrossEntropyWithSoftmax = 0.70648093 * 250; EvalErrorPrediction = 0.54400000 * 250; time = 0.0457s; samplesPerSecond = 5472.6
+MPI Rank 3: 05/03/2016 14:20:45:  Epoch[ 1 of 4]-Minibatch[ 271- 280]: CrossEntropyWithSoftmax = 0.69599758 * 250; EvalErrorPrediction = 0.52800000 * 250; time = 0.0457s; samplesPerSecond = 5476.1
+MPI Rank 3: 05/03/2016 14:20:45:  Epoch[ 1 of 4]-Minibatch[ 281- 290]: CrossEntropyWithSoftmax = 0.69056928 * 250; EvalErrorPrediction = 0.44800000 * 250; time = 0.0452s; samplesPerSecond = 5527.3
+MPI Rank 3: 05/03/2016 14:20:45:  Epoch[ 1 of 4]-Minibatch[ 291- 300]: CrossEntropyWithSoftmax = 0.69038449 * 250; EvalErrorPrediction = 0.49600000 * 250; time = 0.0455s; samplesPerSecond = 5499.8
+MPI Rank 3: 05/03/2016 14:20:45:  Epoch[ 1 of 4]-Minibatch[ 301- 310]: CrossEntropyWithSoftmax = 0.68841564 * 250; EvalErrorPrediction = 0.54000000 * 250; time = 0.0454s; samplesPerSecond = 5506.6
+MPI Rank 3: 05/03/2016 14:20:45:  Epoch[ 1 of 4]-Minibatch[ 311- 320]: CrossEntropyWithSoftmax = 0.67980323 * 250; EvalErrorPrediction = 0.34800000 * 250; time = 0.0451s; samplesPerSecond = 5538.0
+MPI Rank 3: 05/03/2016 14:20:45:  Epoch[ 1 of 4]-Minibatch[ 321- 330]: CrossEntropyWithSoftmax = 0.68069507 * 250; EvalErrorPrediction = 0.46800000 * 250; time = 0.0449s; samplesPerSecond = 5564.8
+MPI Rank 3: 05/03/2016 14:20:45:  Epoch[ 1 of 4]-Minibatch[ 331- 340]: CrossEntropyWithSoftmax = 0.68902717 * 250; EvalErrorPrediction = 0.44800000 * 250; time = 0.0453s; samplesPerSecond = 5523.2
+MPI Rank 3: 05/03/2016 14:20:45:  Epoch[ 1 of 4]-Minibatch[ 341- 350]: CrossEntropyWithSoftmax = 0.67167286 * 250; EvalErrorPrediction = 0.47200000 * 250; time = 0.0459s; samplesPerSecond = 5450.1
+MPI Rank 3: 05/03/2016 14:20:45:  Epoch[ 1 of 4]-Minibatch[ 351- 360]: CrossEntropyWithSoftmax = 0.63567734 * 250; EvalErrorPrediction = 0.26400000 * 250; time = 0.0453s; samplesPerSecond = 5516.3
+MPI Rank 3: 05/03/2016 14:20:45:  Epoch[ 1 of 4]-Minibatch[ 361- 370]: CrossEntropyWithSoftmax = 0.59710013 * 250; EvalErrorPrediction = 0.18000000 * 250; time = 0.0449s; samplesPerSecond = 5567.3
+MPI Rank 3: 05/03/2016 14:20:45:  Epoch[ 1 of 4]-Minibatch[ 371- 380]: CrossEntropyWithSoftmax = 0.55360281 * 250; EvalErrorPrediction = 0.20400000 * 250; time = 0.0459s; samplesPerSecond = 5442.8
+MPI Rank 3: 05/03/2016 14:20:45:  Epoch[ 1 of 4]-Minibatch[ 381- 390]: CrossEntropyWithSoftmax = 0.47355204 * 250; EvalErrorPrediction = 0.10800000 * 250; time = 0.0461s; samplesPerSecond = 5426.5
+MPI Rank 3: 05/03/2016 14:20:46:  Epoch[ 1 of 4]-Minibatch[ 391- 400]: CrossEntropyWithSoftmax = 0.34913668 * 250; EvalErrorPrediction = 0.08400000 * 250; time = 0.0446s; samplesPerSecond = 5600.7
+MPI Rank 3: 05/03/2016 14:20:46: Finished Epoch[ 1 of 4]: [Training] CrossEntropyWithSoftmax = 0.68535215 * 10000; EvalErrorPrediction = 0.45590000 * 10000; totalSamplesSeen = 10000; learningRatePerSample = 0.02; epochTime=1.83654s
+MPI Rank 3: 
+MPI Rank 3: 05/03/2016 14:20:46: Starting Epoch 2: learning rate per sample = 0.008000  effective momentum = 0.900000  momentum as time constant = 237.3 samples
+MPI Rank 3: starting epoch 1 at record count 10000, and file position 0
+MPI Rank 3: already there from last epoch
+MPI Rank 3: 
 MPI Rank 3: 05/03/2016 14:20:46: Starting minibatch loop, DataParallelSGD training (MyRank = 3, NumNodes = 4, NumGradientBits = 64).
-MPI Rank 3: 05/03/2016 14:20:46:  Epoch[ 2 of 4]-Minibatch[   1-  10, 2.50%]: CrossEntropyWithSoftmax = 0.27493252 * 250; EvalClassificationError = 0.06000000 * 250; time = 0.0459s; samplesPerSecond = 5445.6
-MPI Rank 3: 05/03/2016 14:20:46:  Epoch[ 2 of 4]-Minibatch[  11-  20, 5.00%]: CrossEntropyWithSoftmax = 0.24181296 * 250; EvalClassificationError = 0.08800000 * 250; time = 0.0458s; samplesPerSecond = 5454.6
-MPI Rank 3: 05/03/2016 14:20:46:  Epoch[ 2 of 4]-Minibatch[  21-  30, 7.50%]: CrossEntropyWithSoftmax = 0.20316066 * 250; EvalClassificationError = 0.07600000 * 250; time = 0.0456s; samplesPerSecond = 5481.3
-MPI Rank 3: 05/03/2016 14:20:46:  Epoch[ 2 of 4]-Minibatch[  31-  40, 10.00%]: CrossEntropyWithSoftmax = 0.20710120 * 250; EvalClassificationError = 0.06400000 * 250; time = 0.0457s; samplesPerSecond = 5474.4
-MPI Rank 3: 05/03/2016 14:20:46:  Epoch[ 2 of 4]-Minibatch[  41-  50, 12.50%]: CrossEntropyWithSoftmax = 0.20417822 * 250; EvalClassificationError = 0.09200000 * 250; time = 0.0454s; samplesPerSecond = 5506.7
-MPI Rank 3: 05/03/2016 14:20:46:  Epoch[ 2 of 4]-Minibatch[  51-  60, 15.00%]: CrossEntropyWithSoftmax = 0.21581050 * 250; EvalClassificationError = 0.09600000 * 250; time = 0.0460s; samplesPerSecond = 5431.9
-MPI Rank 3: 05/03/2016 14:20:46:  Epoch[ 2 of 4]-Minibatch[  61-  70, 17.50%]: CrossEntropyWithSoftmax = 0.18358607 * 250; EvalClassificationError = 0.08000000 * 250; time = 0.0449s; samplesPerSecond = 5565.2
-MPI Rank 3: 05/03/2016 14:20:46:  Epoch[ 2 of 4]-Minibatch[  71-  80, 20.00%]: CrossEntropyWithSoftmax = 0.20031020 * 250; EvalClassificationError = 0.09200000 * 250; time = 0.0455s; samplesPerSecond = 5499.9
-MPI Rank 3: 05/03/2016 14:20:46:  Epoch[ 2 of 4]-Minibatch[  81-  90, 22.50%]: CrossEntropyWithSoftmax = 0.17298137 * 250; EvalClassificationError = 0.08000000 * 250; time = 0.0458s; samplesPerSecond = 5461.4
-MPI Rank 3: 05/03/2016 14:20:46:  Epoch[ 2 of 4]-Minibatch[  91- 100, 25.00%]: CrossEntropyWithSoftmax = 0.15933384 * 250; EvalClassificationError = 0.06800000 * 250; time = 0.0455s; samplesPerSecond = 5491.9
-MPI Rank 3: 05/03/2016 14:20:46:  Epoch[ 2 of 4]-Minibatch[ 101- 110, 27.50%]: CrossEntropyWithSoftmax = 0.15227387 * 250; EvalClassificationError = 0.05600000 * 250; time = 0.0448s; samplesPerSecond = 5581.0
-MPI Rank 3: 05/03/2016 14:20:46:  Epoch[ 2 of 4]-Minibatch[ 111- 120, 30.00%]: CrossEntropyWithSoftmax = 0.14937834 * 250; EvalClassificationError = 0.06400000 * 250; time = 0.0448s; samplesPerSecond = 5582.5
-MPI Rank 3: 05/03/2016 14:20:46:  Epoch[ 2 of 4]-Minibatch[ 121- 130, 32.50%]: CrossEntropyWithSoftmax = 0.12759442 * 250; EvalClassificationError = 0.05600000 * 250; time = 0.0450s; samplesPerSecond = 5556.9
-MPI Rank 3: 05/03/2016 14:20:46:  Epoch[ 2 of 4]-Minibatch[ 131- 140, 35.00%]: CrossEntropyWithSoftmax = 0.16849594 * 250; EvalClassificationError = 0.08800000 * 250; time = 0.0456s; samplesPerSecond = 5487.4
-MPI Rank 3: 05/03/2016 14:20:46:  Epoch[ 2 of 4]-Minibatch[ 141- 150, 37.50%]: CrossEntropyWithSoftmax = 0.13827283 * 250; EvalClassificationError = 0.05200000 * 250; time = 0.0458s; samplesPerSecond = 5461.4
-MPI Rank 3: 05/03/2016 14:20:46:  Epoch[ 2 of 4]-Minibatch[ 151- 160, 40.00%]: CrossEntropyWithSoftmax = 0.18215595 * 250; EvalClassificationError = 0.08000000 * 250; time = 0.0460s; samplesPerSecond = 5439.9
-MPI Rank 3: 05/03/2016 14:20:46:  Epoch[ 2 of 4]-Minibatch[ 161- 170, 42.50%]: CrossEntropyWithSoftmax = 0.17527448 * 250; EvalClassificationError = 0.09200000 * 250; time = 0.0458s; samplesPerSecond = 5454.3
-MPI Rank 3: 05/03/2016 14:20:46:  Epoch[ 2 of 4]-Minibatch[ 171- 180, 45.00%]: CrossEntropyWithSoftmax = 0.14521521 * 250; EvalClassificationError = 0.06400000 * 250; time = 0.0457s; samplesPerSecond = 5473.3
-MPI Rank 3: 05/03/2016 14:20:46:  Epoch[ 2 of 4]-Minibatch[ 181- 190, 47.50%]: CrossEntropyWithSoftmax = 0.18976906 * 250; EvalClassificationError = 0.10000000 * 250; time = 0.0454s; samplesPerSecond = 5505.6
-MPI Rank 3: 05/03/2016 14:20:46:  Epoch[ 2 of 4]-Minibatch[ 191- 200, 50.00%]: CrossEntropyWithSoftmax = 0.21122012 * 250; EvalClassificationError = 0.10000000 * 250; time = 0.0446s; samplesPerSecond = 5602.4
-MPI Rank 3: 05/03/2016 14:20:46:  Epoch[ 2 of 4]-Minibatch[ 201- 210, 52.50%]: CrossEntropyWithSoftmax = 0.18465636 * 250; EvalClassificationError = 0.08000000 * 250; time = 0.0451s; samplesPerSecond = 5545.2
-MPI Rank 3: 05/03/2016 14:20:47:  Epoch[ 2 of 4]-Minibatch[ 211- 220, 55.00%]: CrossEntropyWithSoftmax = 0.18269327 * 250; EvalClassificationError = 0.07600000 * 250; time = 0.0449s; samplesPerSecond = 5562.6
-MPI Rank 3: 05/03/2016 14:20:47:  Epoch[ 2 of 4]-Minibatch[ 221- 230, 57.50%]: CrossEntropyWithSoftmax = 0.14337039 * 250; EvalClassificationError = 0.06000000 * 250; time = 0.0452s; samplesPerSecond = 5531.3
-MPI Rank 3: 05/03/2016 14:20:47:  Epoch[ 2 of 4]-Minibatch[ 231- 240, 60.00%]: CrossEntropyWithSoftmax = 0.15069128 * 250; EvalClassificationError = 0.07600000 * 250; time = 0.0456s; samplesPerSecond = 5479.5
-MPI Rank 3: 05/03/2016 14:20:47:  Epoch[ 2 of 4]-Minibatch[ 241- 250, 62.50%]: CrossEntropyWithSoftmax = 0.19968366 * 250; EvalClassificationError = 0.11600000 * 250; time = 0.0460s; samplesPerSecond = 5436.1
-MPI Rank 3: 05/03/2016 14:20:47:  Epoch[ 2 of 4]-Minibatch[ 251- 260, 65.00%]: CrossEntropyWithSoftmax = 0.13331961 * 250; EvalClassificationError = 0.07200000 * 250; time = 0.0458s; samplesPerSecond = 5454.0
-MPI Rank 3: 05/03/2016 14:20:47:  Epoch[ 2 of 4]-Minibatch[ 261- 270, 67.50%]: CrossEntropyWithSoftmax = 0.18586350 * 250; EvalClassificationError = 0.11600000 * 250; time = 0.0461s; samplesPerSecond = 5418.5
-MPI Rank 3: 05/03/2016 14:20:47:  Epoch[ 2 of 4]-Minibatch[ 271- 280, 70.00%]: CrossEntropyWithSoftmax = 0.19444582 * 250; EvalClassificationError = 0.08400000 * 250; time = 0.0451s; samplesPerSecond = 5543.6
-MPI Rank 3: 05/03/2016 14:20:47:  Epoch[ 2 of 4]-Minibatch[ 281- 290, 72.50%]: CrossEntropyWithSoftmax = 0.17051888 * 250; EvalClassificationError = 0.06800000 * 250; time = 0.0458s; samplesPerSecond = 5460.5
-MPI Rank 3: 05/03/2016 14:20:47:  Epoch[ 2 of 4]-Minibatch[ 291- 300, 75.00%]: CrossEntropyWithSoftmax = 0.12971870 * 250; EvalClassificationError = 0.04800000 * 250; time = 0.0454s; samplesPerSecond = 5509.5
-MPI Rank 3: 05/03/2016 14:20:47:  Epoch[ 2 of 4]-Minibatch[ 301- 310, 77.50%]: CrossEntropyWithSoftmax = 0.17527362 * 250; EvalClassificationError = 0.08800000 * 250; time = 0.0455s; samplesPerSecond = 5500.4
-MPI Rank 3: 05/03/2016 14:20:47:  Epoch[ 2 of 4]-Minibatch[ 311- 320, 80.00%]: CrossEntropyWithSoftmax = 0.12556892 * 250; EvalClassificationError = 0.05200000 * 250; time = 0.0458s; samplesPerSecond = 5459.5
-MPI Rank 3: 05/03/2016 14:20:47:  Epoch[ 2 of 4]-Minibatch[ 321- 330, 82.50%]: CrossEntropyWithSoftmax = 0.14972169 * 250; EvalClassificationError = 0.05600000 * 250; time = 0.0462s; samplesPerSecond = 5414.2
-MPI Rank 3: 05/03/2016 14:20:47:  Epoch[ 2 of 4]-Minibatch[ 331- 340, 85.00%]: CrossEntropyWithSoftmax = 0.19739782 * 250; EvalClassificationError = 0.09200000 * 250; time = 0.0452s; samplesPerSecond = 5525.6
-MPI Rank 3: 05/03/2016 14:20:47:  Epoch[ 2 of 4]-Minibatch[ 341- 350, 87.50%]: CrossEntropyWithSoftmax = 0.12755381 * 250; EvalClassificationError = 0.05200000 * 250; time = 0.0460s; samplesPerSecond = 5439.4
-MPI Rank 3: 05/03/2016 14:20:47:  Epoch[ 2 of 4]-Minibatch[ 351- 360, 90.00%]: CrossEntropyWithSoftmax = 0.13825339 * 250; EvalClassificationError = 0.06000000 * 250; time = 0.0452s; samplesPerSecond = 5529.4
-MPI Rank 3: 05/03/2016 14:20:47:  Epoch[ 2 of 4]-Minibatch[ 361- 370, 92.50%]: CrossEntropyWithSoftmax = 0.12805567 * 250; EvalClassificationError = 0.06000000 * 250; time = 0.0453s; samplesPerSecond = 5516.6
-MPI Rank 3: 05/03/2016 14:20:47:  Epoch[ 2 of 4]-Minibatch[ 371- 380, 95.00%]: CrossEntropyWithSoftmax = 0.16653716 * 250; EvalClassificationError = 0.09600000 * 250; time = 0.0457s; samplesPerSecond = 5473.5
-MPI Rank 3: 05/03/2016 14:20:47:  Epoch[ 2 of 4]-Minibatch[ 381- 390, 97.50%]: CrossEntropyWithSoftmax = 0.20517381 * 250; EvalClassificationError = 0.11200000 * 250; time = 0.0450s; samplesPerSecond = 5551.5
-MPI Rank 3: 05/03/2016 14:20:47:  Epoch[ 2 of 4]-Minibatch[ 391- 400, 100.00%]: CrossEntropyWithSoftmax = 0.14582158 * 250; EvalClassificationError = 0.06800000 * 250; time = 0.0458s; samplesPerSecond = 5456.7
-MPI Rank 3: 05/03/2016 14:20:47: Finished Epoch[ 2 of 4]: [Training] CrossEntropyWithSoftmax = 0.17342942 * 10000; EvalClassificationError = 0.07700000 * 10000; totalSamplesSeen = 20000; learningRatePerSample = 0.0080000004; epochTime=1.84124s
-=======
-MPI Rank 3: 08/16/2016 03:01:15: Starting minibatch loop, DataParallelSGD training (MyRank = 3, NumNodes = 4, NumGradientBits = 64), distributed reading is ENABLED.
-MPI Rank 3: 08/16/2016 03:01:15:  Epoch[ 2 of 4]-Minibatch[   1-  10, 2.50%]: CrossEntropyWithSoftmax = 0.27493252 * 250; EvalErrorPrediction = 0.06000000 * 250; time = 0.0459s; samplesPerSecond = 5441.9
-MPI Rank 3: 08/16/2016 03:01:15:  Epoch[ 2 of 4]-Minibatch[  11-  20, 5.00%]: CrossEntropyWithSoftmax = 0.24181296 * 250; EvalErrorPrediction = 0.08800000 * 250; time = 0.0447s; samplesPerSecond = 5588.3
-MPI Rank 3: 08/16/2016 03:01:15:  Epoch[ 2 of 4]-Minibatch[  21-  30, 7.50%]: CrossEntropyWithSoftmax = 0.20316066 * 250; EvalErrorPrediction = 0.07600000 * 250; time = 0.0447s; samplesPerSecond = 5598.4
-MPI Rank 3: 08/16/2016 03:01:15:  Epoch[ 2 of 4]-Minibatch[  31-  40, 10.00%]: CrossEntropyWithSoftmax = 0.20710120 * 250; EvalErrorPrediction = 0.06400000 * 250; time = 0.0445s; samplesPerSecond = 5622.5
-MPI Rank 3: 08/16/2016 03:01:15:  Epoch[ 2 of 4]-Minibatch[  41-  50, 12.50%]: CrossEntropyWithSoftmax = 0.20417822 * 250; EvalErrorPrediction = 0.09200000 * 250; time = 0.0449s; samplesPerSecond = 5574.0
-MPI Rank 3: 08/16/2016 03:01:15:  Epoch[ 2 of 4]-Minibatch[  51-  60, 15.00%]: CrossEntropyWithSoftmax = 0.21581050 * 250; EvalErrorPrediction = 0.09600000 * 250; time = 0.0449s; samplesPerSecond = 5566.6
-MPI Rank 3: 08/16/2016 03:01:15:  Epoch[ 2 of 4]-Minibatch[  61-  70, 17.50%]: CrossEntropyWithSoftmax = 0.18358607 * 250; EvalErrorPrediction = 0.08000000 * 250; time = 0.0468s; samplesPerSecond = 5343.7
-MPI Rank 3: 08/16/2016 03:01:15:  Epoch[ 2 of 4]-Minibatch[  71-  80, 20.00%]: CrossEntropyWithSoftmax = 0.20031020 * 250; EvalErrorPrediction = 0.09200000 * 250; time = 0.0459s; samplesPerSecond = 5451.6
-MPI Rank 3: 08/16/2016 03:01:15:  Epoch[ 2 of 4]-Minibatch[  81-  90, 22.50%]: CrossEntropyWithSoftmax = 0.17298137 * 250; EvalErrorPrediction = 0.08000000 * 250; time = 0.0461s; samplesPerSecond = 5423.5
-MPI Rank 3: 08/16/2016 03:01:15:  Epoch[ 2 of 4]-Minibatch[  91- 100, 25.00%]: CrossEntropyWithSoftmax = 0.15933384 * 250; EvalErrorPrediction = 0.06800000 * 250; time = 0.0452s; samplesPerSecond = 5533.2
-MPI Rank 3: 08/16/2016 03:01:15:  Epoch[ 2 of 4]-Minibatch[ 101- 110, 27.50%]: CrossEntropyWithSoftmax = 0.15227387 * 250; EvalErrorPrediction = 0.05600000 * 250; time = 0.0451s; samplesPerSecond = 5540.4
-MPI Rank 3: 08/16/2016 03:01:15:  Epoch[ 2 of 4]-Minibatch[ 111- 120, 30.00%]: CrossEntropyWithSoftmax = 0.14937834 * 250; EvalErrorPrediction = 0.06400000 * 250; time = 0.0458s; samplesPerSecond = 5455.7
-MPI Rank 3: 08/16/2016 03:01:15:  Epoch[ 2 of 4]-Minibatch[ 121- 130, 32.50%]: CrossEntropyWithSoftmax = 0.12759442 * 250; EvalErrorPrediction = 0.05600000 * 250; time = 0.0459s; samplesPerSecond = 5440.7
-MPI Rank 3: 08/16/2016 03:01:15:  Epoch[ 2 of 4]-Minibatch[ 131- 140, 35.00%]: CrossEntropyWithSoftmax = 0.16849594 * 250; EvalErrorPrediction = 0.08800000 * 250; time = 0.0458s; samplesPerSecond = 5455.8
-MPI Rank 3: 08/16/2016 03:01:15:  Epoch[ 2 of 4]-Minibatch[ 141- 150, 37.50%]: CrossEntropyWithSoftmax = 0.13827283 * 250; EvalErrorPrediction = 0.05200000 * 250; time = 0.0456s; samplesPerSecond = 5487.3
-MPI Rank 3: 08/16/2016 03:01:16:  Epoch[ 2 of 4]-Minibatch[ 151- 160, 40.00%]: CrossEntropyWithSoftmax = 0.18215595 * 250; EvalErrorPrediction = 0.08000000 * 250; time = 0.0449s; samplesPerSecond = 5568.9
-MPI Rank 3: 08/16/2016 03:01:16:  Epoch[ 2 of 4]-Minibatch[ 161- 170, 42.50%]: CrossEntropyWithSoftmax = 0.17527448 * 250; EvalErrorPrediction = 0.09200000 * 250; time = 0.0447s; samplesPerSecond = 5586.7
-MPI Rank 3: 08/16/2016 03:01:16:  Epoch[ 2 of 4]-Minibatch[ 171- 180, 45.00%]: CrossEntropyWithSoftmax = 0.14521521 * 250; EvalErrorPrediction = 0.06400000 * 250; time = 0.0444s; samplesPerSecond = 5632.9
-MPI Rank 3: 08/16/2016 03:01:16:  Epoch[ 2 of 4]-Minibatch[ 181- 190, 47.50%]: CrossEntropyWithSoftmax = 0.18976906 * 250; EvalErrorPrediction = 0.10000000 * 250; time = 0.0450s; samplesPerSecond = 5552.8
-MPI Rank 3: 08/16/2016 03:01:16:  Epoch[ 2 of 4]-Minibatch[ 191- 200, 50.00%]: CrossEntropyWithSoftmax = 0.21122012 * 250; EvalErrorPrediction = 0.10000000 * 250; time = 0.0449s; samplesPerSecond = 5564.8
-MPI Rank 3: 08/16/2016 03:01:16:  Epoch[ 2 of 4]-Minibatch[ 201- 210, 52.50%]: CrossEntropyWithSoftmax = 0.18465636 * 250; EvalErrorPrediction = 0.08000000 * 250; time = 0.0456s; samplesPerSecond = 5483.7
-MPI Rank 3: 08/16/2016 03:01:16:  Epoch[ 2 of 4]-Minibatch[ 211- 220, 55.00%]: CrossEntropyWithSoftmax = 0.18269327 * 250; EvalErrorPrediction = 0.07600000 * 250; time = 0.0459s; samplesPerSecond = 5443.9
-MPI Rank 3: 08/16/2016 03:01:16:  Epoch[ 2 of 4]-Minibatch[ 221- 230, 57.50%]: CrossEntropyWithSoftmax = 0.14337039 * 250; EvalErrorPrediction = 0.06000000 * 250; time = 0.0456s; samplesPerSecond = 5486.5
-MPI Rank 3: 08/16/2016 03:01:16:  Epoch[ 2 of 4]-Minibatch[ 231- 240, 60.00%]: CrossEntropyWithSoftmax = 0.15069128 * 250; EvalErrorPrediction = 0.07600000 * 250; time = 0.0451s; samplesPerSecond = 5543.6
-MPI Rank 3: 08/16/2016 03:01:16:  Epoch[ 2 of 4]-Minibatch[ 241- 250, 62.50%]: CrossEntropyWithSoftmax = 0.19968366 * 250; EvalErrorPrediction = 0.11600000 * 250; time = 0.0450s; samplesPerSecond = 5551.2
-MPI Rank 3: 08/16/2016 03:01:16:  Epoch[ 2 of 4]-Minibatch[ 251- 260, 65.00%]: CrossEntropyWithSoftmax = 0.13331961 * 250; EvalErrorPrediction = 0.07200000 * 250; time = 0.0446s; samplesPerSecond = 5607.4
-MPI Rank 3: 08/16/2016 03:01:16:  Epoch[ 2 of 4]-Minibatch[ 261- 270, 67.50%]: CrossEntropyWithSoftmax = 0.18586350 * 250; EvalErrorPrediction = 0.11600000 * 250; time = 0.0447s; samplesPerSecond = 5597.7
-MPI Rank 3: 08/16/2016 03:01:16:  Epoch[ 2 of 4]-Minibatch[ 271- 280, 70.00%]: CrossEntropyWithSoftmax = 0.19444582 * 250; EvalErrorPrediction = 0.08400000 * 250; time = 0.0449s; samplesPerSecond = 5573.8
-MPI Rank 3: 08/16/2016 03:01:16:  Epoch[ 2 of 4]-Minibatch[ 281- 290, 72.50%]: CrossEntropyWithSoftmax = 0.17051888 * 250; EvalErrorPrediction = 0.06800000 * 250; time = 0.0451s; samplesPerSecond = 5543.1
-MPI Rank 3: 08/16/2016 03:01:16:  Epoch[ 2 of 4]-Minibatch[ 291- 300, 75.00%]: CrossEntropyWithSoftmax = 0.12971870 * 250; EvalErrorPrediction = 0.04800000 * 250; time = 0.0447s; samplesPerSecond = 5594.8
-MPI Rank 3: 08/16/2016 03:01:16:  Epoch[ 2 of 4]-Minibatch[ 301- 310, 77.50%]: CrossEntropyWithSoftmax = 0.17527362 * 250; EvalErrorPrediction = 0.08800000 * 250; time = 0.0452s; samplesPerSecond = 5528.3
-MPI Rank 3: 08/16/2016 03:01:16:  Epoch[ 2 of 4]-Minibatch[ 311- 320, 80.00%]: CrossEntropyWithSoftmax = 0.12556892 * 250; EvalErrorPrediction = 0.05200000 * 250; time = 0.0455s; samplesPerSecond = 5490.2
-MPI Rank 3: 08/16/2016 03:01:16:  Epoch[ 2 of 4]-Minibatch[ 321- 330, 82.50%]: CrossEntropyWithSoftmax = 0.14972169 * 250; EvalErrorPrediction = 0.05600000 * 250; time = 0.0458s; samplesPerSecond = 5458.0
-MPI Rank 3: 08/16/2016 03:01:16:  Epoch[ 2 of 4]-Minibatch[ 331- 340, 85.00%]: CrossEntropyWithSoftmax = 0.19739782 * 250; EvalErrorPrediction = 0.09200000 * 250; time = 0.0461s; samplesPerSecond = 5420.3
-MPI Rank 3: 08/16/2016 03:01:16:  Epoch[ 2 of 4]-Minibatch[ 341- 350, 87.50%]: CrossEntropyWithSoftmax = 0.12755381 * 250; EvalErrorPrediction = 0.05200000 * 250; time = 0.0449s; samplesPerSecond = 5569.7
-MPI Rank 3: 08/16/2016 03:01:16:  Epoch[ 2 of 4]-Minibatch[ 351- 360, 90.00%]: CrossEntropyWithSoftmax = 0.13825339 * 250; EvalErrorPrediction = 0.06000000 * 250; time = 0.0446s; samplesPerSecond = 5603.2
-MPI Rank 3: 08/16/2016 03:01:16:  Epoch[ 2 of 4]-Minibatch[ 361- 370, 92.50%]: CrossEntropyWithSoftmax = 0.12805567 * 250; EvalErrorPrediction = 0.06000000 * 250; time = 0.0450s; samplesPerSecond = 5558.4
-MPI Rank 3: 08/16/2016 03:01:17:  Epoch[ 2 of 4]-Minibatch[ 371- 380, 95.00%]: CrossEntropyWithSoftmax = 0.16653716 * 250; EvalErrorPrediction = 0.09600000 * 250; time = 0.0460s; samplesPerSecond = 5429.6
-MPI Rank 3: 08/16/2016 03:01:17:  Epoch[ 2 of 4]-Minibatch[ 381- 390, 97.50%]: CrossEntropyWithSoftmax = 0.20517381 * 250; EvalErrorPrediction = 0.11200000 * 250; time = 0.0455s; samplesPerSecond = 5496.0
-MPI Rank 3: 08/16/2016 03:01:17:  Epoch[ 2 of 4]-Minibatch[ 391- 400, 100.00%]: CrossEntropyWithSoftmax = 0.14582158 * 250; EvalErrorPrediction = 0.06800000 * 250; time = 0.0453s; samplesPerSecond = 5516.5
-MPI Rank 3: 08/16/2016 03:01:17: Finished Epoch[ 2 of 4]: [Training] CrossEntropyWithSoftmax = 0.17342942 * 10000; EvalErrorPrediction = 0.07700000 * 10000; totalSamplesSeen = 20000; learningRatePerSample = 0.0080000004; epochTime=1.83313s
->>>>>>> 8493f118
-MPI Rank 3: 
-MPI Rank 3: 08/16/2016 03:01:17: Starting Epoch 3: learning rate per sample = 0.008000  effective momentum = 0.900000  momentum as time constant = 237.3 samples
-MPI Rank 3: 
-<<<<<<< HEAD
+MPI Rank 3: 05/03/2016 14:20:46:  Epoch[ 2 of 4]-Minibatch[   1-  10, 2.50%]: CrossEntropyWithSoftmax = 0.27493252 * 250; EvalErrorPrediction = 0.06000000 * 250; time = 0.0459s; samplesPerSecond = 5445.6
+MPI Rank 3: 05/03/2016 14:20:46:  Epoch[ 2 of 4]-Minibatch[  11-  20, 5.00%]: CrossEntropyWithSoftmax = 0.24181296 * 250; EvalErrorPrediction = 0.08800000 * 250; time = 0.0458s; samplesPerSecond = 5454.6
+MPI Rank 3: 05/03/2016 14:20:46:  Epoch[ 2 of 4]-Minibatch[  21-  30, 7.50%]: CrossEntropyWithSoftmax = 0.20316066 * 250; EvalErrorPrediction = 0.07600000 * 250; time = 0.0456s; samplesPerSecond = 5481.3
+MPI Rank 3: 05/03/2016 14:20:46:  Epoch[ 2 of 4]-Minibatch[  31-  40, 10.00%]: CrossEntropyWithSoftmax = 0.20710120 * 250; EvalErrorPrediction = 0.06400000 * 250; time = 0.0457s; samplesPerSecond = 5474.4
+MPI Rank 3: 05/03/2016 14:20:46:  Epoch[ 2 of 4]-Minibatch[  41-  50, 12.50%]: CrossEntropyWithSoftmax = 0.20417822 * 250; EvalErrorPrediction = 0.09200000 * 250; time = 0.0454s; samplesPerSecond = 5506.7
+MPI Rank 3: 05/03/2016 14:20:46:  Epoch[ 2 of 4]-Minibatch[  51-  60, 15.00%]: CrossEntropyWithSoftmax = 0.21581050 * 250; EvalErrorPrediction = 0.09600000 * 250; time = 0.0460s; samplesPerSecond = 5431.9
+MPI Rank 3: 05/03/2016 14:20:46:  Epoch[ 2 of 4]-Minibatch[  61-  70, 17.50%]: CrossEntropyWithSoftmax = 0.18358607 * 250; EvalErrorPrediction = 0.08000000 * 250; time = 0.0449s; samplesPerSecond = 5565.2
+MPI Rank 3: 05/03/2016 14:20:46:  Epoch[ 2 of 4]-Minibatch[  71-  80, 20.00%]: CrossEntropyWithSoftmax = 0.20031020 * 250; EvalErrorPrediction = 0.09200000 * 250; time = 0.0455s; samplesPerSecond = 5499.9
+MPI Rank 3: 05/03/2016 14:20:46:  Epoch[ 2 of 4]-Minibatch[  81-  90, 22.50%]: CrossEntropyWithSoftmax = 0.17298137 * 250; EvalErrorPrediction = 0.08000000 * 250; time = 0.0458s; samplesPerSecond = 5461.4
+MPI Rank 3: 05/03/2016 14:20:46:  Epoch[ 2 of 4]-Minibatch[  91- 100, 25.00%]: CrossEntropyWithSoftmax = 0.15933384 * 250; EvalErrorPrediction = 0.06800000 * 250; time = 0.0455s; samplesPerSecond = 5491.9
+MPI Rank 3: 05/03/2016 14:20:46:  Epoch[ 2 of 4]-Minibatch[ 101- 110, 27.50%]: CrossEntropyWithSoftmax = 0.15227387 * 250; EvalErrorPrediction = 0.05600000 * 250; time = 0.0448s; samplesPerSecond = 5581.0
+MPI Rank 3: 05/03/2016 14:20:46:  Epoch[ 2 of 4]-Minibatch[ 111- 120, 30.00%]: CrossEntropyWithSoftmax = 0.14937834 * 250; EvalErrorPrediction = 0.06400000 * 250; time = 0.0448s; samplesPerSecond = 5582.5
+MPI Rank 3: 05/03/2016 14:20:46:  Epoch[ 2 of 4]-Minibatch[ 121- 130, 32.50%]: CrossEntropyWithSoftmax = 0.12759442 * 250; EvalErrorPrediction = 0.05600000 * 250; time = 0.0450s; samplesPerSecond = 5556.9
+MPI Rank 3: 05/03/2016 14:20:46:  Epoch[ 2 of 4]-Minibatch[ 131- 140, 35.00%]: CrossEntropyWithSoftmax = 0.16849594 * 250; EvalErrorPrediction = 0.08800000 * 250; time = 0.0456s; samplesPerSecond = 5487.4
+MPI Rank 3: 05/03/2016 14:20:46:  Epoch[ 2 of 4]-Minibatch[ 141- 150, 37.50%]: CrossEntropyWithSoftmax = 0.13827283 * 250; EvalErrorPrediction = 0.05200000 * 250; time = 0.0458s; samplesPerSecond = 5461.4
+MPI Rank 3: 05/03/2016 14:20:46:  Epoch[ 2 of 4]-Minibatch[ 151- 160, 40.00%]: CrossEntropyWithSoftmax = 0.18215595 * 250; EvalErrorPrediction = 0.08000000 * 250; time = 0.0460s; samplesPerSecond = 5439.9
+MPI Rank 3: 05/03/2016 14:20:46:  Epoch[ 2 of 4]-Minibatch[ 161- 170, 42.50%]: CrossEntropyWithSoftmax = 0.17527448 * 250; EvalErrorPrediction = 0.09200000 * 250; time = 0.0458s; samplesPerSecond = 5454.3
+MPI Rank 3: 05/03/2016 14:20:46:  Epoch[ 2 of 4]-Minibatch[ 171- 180, 45.00%]: CrossEntropyWithSoftmax = 0.14521521 * 250; EvalErrorPrediction = 0.06400000 * 250; time = 0.0457s; samplesPerSecond = 5473.3
+MPI Rank 3: 05/03/2016 14:20:46:  Epoch[ 2 of 4]-Minibatch[ 181- 190, 47.50%]: CrossEntropyWithSoftmax = 0.18976906 * 250; EvalErrorPrediction = 0.10000000 * 250; time = 0.0454s; samplesPerSecond = 5505.6
+MPI Rank 3: 05/03/2016 14:20:46:  Epoch[ 2 of 4]-Minibatch[ 191- 200, 50.00%]: CrossEntropyWithSoftmax = 0.21122012 * 250; EvalErrorPrediction = 0.10000000 * 250; time = 0.0446s; samplesPerSecond = 5602.4
+MPI Rank 3: 05/03/2016 14:20:46:  Epoch[ 2 of 4]-Minibatch[ 201- 210, 52.50%]: CrossEntropyWithSoftmax = 0.18465636 * 250; EvalErrorPrediction = 0.08000000 * 250; time = 0.0451s; samplesPerSecond = 5545.2
+MPI Rank 3: 05/03/2016 14:20:47:  Epoch[ 2 of 4]-Minibatch[ 211- 220, 55.00%]: CrossEntropyWithSoftmax = 0.18269327 * 250; EvalErrorPrediction = 0.07600000 * 250; time = 0.0449s; samplesPerSecond = 5562.6
+MPI Rank 3: 05/03/2016 14:20:47:  Epoch[ 2 of 4]-Minibatch[ 221- 230, 57.50%]: CrossEntropyWithSoftmax = 0.14337039 * 250; EvalErrorPrediction = 0.06000000 * 250; time = 0.0452s; samplesPerSecond = 5531.3
+MPI Rank 3: 05/03/2016 14:20:47:  Epoch[ 2 of 4]-Minibatch[ 231- 240, 60.00%]: CrossEntropyWithSoftmax = 0.15069128 * 250; EvalErrorPrediction = 0.07600000 * 250; time = 0.0456s; samplesPerSecond = 5479.5
+MPI Rank 3: 05/03/2016 14:20:47:  Epoch[ 2 of 4]-Minibatch[ 241- 250, 62.50%]: CrossEntropyWithSoftmax = 0.19968366 * 250; EvalErrorPrediction = 0.11600000 * 250; time = 0.0460s; samplesPerSecond = 5436.1
+MPI Rank 3: 05/03/2016 14:20:47:  Epoch[ 2 of 4]-Minibatch[ 251- 260, 65.00%]: CrossEntropyWithSoftmax = 0.13331961 * 250; EvalErrorPrediction = 0.07200000 * 250; time = 0.0458s; samplesPerSecond = 5454.0
+MPI Rank 3: 05/03/2016 14:20:47:  Epoch[ 2 of 4]-Minibatch[ 261- 270, 67.50%]: CrossEntropyWithSoftmax = 0.18586350 * 250; EvalErrorPrediction = 0.11600000 * 250; time = 0.0461s; samplesPerSecond = 5418.5
+MPI Rank 3: 05/03/2016 14:20:47:  Epoch[ 2 of 4]-Minibatch[ 271- 280, 70.00%]: CrossEntropyWithSoftmax = 0.19444582 * 250; EvalErrorPrediction = 0.08400000 * 250; time = 0.0451s; samplesPerSecond = 5543.6
+MPI Rank 3: 05/03/2016 14:20:47:  Epoch[ 2 of 4]-Minibatch[ 281- 290, 72.50%]: CrossEntropyWithSoftmax = 0.17051888 * 250; EvalErrorPrediction = 0.06800000 * 250; time = 0.0458s; samplesPerSecond = 5460.5
+MPI Rank 3: 05/03/2016 14:20:47:  Epoch[ 2 of 4]-Minibatch[ 291- 300, 75.00%]: CrossEntropyWithSoftmax = 0.12971870 * 250; EvalErrorPrediction = 0.04800000 * 250; time = 0.0454s; samplesPerSecond = 5509.5
+MPI Rank 3: 05/03/2016 14:20:47:  Epoch[ 2 of 4]-Minibatch[ 301- 310, 77.50%]: CrossEntropyWithSoftmax = 0.17527362 * 250; EvalErrorPrediction = 0.08800000 * 250; time = 0.0455s; samplesPerSecond = 5500.4
+MPI Rank 3: 05/03/2016 14:20:47:  Epoch[ 2 of 4]-Minibatch[ 311- 320, 80.00%]: CrossEntropyWithSoftmax = 0.12556892 * 250; EvalErrorPrediction = 0.05200000 * 250; time = 0.0458s; samplesPerSecond = 5459.5
+MPI Rank 3: 05/03/2016 14:20:47:  Epoch[ 2 of 4]-Minibatch[ 321- 330, 82.50%]: CrossEntropyWithSoftmax = 0.14972169 * 250; EvalErrorPrediction = 0.05600000 * 250; time = 0.0462s; samplesPerSecond = 5414.2
+MPI Rank 3: 05/03/2016 14:20:47:  Epoch[ 2 of 4]-Minibatch[ 331- 340, 85.00%]: CrossEntropyWithSoftmax = 0.19739782 * 250; EvalErrorPrediction = 0.09200000 * 250; time = 0.0452s; samplesPerSecond = 5525.6
+MPI Rank 3: 05/03/2016 14:20:47:  Epoch[ 2 of 4]-Minibatch[ 341- 350, 87.50%]: CrossEntropyWithSoftmax = 0.12755381 * 250; EvalErrorPrediction = 0.05200000 * 250; time = 0.0460s; samplesPerSecond = 5439.4
+MPI Rank 3: 05/03/2016 14:20:47:  Epoch[ 2 of 4]-Minibatch[ 351- 360, 90.00%]: CrossEntropyWithSoftmax = 0.13825339 * 250; EvalErrorPrediction = 0.06000000 * 250; time = 0.0452s; samplesPerSecond = 5529.4
+MPI Rank 3: 05/03/2016 14:20:47:  Epoch[ 2 of 4]-Minibatch[ 361- 370, 92.50%]: CrossEntropyWithSoftmax = 0.12805567 * 250; EvalErrorPrediction = 0.06000000 * 250; time = 0.0453s; samplesPerSecond = 5516.6
+MPI Rank 3: 05/03/2016 14:20:47:  Epoch[ 2 of 4]-Minibatch[ 371- 380, 95.00%]: CrossEntropyWithSoftmax = 0.16653716 * 250; EvalErrorPrediction = 0.09600000 * 250; time = 0.0457s; samplesPerSecond = 5473.5
+MPI Rank 3: 05/03/2016 14:20:47:  Epoch[ 2 of 4]-Minibatch[ 381- 390, 97.50%]: CrossEntropyWithSoftmax = 0.20517381 * 250; EvalErrorPrediction = 0.11200000 * 250; time = 0.0450s; samplesPerSecond = 5551.5
+MPI Rank 3: 05/03/2016 14:20:47:  Epoch[ 2 of 4]-Minibatch[ 391- 400, 100.00%]: CrossEntropyWithSoftmax = 0.14582158 * 250; EvalErrorPrediction = 0.06800000 * 250; time = 0.0458s; samplesPerSecond = 5456.7
+MPI Rank 3: 05/03/2016 14:20:47: Finished Epoch[ 2 of 4]: [Training] CrossEntropyWithSoftmax = 0.17342942 * 10000; EvalErrorPrediction = 0.07700000 * 10000; totalSamplesSeen = 20000; learningRatePerSample = 0.0080000004; epochTime=1.84124s
+MPI Rank 3: 
+MPI Rank 3: 05/03/2016 14:20:47: Starting Epoch 3: learning rate per sample = 0.008000  effective momentum = 0.900000  momentum as time constant = 237.3 samples
+MPI Rank 3: starting epoch 2 at record count 20000, and file position 0
+MPI Rank 3: already there from last epoch
+MPI Rank 3: 
 MPI Rank 3: 05/03/2016 14:20:47: Starting minibatch loop, DataParallelSGD training (MyRank = 3, NumNodes = 4, NumGradientBits = 64).
-MPI Rank 3: 05/03/2016 14:20:47:  Epoch[ 3 of 4]-Minibatch[   1-  10, 2.50%]: CrossEntropyWithSoftmax = 0.12515571 * 250; EvalClassificationError = 0.05600000 * 250; time = 0.0452s; samplesPerSecond = 5525.8
-MPI Rank 3: 05/03/2016 14:20:47:  Epoch[ 3 of 4]-Minibatch[  11-  20, 5.00%]: CrossEntropyWithSoftmax = 0.17892936 * 250; EvalClassificationError = 0.09600000 * 250; time = 0.0455s; samplesPerSecond = 5491.4
-MPI Rank 3: 05/03/2016 14:20:48:  Epoch[ 3 of 4]-Minibatch[  21-  30, 7.50%]: CrossEntropyWithSoftmax = 0.14366253 * 250; EvalClassificationError = 0.07600000 * 250; time = 0.0456s; samplesPerSecond = 5488.1
-MPI Rank 3: 05/03/2016 14:20:48:  Epoch[ 3 of 4]-Minibatch[  31-  40, 10.00%]: CrossEntropyWithSoftmax = 0.15742679 * 250; EvalClassificationError = 0.06400000 * 250; time = 0.0457s; samplesPerSecond = 5472.5
-MPI Rank 3: 05/03/2016 14:20:48:  Epoch[ 3 of 4]-Minibatch[  41-  50, 12.50%]: CrossEntropyWithSoftmax = 0.16985657 * 250; EvalClassificationError = 0.09600000 * 250; time = 0.0455s; samplesPerSecond = 5494.9
-MPI Rank 3: 05/03/2016 14:20:48:  Epoch[ 3 of 4]-Minibatch[  51-  60, 15.00%]: CrossEntropyWithSoftmax = 0.18239236 * 250; EvalClassificationError = 0.08000000 * 250; time = 0.0447s; samplesPerSecond = 5591.3
-MPI Rank 3: 05/03/2016 14:20:48:  Epoch[ 3 of 4]-Minibatch[  61-  70, 17.50%]: CrossEntropyWithSoftmax = 0.14588308 * 250; EvalClassificationError = 0.07200000 * 250; time = 0.0449s; samplesPerSecond = 5565.7
-MPI Rank 3: 05/03/2016 14:20:48:  Epoch[ 3 of 4]-Minibatch[  71-  80, 20.00%]: CrossEntropyWithSoftmax = 0.18035322 * 250; EvalClassificationError = 0.09600000 * 250; time = 0.0447s; samplesPerSecond = 5589.3
-MPI Rank 3: 05/03/2016 14:20:48:  Epoch[ 3 of 4]-Minibatch[  81-  90, 22.50%]: CrossEntropyWithSoftmax = 0.15855872 * 250; EvalClassificationError = 0.07200000 * 250; time = 0.0452s; samplesPerSecond = 5535.7
-MPI Rank 3: 05/03/2016 14:20:48:  Epoch[ 3 of 4]-Minibatch[  91- 100, 25.00%]: CrossEntropyWithSoftmax = 0.14494271 * 250; EvalClassificationError = 0.07200000 * 250; time = 0.0456s; samplesPerSecond = 5487.1
-MPI Rank 3: 05/03/2016 14:20:48:  Epoch[ 3 of 4]-Minibatch[ 101- 110, 27.50%]: CrossEntropyWithSoftmax = 0.13434515 * 250; EvalClassificationError = 0.05200000 * 250; time = 0.0451s; samplesPerSecond = 5542.5
-MPI Rank 3: 05/03/2016 14:20:48:  Epoch[ 3 of 4]-Minibatch[ 111- 120, 30.00%]: CrossEntropyWithSoftmax = 0.13729294 * 250; EvalClassificationError = 0.06400000 * 250; time = 0.0456s; samplesPerSecond = 5486.4
-MPI Rank 3: 05/03/2016 14:20:48:  Epoch[ 3 of 4]-Minibatch[ 121- 130, 32.50%]: CrossEntropyWithSoftmax = 0.11626596 * 250; EvalClassificationError = 0.05600000 * 250; time = 0.0456s; samplesPerSecond = 5483.8
-MPI Rank 3: 05/03/2016 14:20:48:  Epoch[ 3 of 4]-Minibatch[ 131- 140, 35.00%]: CrossEntropyWithSoftmax = 0.16844115 * 250; EvalClassificationError = 0.08800000 * 250; time = 0.0453s; samplesPerSecond = 5516.5
-MPI Rank 3: 05/03/2016 14:20:48:  Epoch[ 3 of 4]-Minibatch[ 141- 150, 37.50%]: CrossEntropyWithSoftmax = 0.12800884 * 250; EvalClassificationError = 0.04800000 * 250; time = 0.0451s; samplesPerSecond = 5540.0
-MPI Rank 3: 05/03/2016 14:20:48:  Epoch[ 3 of 4]-Minibatch[ 151- 160, 40.00%]: CrossEntropyWithSoftmax = 0.17206584 * 250; EvalClassificationError = 0.08000000 * 250; time = 0.0455s; samplesPerSecond = 5490.4
-MPI Rank 3: 05/03/2016 14:20:48:  Epoch[ 3 of 4]-Minibatch[ 161- 170, 42.50%]: CrossEntropyWithSoftmax = 0.17652550 * 250; EvalClassificationError = 0.09600000 * 250; time = 0.0455s; samplesPerSecond = 5491.6
-MPI Rank 3: 05/03/2016 14:20:48:  Epoch[ 3 of 4]-Minibatch[ 171- 180, 45.00%]: CrossEntropyWithSoftmax = 0.14127391 * 250; EvalClassificationError = 0.06400000 * 250; time = 0.0456s; samplesPerSecond = 5479.9
-MPI Rank 3: 05/03/2016 14:20:48:  Epoch[ 3 of 4]-Minibatch[ 181- 190, 47.50%]: CrossEntropyWithSoftmax = 0.19302031 * 250; EvalClassificationError = 0.10000000 * 250; time = 0.0455s; samplesPerSecond = 5490.3
-MPI Rank 3: 05/03/2016 14:20:48:  Epoch[ 3 of 4]-Minibatch[ 191- 200, 50.00%]: CrossEntropyWithSoftmax = 0.20895650 * 250; EvalClassificationError = 0.10000000 * 250; time = 0.0454s; samplesPerSecond = 5507.5
-MPI Rank 3: 05/03/2016 14:20:48:  Epoch[ 3 of 4]-Minibatch[ 201- 210, 52.50%]: CrossEntropyWithSoftmax = 0.18495231 * 250; EvalClassificationError = 0.08000000 * 250; time = 0.0456s; samplesPerSecond = 5484.7
-MPI Rank 3: 05/03/2016 14:20:48:  Epoch[ 3 of 4]-Minibatch[ 211- 220, 55.00%]: CrossEntropyWithSoftmax = 0.18182316 * 250; EvalClassificationError = 0.07600000 * 250; time = 0.0445s; samplesPerSecond = 5619.0
-MPI Rank 3: 05/03/2016 14:20:48:  Epoch[ 3 of 4]-Minibatch[ 221- 230, 57.50%]: CrossEntropyWithSoftmax = 0.14069906 * 250; EvalClassificationError = 0.05600000 * 250; time = 0.0446s; samplesPerSecond = 5599.4
-MPI Rank 3: 05/03/2016 14:20:48:  Epoch[ 3 of 4]-Minibatch[ 231- 240, 60.00%]: CrossEntropyWithSoftmax = 0.14883786 * 250; EvalClassificationError = 0.07600000 * 250; time = 0.0459s; samplesPerSecond = 5441.6
-MPI Rank 3: 05/03/2016 14:20:49:  Epoch[ 3 of 4]-Minibatch[ 241- 250, 62.50%]: CrossEntropyWithSoftmax = 0.20343100 * 250; EvalClassificationError = 0.11200000 * 250; time = 0.0452s; samplesPerSecond = 5525.7
-MPI Rank 3: 05/03/2016 14:20:49:  Epoch[ 3 of 4]-Minibatch[ 251- 260, 65.00%]: CrossEntropyWithSoftmax = 0.12846807 * 250; EvalClassificationError = 0.07200000 * 250; time = 0.0444s; samplesPerSecond = 5634.3
-MPI Rank 3: 05/03/2016 14:20:49:  Epoch[ 3 of 4]-Minibatch[ 261- 270, 67.50%]: CrossEntropyWithSoftmax = 0.18684544 * 250; EvalClassificationError = 0.11600000 * 250; time = 0.0451s; samplesPerSecond = 5540.9
-MPI Rank 3: 05/03/2016 14:20:49:  Epoch[ 3 of 4]-Minibatch[ 271- 280, 70.00%]: CrossEntropyWithSoftmax = 0.19589316 * 250; EvalClassificationError = 0.08800000 * 250; time = 0.0452s; samplesPerSecond = 5527.7
-MPI Rank 3: 05/03/2016 14:20:49:  Epoch[ 3 of 4]-Minibatch[ 281- 290, 72.50%]: CrossEntropyWithSoftmax = 0.16597547 * 250; EvalClassificationError = 0.06800000 * 250; time = 0.0451s; samplesPerSecond = 5544.7
-MPI Rank 3: 05/03/2016 14:20:49:  Epoch[ 3 of 4]-Minibatch[ 291- 300, 75.00%]: CrossEntropyWithSoftmax = 0.12506848 * 250; EvalClassificationError = 0.04400000 * 250; time = 0.0447s; samplesPerSecond = 5589.6
-MPI Rank 3: 05/03/2016 14:20:49:  Epoch[ 3 of 4]-Minibatch[ 301- 310, 77.50%]: CrossEntropyWithSoftmax = 0.17365359 * 250; EvalClassificationError = 0.08400000 * 250; time = 0.0450s; samplesPerSecond = 5558.4
-MPI Rank 3: 05/03/2016 14:20:49:  Epoch[ 3 of 4]-Minibatch[ 311- 320, 80.00%]: CrossEntropyWithSoftmax = 0.12280271 * 250; EvalClassificationError = 0.05200000 * 250; time = 0.0446s; samplesPerSecond = 5607.8
-MPI Rank 3: 05/03/2016 14:20:49:  Epoch[ 3 of 4]-Minibatch[ 321- 330, 82.50%]: CrossEntropyWithSoftmax = 0.14754684 * 250; EvalClassificationError = 0.06000000 * 250; time = 0.0454s; samplesPerSecond = 5503.8
-MPI Rank 3: 05/03/2016 14:20:49:  Epoch[ 3 of 4]-Minibatch[ 331- 340, 85.00%]: CrossEntropyWithSoftmax = 0.19813013 * 250; EvalClassificationError = 0.09600000 * 250; time = 0.0443s; samplesPerSecond = 5639.0
-MPI Rank 3: 05/03/2016 14:20:49:  Epoch[ 3 of 4]-Minibatch[ 341- 350, 87.50%]: CrossEntropyWithSoftmax = 0.12597868 * 250; EvalClassificationError = 0.05200000 * 250; time = 0.0450s; samplesPerSecond = 5551.0
-MPI Rank 3: 05/03/2016 14:20:49:  Epoch[ 3 of 4]-Minibatch[ 351- 360, 90.00%]: CrossEntropyWithSoftmax = 0.13764279 * 250; EvalClassificationError = 0.06000000 * 250; time = 0.0450s; samplesPerSecond = 5555.2
-MPI Rank 3: 05/03/2016 14:20:49:  Epoch[ 3 of 4]-Minibatch[ 361- 370, 92.50%]: CrossEntropyWithSoftmax = 0.12857030 * 250; EvalClassificationError = 0.06000000 * 250; time = 0.0454s; samplesPerSecond = 5504.2
-MPI Rank 3: 05/03/2016 14:20:49:  Epoch[ 3 of 4]-Minibatch[ 371- 380, 95.00%]: CrossEntropyWithSoftmax = 0.16673625 * 250; EvalClassificationError = 0.09600000 * 250; time = 0.0452s; samplesPerSecond = 5526.1
-MPI Rank 3: 05/03/2016 14:20:49:  Epoch[ 3 of 4]-Minibatch[ 381- 390, 97.50%]: CrossEntropyWithSoftmax = 0.20688032 * 250; EvalClassificationError = 0.11600000 * 250; time = 0.0450s; samplesPerSecond = 5552.1
-MPI Rank 3: 05/03/2016 14:20:49:  Epoch[ 3 of 4]-Minibatch[ 391- 400, 100.00%]: CrossEntropyWithSoftmax = 0.14604649 * 250; EvalClassificationError = 0.06800000 * 250; time = 0.0456s; samplesPerSecond = 5484.3
-MPI Rank 3: 05/03/2016 14:20:49: Finished Epoch[ 3 of 4]: [Training] CrossEntropyWithSoftmax = 0.15948348 * 10000; EvalClassificationError = 0.07650000 * 10000; totalSamplesSeen = 30000; learningRatePerSample = 0.0080000004; epochTime=1.82907s
-=======
-MPI Rank 3: 08/16/2016 03:01:17: Starting minibatch loop, DataParallelSGD training (MyRank = 3, NumNodes = 4, NumGradientBits = 64), distributed reading is ENABLED.
-MPI Rank 3: 08/16/2016 03:01:17:  Epoch[ 3 of 4]-Minibatch[   1-  10, 2.50%]: CrossEntropyWithSoftmax = 0.12515571 * 250; EvalErrorPrediction = 0.05600000 * 250; time = 0.0439s; samplesPerSecond = 5698.5
-MPI Rank 3: 08/16/2016 03:01:17:  Epoch[ 3 of 4]-Minibatch[  11-  20, 5.00%]: CrossEntropyWithSoftmax = 0.17892936 * 250; EvalErrorPrediction = 0.09600000 * 250; time = 0.0447s; samplesPerSecond = 5587.8
-MPI Rank 3: 08/16/2016 03:01:17:  Epoch[ 3 of 4]-Minibatch[  21-  30, 7.50%]: CrossEntropyWithSoftmax = 0.14366253 * 250; EvalErrorPrediction = 0.07600000 * 250; time = 0.0438s; samplesPerSecond = 5712.8
-MPI Rank 3: 08/16/2016 03:01:17:  Epoch[ 3 of 4]-Minibatch[  31-  40, 10.00%]: CrossEntropyWithSoftmax = 0.15742679 * 250; EvalErrorPrediction = 0.06400000 * 250; time = 0.0449s; samplesPerSecond = 5562.4
-MPI Rank 3: 08/16/2016 03:01:17:  Epoch[ 3 of 4]-Minibatch[  41-  50, 12.50%]: CrossEntropyWithSoftmax = 0.16985657 * 250; EvalErrorPrediction = 0.09600000 * 250; time = 0.0452s; samplesPerSecond = 5530.0
-MPI Rank 3: 08/16/2016 03:01:17:  Epoch[ 3 of 4]-Minibatch[  51-  60, 15.00%]: CrossEntropyWithSoftmax = 0.18239236 * 250; EvalErrorPrediction = 0.08000000 * 250; time = 0.0462s; samplesPerSecond = 5407.5
-MPI Rank 3: 08/16/2016 03:01:17:  Epoch[ 3 of 4]-Minibatch[  61-  70, 17.50%]: CrossEntropyWithSoftmax = 0.14588308 * 250; EvalErrorPrediction = 0.07200000 * 250; time = 0.0447s; samplesPerSecond = 5595.0
-MPI Rank 3: 08/16/2016 03:01:17:  Epoch[ 3 of 4]-Minibatch[  71-  80, 20.00%]: CrossEntropyWithSoftmax = 0.18035322 * 250; EvalErrorPrediction = 0.09600000 * 250; time = 0.0445s; samplesPerSecond = 5614.3
-MPI Rank 3: 08/16/2016 03:01:17:  Epoch[ 3 of 4]-Minibatch[  81-  90, 22.50%]: CrossEntropyWithSoftmax = 0.15855872 * 250; EvalErrorPrediction = 0.07200000 * 250; time = 0.0445s; samplesPerSecond = 5614.3
-MPI Rank 3: 08/16/2016 03:01:17:  Epoch[ 3 of 4]-Minibatch[  91- 100, 25.00%]: CrossEntropyWithSoftmax = 0.14494271 * 250; EvalErrorPrediction = 0.07200000 * 250; time = 0.0450s; samplesPerSecond = 5553.2
-MPI Rank 3: 08/16/2016 03:01:17:  Epoch[ 3 of 4]-Minibatch[ 101- 110, 27.50%]: CrossEntropyWithSoftmax = 0.13434515 * 250; EvalErrorPrediction = 0.05200000 * 250; time = 0.0449s; samplesPerSecond = 5571.8
-MPI Rank 3: 08/16/2016 03:01:17:  Epoch[ 3 of 4]-Minibatch[ 111- 120, 30.00%]: CrossEntropyWithSoftmax = 0.13729294 * 250; EvalErrorPrediction = 0.06400000 * 250; time = 0.0443s; samplesPerSecond = 5646.8
-MPI Rank 3: 08/16/2016 03:01:17:  Epoch[ 3 of 4]-Minibatch[ 121- 130, 32.50%]: CrossEntropyWithSoftmax = 0.11626596 * 250; EvalErrorPrediction = 0.05600000 * 250; time = 0.0441s; samplesPerSecond = 5666.5
-MPI Rank 3: 08/16/2016 03:01:17:  Epoch[ 3 of 4]-Minibatch[ 131- 140, 35.00%]: CrossEntropyWithSoftmax = 0.16844115 * 250; EvalErrorPrediction = 0.08800000 * 250; time = 0.0450s; samplesPerSecond = 5555.9
-MPI Rank 3: 08/16/2016 03:01:17:  Epoch[ 3 of 4]-Minibatch[ 141- 150, 37.50%]: CrossEntropyWithSoftmax = 0.12800884 * 250; EvalErrorPrediction = 0.04800000 * 250; time = 0.0458s; samplesPerSecond = 5460.4
-MPI Rank 3: 08/16/2016 03:01:17:  Epoch[ 3 of 4]-Minibatch[ 151- 160, 40.00%]: CrossEntropyWithSoftmax = 0.17206584 * 250; EvalErrorPrediction = 0.08000000 * 250; time = 0.0453s; samplesPerSecond = 5516.2
-MPI Rank 3: 08/16/2016 03:01:17:  Epoch[ 3 of 4]-Minibatch[ 161- 170, 42.50%]: CrossEntropyWithSoftmax = 0.17652550 * 250; EvalErrorPrediction = 0.09600000 * 250; time = 0.0451s; samplesPerSecond = 5537.2
-MPI Rank 3: 08/16/2016 03:01:17:  Epoch[ 3 of 4]-Minibatch[ 171- 180, 45.00%]: CrossEntropyWithSoftmax = 0.14127391 * 250; EvalErrorPrediction = 0.06400000 * 250; time = 0.0451s; samplesPerSecond = 5540.4
-MPI Rank 3: 08/16/2016 03:01:17:  Epoch[ 3 of 4]-Minibatch[ 181- 190, 47.50%]: CrossEntropyWithSoftmax = 0.19302031 * 250; EvalErrorPrediction = 0.10000000 * 250; time = 0.0442s; samplesPerSecond = 5651.4
-MPI Rank 3: 08/16/2016 03:01:18:  Epoch[ 3 of 4]-Minibatch[ 191- 200, 50.00%]: CrossEntropyWithSoftmax = 0.20895650 * 250; EvalErrorPrediction = 0.10000000 * 250; time = 0.0440s; samplesPerSecond = 5681.9
-MPI Rank 3: 08/16/2016 03:01:18:  Epoch[ 3 of 4]-Minibatch[ 201- 210, 52.50%]: CrossEntropyWithSoftmax = 0.18495231 * 250; EvalErrorPrediction = 0.08000000 * 250; time = 0.0451s; samplesPerSecond = 5538.1
-MPI Rank 3: 08/16/2016 03:01:18:  Epoch[ 3 of 4]-Minibatch[ 211- 220, 55.00%]: CrossEntropyWithSoftmax = 0.18182316 * 250; EvalErrorPrediction = 0.07600000 * 250; time = 0.0452s; samplesPerSecond = 5530.2
-MPI Rank 3: 08/16/2016 03:01:18:  Epoch[ 3 of 4]-Minibatch[ 221- 230, 57.50%]: CrossEntropyWithSoftmax = 0.14069906 * 250; EvalErrorPrediction = 0.05600000 * 250; time = 0.0450s; samplesPerSecond = 5559.6
-MPI Rank 3: 08/16/2016 03:01:18:  Epoch[ 3 of 4]-Minibatch[ 231- 240, 60.00%]: CrossEntropyWithSoftmax = 0.14883786 * 250; EvalErrorPrediction = 0.07600000 * 250; time = 0.0440s; samplesPerSecond = 5688.3
-MPI Rank 3: 08/16/2016 03:01:18:  Epoch[ 3 of 4]-Minibatch[ 241- 250, 62.50%]: CrossEntropyWithSoftmax = 0.20343100 * 250; EvalErrorPrediction = 0.11200000 * 250; time = 0.0444s; samplesPerSecond = 5632.0
-MPI Rank 3: 08/16/2016 03:01:18:  Epoch[ 3 of 4]-Minibatch[ 251- 260, 65.00%]: CrossEntropyWithSoftmax = 0.12846807 * 250; EvalErrorPrediction = 0.07200000 * 250; time = 0.0442s; samplesPerSecond = 5662.5
-MPI Rank 3: 08/16/2016 03:01:18:  Epoch[ 3 of 4]-Minibatch[ 261- 270, 67.50%]: CrossEntropyWithSoftmax = 0.18684544 * 250; EvalErrorPrediction = 0.11600000 * 250; time = 0.0438s; samplesPerSecond = 5706.7
-MPI Rank 3: 08/16/2016 03:01:18:  Epoch[ 3 of 4]-Minibatch[ 271- 280, 70.00%]: CrossEntropyWithSoftmax = 0.19589316 * 250; EvalErrorPrediction = 0.08800000 * 250; time = 0.0449s; samplesPerSecond = 5562.1
-MPI Rank 3: 08/16/2016 03:01:18:  Epoch[ 3 of 4]-Minibatch[ 281- 290, 72.50%]: CrossEntropyWithSoftmax = 0.16597547 * 250; EvalErrorPrediction = 0.06800000 * 250; time = 0.0445s; samplesPerSecond = 5613.9
-MPI Rank 3: 08/16/2016 03:01:18:  Epoch[ 3 of 4]-Minibatch[ 291- 300, 75.00%]: CrossEntropyWithSoftmax = 0.12506848 * 250; EvalErrorPrediction = 0.04400000 * 250; time = 0.0444s; samplesPerSecond = 5627.2
-MPI Rank 3: 08/16/2016 03:01:18:  Epoch[ 3 of 4]-Minibatch[ 301- 310, 77.50%]: CrossEntropyWithSoftmax = 0.17365359 * 250; EvalErrorPrediction = 0.08400000 * 250; time = 0.0438s; samplesPerSecond = 5707.0
-MPI Rank 3: 08/16/2016 03:01:18:  Epoch[ 3 of 4]-Minibatch[ 311- 320, 80.00%]: CrossEntropyWithSoftmax = 0.12280271 * 250; EvalErrorPrediction = 0.05200000 * 250; time = 0.0441s; samplesPerSecond = 5670.7
-MPI Rank 3: 08/16/2016 03:01:18:  Epoch[ 3 of 4]-Minibatch[ 321- 330, 82.50%]: CrossEntropyWithSoftmax = 0.14754684 * 250; EvalErrorPrediction = 0.06000000 * 250; time = 0.0444s; samplesPerSecond = 5636.0
-MPI Rank 3: 08/16/2016 03:01:18:  Epoch[ 3 of 4]-Minibatch[ 331- 340, 85.00%]: CrossEntropyWithSoftmax = 0.19813013 * 250; EvalErrorPrediction = 0.09600000 * 250; time = 0.0446s; samplesPerSecond = 5601.9
-MPI Rank 3: 08/16/2016 03:01:18:  Epoch[ 3 of 4]-Minibatch[ 341- 350, 87.50%]: CrossEntropyWithSoftmax = 0.12597868 * 250; EvalErrorPrediction = 0.05200000 * 250; time = 0.0446s; samplesPerSecond = 5609.4
-MPI Rank 3: 08/16/2016 03:01:18:  Epoch[ 3 of 4]-Minibatch[ 351- 360, 90.00%]: CrossEntropyWithSoftmax = 0.13764279 * 250; EvalErrorPrediction = 0.06000000 * 250; time = 0.0448s; samplesPerSecond = 5582.0
-MPI Rank 3: 08/16/2016 03:01:18:  Epoch[ 3 of 4]-Minibatch[ 361- 370, 92.50%]: CrossEntropyWithSoftmax = 0.12857030 * 250; EvalErrorPrediction = 0.06000000 * 250; time = 0.0445s; samplesPerSecond = 5617.3
-MPI Rank 3: 08/16/2016 03:01:18:  Epoch[ 3 of 4]-Minibatch[ 371- 380, 95.00%]: CrossEntropyWithSoftmax = 0.16673625 * 250; EvalErrorPrediction = 0.09600000 * 250; time = 0.0445s; samplesPerSecond = 5612.8
-MPI Rank 3: 08/16/2016 03:01:18:  Epoch[ 3 of 4]-Minibatch[ 381- 390, 97.50%]: CrossEntropyWithSoftmax = 0.20688032 * 250; EvalErrorPrediction = 0.11600000 * 250; time = 0.0445s; samplesPerSecond = 5619.4
-MPI Rank 3: 08/16/2016 03:01:18:  Epoch[ 3 of 4]-Minibatch[ 391- 400, 100.00%]: CrossEntropyWithSoftmax = 0.14604649 * 250; EvalErrorPrediction = 0.06800000 * 250; time = 0.0446s; samplesPerSecond = 5603.7
-MPI Rank 3: 08/16/2016 03:01:18: Finished Epoch[ 3 of 4]: [Training] CrossEntropyWithSoftmax = 0.15948348 * 10000; EvalErrorPrediction = 0.07650000 * 10000; totalSamplesSeen = 30000; learningRatePerSample = 0.0080000004; epochTime=1.80627s
->>>>>>> 8493f118
-MPI Rank 3: 
-MPI Rank 3: 08/16/2016 03:01:18: Starting Epoch 4: learning rate per sample = 0.008000  effective momentum = 0.900000  momentum as time constant = 237.3 samples
-MPI Rank 3: 
-<<<<<<< HEAD
+MPI Rank 3: 05/03/2016 14:20:47:  Epoch[ 3 of 4]-Minibatch[   1-  10, 2.50%]: CrossEntropyWithSoftmax = 0.12515571 * 250; EvalErrorPrediction = 0.05600000 * 250; time = 0.0452s; samplesPerSecond = 5525.8
+MPI Rank 3: 05/03/2016 14:20:47:  Epoch[ 3 of 4]-Minibatch[  11-  20, 5.00%]: CrossEntropyWithSoftmax = 0.17892936 * 250; EvalErrorPrediction = 0.09600000 * 250; time = 0.0455s; samplesPerSecond = 5491.4
+MPI Rank 3: 05/03/2016 14:20:48:  Epoch[ 3 of 4]-Minibatch[  21-  30, 7.50%]: CrossEntropyWithSoftmax = 0.14366253 * 250; EvalErrorPrediction = 0.07600000 * 250; time = 0.0456s; samplesPerSecond = 5488.1
+MPI Rank 3: 05/03/2016 14:20:48:  Epoch[ 3 of 4]-Minibatch[  31-  40, 10.00%]: CrossEntropyWithSoftmax = 0.15742679 * 250; EvalErrorPrediction = 0.06400000 * 250; time = 0.0457s; samplesPerSecond = 5472.5
+MPI Rank 3: 05/03/2016 14:20:48:  Epoch[ 3 of 4]-Minibatch[  41-  50, 12.50%]: CrossEntropyWithSoftmax = 0.16985657 * 250; EvalErrorPrediction = 0.09600000 * 250; time = 0.0455s; samplesPerSecond = 5494.9
+MPI Rank 3: 05/03/2016 14:20:48:  Epoch[ 3 of 4]-Minibatch[  51-  60, 15.00%]: CrossEntropyWithSoftmax = 0.18239236 * 250; EvalErrorPrediction = 0.08000000 * 250; time = 0.0447s; samplesPerSecond = 5591.3
+MPI Rank 3: 05/03/2016 14:20:48:  Epoch[ 3 of 4]-Minibatch[  61-  70, 17.50%]: CrossEntropyWithSoftmax = 0.14588308 * 250; EvalErrorPrediction = 0.07200000 * 250; time = 0.0449s; samplesPerSecond = 5565.7
+MPI Rank 3: 05/03/2016 14:20:48:  Epoch[ 3 of 4]-Minibatch[  71-  80, 20.00%]: CrossEntropyWithSoftmax = 0.18035322 * 250; EvalErrorPrediction = 0.09600000 * 250; time = 0.0447s; samplesPerSecond = 5589.3
+MPI Rank 3: 05/03/2016 14:20:48:  Epoch[ 3 of 4]-Minibatch[  81-  90, 22.50%]: CrossEntropyWithSoftmax = 0.15855872 * 250; EvalErrorPrediction = 0.07200000 * 250; time = 0.0452s; samplesPerSecond = 5535.7
+MPI Rank 3: 05/03/2016 14:20:48:  Epoch[ 3 of 4]-Minibatch[  91- 100, 25.00%]: CrossEntropyWithSoftmax = 0.14494271 * 250; EvalErrorPrediction = 0.07200000 * 250; time = 0.0456s; samplesPerSecond = 5487.1
+MPI Rank 3: 05/03/2016 14:20:48:  Epoch[ 3 of 4]-Minibatch[ 101- 110, 27.50%]: CrossEntropyWithSoftmax = 0.13434515 * 250; EvalErrorPrediction = 0.05200000 * 250; time = 0.0451s; samplesPerSecond = 5542.5
+MPI Rank 3: 05/03/2016 14:20:48:  Epoch[ 3 of 4]-Minibatch[ 111- 120, 30.00%]: CrossEntropyWithSoftmax = 0.13729294 * 250; EvalErrorPrediction = 0.06400000 * 250; time = 0.0456s; samplesPerSecond = 5486.4
+MPI Rank 3: 05/03/2016 14:20:48:  Epoch[ 3 of 4]-Minibatch[ 121- 130, 32.50%]: CrossEntropyWithSoftmax = 0.11626596 * 250; EvalErrorPrediction = 0.05600000 * 250; time = 0.0456s; samplesPerSecond = 5483.8
+MPI Rank 3: 05/03/2016 14:20:48:  Epoch[ 3 of 4]-Minibatch[ 131- 140, 35.00%]: CrossEntropyWithSoftmax = 0.16844115 * 250; EvalErrorPrediction = 0.08800000 * 250; time = 0.0453s; samplesPerSecond = 5516.5
+MPI Rank 3: 05/03/2016 14:20:48:  Epoch[ 3 of 4]-Minibatch[ 141- 150, 37.50%]: CrossEntropyWithSoftmax = 0.12800884 * 250; EvalErrorPrediction = 0.04800000 * 250; time = 0.0451s; samplesPerSecond = 5540.0
+MPI Rank 3: 05/03/2016 14:20:48:  Epoch[ 3 of 4]-Minibatch[ 151- 160, 40.00%]: CrossEntropyWithSoftmax = 0.17206584 * 250; EvalErrorPrediction = 0.08000000 * 250; time = 0.0455s; samplesPerSecond = 5490.4
+MPI Rank 3: 05/03/2016 14:20:48:  Epoch[ 3 of 4]-Minibatch[ 161- 170, 42.50%]: CrossEntropyWithSoftmax = 0.17652550 * 250; EvalErrorPrediction = 0.09600000 * 250; time = 0.0455s; samplesPerSecond = 5491.6
+MPI Rank 3: 05/03/2016 14:20:48:  Epoch[ 3 of 4]-Minibatch[ 171- 180, 45.00%]: CrossEntropyWithSoftmax = 0.14127391 * 250; EvalErrorPrediction = 0.06400000 * 250; time = 0.0456s; samplesPerSecond = 5479.9
+MPI Rank 3: 05/03/2016 14:20:48:  Epoch[ 3 of 4]-Minibatch[ 181- 190, 47.50%]: CrossEntropyWithSoftmax = 0.19302031 * 250; EvalErrorPrediction = 0.10000000 * 250; time = 0.0455s; samplesPerSecond = 5490.3
+MPI Rank 3: 05/03/2016 14:20:48:  Epoch[ 3 of 4]-Minibatch[ 191- 200, 50.00%]: CrossEntropyWithSoftmax = 0.20895650 * 250; EvalErrorPrediction = 0.10000000 * 250; time = 0.0454s; samplesPerSecond = 5507.5
+MPI Rank 3: 05/03/2016 14:20:48:  Epoch[ 3 of 4]-Minibatch[ 201- 210, 52.50%]: CrossEntropyWithSoftmax = 0.18495231 * 250; EvalErrorPrediction = 0.08000000 * 250; time = 0.0456s; samplesPerSecond = 5484.7
+MPI Rank 3: 05/03/2016 14:20:48:  Epoch[ 3 of 4]-Minibatch[ 211- 220, 55.00%]: CrossEntropyWithSoftmax = 0.18182316 * 250; EvalErrorPrediction = 0.07600000 * 250; time = 0.0445s; samplesPerSecond = 5619.0
+MPI Rank 3: 05/03/2016 14:20:48:  Epoch[ 3 of 4]-Minibatch[ 221- 230, 57.50%]: CrossEntropyWithSoftmax = 0.14069906 * 250; EvalErrorPrediction = 0.05600000 * 250; time = 0.0446s; samplesPerSecond = 5599.4
+MPI Rank 3: 05/03/2016 14:20:48:  Epoch[ 3 of 4]-Minibatch[ 231- 240, 60.00%]: CrossEntropyWithSoftmax = 0.14883786 * 250; EvalErrorPrediction = 0.07600000 * 250; time = 0.0459s; samplesPerSecond = 5441.6
+MPI Rank 3: 05/03/2016 14:20:49:  Epoch[ 3 of 4]-Minibatch[ 241- 250, 62.50%]: CrossEntropyWithSoftmax = 0.20343100 * 250; EvalErrorPrediction = 0.11200000 * 250; time = 0.0452s; samplesPerSecond = 5525.7
+MPI Rank 3: 05/03/2016 14:20:49:  Epoch[ 3 of 4]-Minibatch[ 251- 260, 65.00%]: CrossEntropyWithSoftmax = 0.12846807 * 250; EvalErrorPrediction = 0.07200000 * 250; time = 0.0444s; samplesPerSecond = 5634.3
+MPI Rank 3: 05/03/2016 14:20:49:  Epoch[ 3 of 4]-Minibatch[ 261- 270, 67.50%]: CrossEntropyWithSoftmax = 0.18684544 * 250; EvalErrorPrediction = 0.11600000 * 250; time = 0.0451s; samplesPerSecond = 5540.9
+MPI Rank 3: 05/03/2016 14:20:49:  Epoch[ 3 of 4]-Minibatch[ 271- 280, 70.00%]: CrossEntropyWithSoftmax = 0.19589316 * 250; EvalErrorPrediction = 0.08800000 * 250; time = 0.0452s; samplesPerSecond = 5527.7
+MPI Rank 3: 05/03/2016 14:20:49:  Epoch[ 3 of 4]-Minibatch[ 281- 290, 72.50%]: CrossEntropyWithSoftmax = 0.16597547 * 250; EvalErrorPrediction = 0.06800000 * 250; time = 0.0451s; samplesPerSecond = 5544.7
+MPI Rank 3: 05/03/2016 14:20:49:  Epoch[ 3 of 4]-Minibatch[ 291- 300, 75.00%]: CrossEntropyWithSoftmax = 0.12506848 * 250; EvalErrorPrediction = 0.04400000 * 250; time = 0.0447s; samplesPerSecond = 5589.6
+MPI Rank 3: 05/03/2016 14:20:49:  Epoch[ 3 of 4]-Minibatch[ 301- 310, 77.50%]: CrossEntropyWithSoftmax = 0.17365359 * 250; EvalErrorPrediction = 0.08400000 * 250; time = 0.0450s; samplesPerSecond = 5558.4
+MPI Rank 3: 05/03/2016 14:20:49:  Epoch[ 3 of 4]-Minibatch[ 311- 320, 80.00%]: CrossEntropyWithSoftmax = 0.12280271 * 250; EvalErrorPrediction = 0.05200000 * 250; time = 0.0446s; samplesPerSecond = 5607.8
+MPI Rank 3: 05/03/2016 14:20:49:  Epoch[ 3 of 4]-Minibatch[ 321- 330, 82.50%]: CrossEntropyWithSoftmax = 0.14754684 * 250; EvalErrorPrediction = 0.06000000 * 250; time = 0.0454s; samplesPerSecond = 5503.8
+MPI Rank 3: 05/03/2016 14:20:49:  Epoch[ 3 of 4]-Minibatch[ 331- 340, 85.00%]: CrossEntropyWithSoftmax = 0.19813013 * 250; EvalErrorPrediction = 0.09600000 * 250; time = 0.0443s; samplesPerSecond = 5639.0
+MPI Rank 3: 05/03/2016 14:20:49:  Epoch[ 3 of 4]-Minibatch[ 341- 350, 87.50%]: CrossEntropyWithSoftmax = 0.12597868 * 250; EvalErrorPrediction = 0.05200000 * 250; time = 0.0450s; samplesPerSecond = 5551.0
+MPI Rank 3: 05/03/2016 14:20:49:  Epoch[ 3 of 4]-Minibatch[ 351- 360, 90.00%]: CrossEntropyWithSoftmax = 0.13764279 * 250; EvalErrorPrediction = 0.06000000 * 250; time = 0.0450s; samplesPerSecond = 5555.2
+MPI Rank 3: 05/03/2016 14:20:49:  Epoch[ 3 of 4]-Minibatch[ 361- 370, 92.50%]: CrossEntropyWithSoftmax = 0.12857030 * 250; EvalErrorPrediction = 0.06000000 * 250; time = 0.0454s; samplesPerSecond = 5504.2
+MPI Rank 3: 05/03/2016 14:20:49:  Epoch[ 3 of 4]-Minibatch[ 371- 380, 95.00%]: CrossEntropyWithSoftmax = 0.16673625 * 250; EvalErrorPrediction = 0.09600000 * 250; time = 0.0452s; samplesPerSecond = 5526.1
+MPI Rank 3: 05/03/2016 14:20:49:  Epoch[ 3 of 4]-Minibatch[ 381- 390, 97.50%]: CrossEntropyWithSoftmax = 0.20688032 * 250; EvalErrorPrediction = 0.11600000 * 250; time = 0.0450s; samplesPerSecond = 5552.1
+MPI Rank 3: 05/03/2016 14:20:49:  Epoch[ 3 of 4]-Minibatch[ 391- 400, 100.00%]: CrossEntropyWithSoftmax = 0.14604649 * 250; EvalErrorPrediction = 0.06800000 * 250; time = 0.0456s; samplesPerSecond = 5484.3
+MPI Rank 3: 05/03/2016 14:20:49: Finished Epoch[ 3 of 4]: [Training] CrossEntropyWithSoftmax = 0.15948348 * 10000; EvalErrorPrediction = 0.07650000 * 10000; totalSamplesSeen = 30000; learningRatePerSample = 0.0080000004; epochTime=1.82907s
+MPI Rank 3: 
+MPI Rank 3: 05/03/2016 14:20:49: Starting Epoch 4: learning rate per sample = 0.008000  effective momentum = 0.900000  momentum as time constant = 237.3 samples
+MPI Rank 3: starting epoch 3 at record count 30000, and file position 0
+MPI Rank 3: already there from last epoch
+MPI Rank 3: 
 MPI Rank 3: 05/03/2016 14:20:49: Starting minibatch loop, DataParallelSGD training (MyRank = 3, NumNodes = 4, NumGradientBits = 64).
-MPI Rank 3: 05/03/2016 14:20:49:  Epoch[ 4 of 4]-Minibatch[   1-  10, 2.50%]: CrossEntropyWithSoftmax = 0.12380915 * 250; EvalClassificationError = 0.06000000 * 250; time = 0.0446s; samplesPerSecond = 5603.7
-MPI Rank 3: 05/03/2016 14:20:49:  Epoch[ 4 of 4]-Minibatch[  11-  20, 5.00%]: CrossEntropyWithSoftmax = 0.18110099 * 250; EvalClassificationError = 0.09600000 * 250; time = 0.0452s; samplesPerSecond = 5527.2
-MPI Rank 3: 05/03/2016 14:20:49:  Epoch[ 4 of 4]-Minibatch[  21-  30, 7.50%]: CrossEntropyWithSoftmax = 0.14240048 * 250; EvalClassificationError = 0.07600000 * 250; time = 0.0453s; samplesPerSecond = 5518.6
-MPI Rank 3: 05/03/2016 14:20:49:  Epoch[ 4 of 4]-Minibatch[  31-  40, 10.00%]: CrossEntropyWithSoftmax = 0.15624088 * 250; EvalClassificationError = 0.06400000 * 250; time = 0.0450s; samplesPerSecond = 5554.8
-MPI Rank 3: 05/03/2016 14:20:49:  Epoch[ 4 of 4]-Minibatch[  41-  50, 12.50%]: CrossEntropyWithSoftmax = 0.16933936 * 250; EvalClassificationError = 0.09600000 * 250; time = 0.0457s; samplesPerSecond = 5473.1
-MPI Rank 3: 05/03/2016 14:20:49:  Epoch[ 4 of 4]-Minibatch[  51-  60, 15.00%]: CrossEntropyWithSoftmax = 0.18186733 * 250; EvalClassificationError = 0.08000000 * 250; time = 0.0455s; samplesPerSecond = 5492.6
-MPI Rank 3: 05/03/2016 14:20:50:  Epoch[ 4 of 4]-Minibatch[  61-  70, 17.50%]: CrossEntropyWithSoftmax = 0.14474379 * 250; EvalClassificationError = 0.07200000 * 250; time = 0.0457s; samplesPerSecond = 5469.1
-MPI Rank 3: 05/03/2016 14:20:50:  Epoch[ 4 of 4]-Minibatch[  71-  80, 20.00%]: CrossEntropyWithSoftmax = 0.18027784 * 250; EvalClassificationError = 0.09600000 * 250; time = 0.0452s; samplesPerSecond = 5526.8
-MPI Rank 3: 05/03/2016 14:20:50:  Epoch[ 4 of 4]-Minibatch[  81-  90, 22.50%]: CrossEntropyWithSoftmax = 0.15853979 * 250; EvalClassificationError = 0.07600000 * 250; time = 0.0448s; samplesPerSecond = 5575.5
-MPI Rank 3: 05/03/2016 14:20:50:  Epoch[ 4 of 4]-Minibatch[  91- 100, 25.00%]: CrossEntropyWithSoftmax = 0.14494443 * 250; EvalClassificationError = 0.07200000 * 250; time = 0.0455s; samplesPerSecond = 5492.5
-MPI Rank 3: 05/03/2016 14:20:50:  Epoch[ 4 of 4]-Minibatch[ 101- 110, 27.50%]: CrossEntropyWithSoftmax = 0.13356766 * 250; EvalClassificationError = 0.05200000 * 250; time = 0.0452s; samplesPerSecond = 5525.5
-MPI Rank 3: 05/03/2016 14:20:50:  Epoch[ 4 of 4]-Minibatch[ 111- 120, 30.00%]: CrossEntropyWithSoftmax = 0.13727553 * 250; EvalClassificationError = 0.06400000 * 250; time = 0.0448s; samplesPerSecond = 5585.8
-MPI Rank 3: 05/03/2016 14:20:50:  Epoch[ 4 of 4]-Minibatch[ 121- 130, 32.50%]: CrossEntropyWithSoftmax = 0.11570274 * 250; EvalClassificationError = 0.05600000 * 250; time = 0.0448s; samplesPerSecond = 5575.0
-MPI Rank 3: 05/03/2016 14:20:50:  Epoch[ 4 of 4]-Minibatch[ 131- 140, 35.00%]: CrossEntropyWithSoftmax = 0.16924789 * 250; EvalClassificationError = 0.08800000 * 250; time = 0.0447s; samplesPerSecond = 5587.5
-MPI Rank 3: 05/03/2016 14:20:50:  Epoch[ 4 of 4]-Minibatch[ 141- 150, 37.50%]: CrossEntropyWithSoftmax = 0.12756586 * 250; EvalClassificationError = 0.04800000 * 250; time = 0.0450s; samplesPerSecond = 5559.1
-MPI Rank 3: 05/03/2016 14:20:50:  Epoch[ 4 of 4]-Minibatch[ 151- 160, 40.00%]: CrossEntropyWithSoftmax = 0.17074018 * 250; EvalClassificationError = 0.08400000 * 250; time = 0.0454s; samplesPerSecond = 5509.0
-MPI Rank 3: 05/03/2016 14:20:50:  Epoch[ 4 of 4]-Minibatch[ 161- 170, 42.50%]: CrossEntropyWithSoftmax = 0.17671936 * 250; EvalClassificationError = 0.10000000 * 250; time = 0.0447s; samplesPerSecond = 5589.1
-MPI Rank 3: 05/03/2016 14:20:50:  Epoch[ 4 of 4]-Minibatch[ 171- 180, 45.00%]: CrossEntropyWithSoftmax = 0.14113643 * 250; EvalClassificationError = 0.06400000 * 250; time = 0.0447s; samplesPerSecond = 5592.6
-MPI Rank 3: 05/03/2016 14:20:50:  Epoch[ 4 of 4]-Minibatch[ 181- 190, 47.50%]: CrossEntropyWithSoftmax = 0.19361828 * 250; EvalClassificationError = 0.10000000 * 250; time = 0.0453s; samplesPerSecond = 5522.7
-MPI Rank 3: 05/03/2016 14:20:50:  Epoch[ 4 of 4]-Minibatch[ 191- 200, 50.00%]: CrossEntropyWithSoftmax = 0.20846850 * 250; EvalClassificationError = 0.10000000 * 250; time = 0.0454s; samplesPerSecond = 5504.4
-MPI Rank 3: 05/03/2016 14:20:50:  Epoch[ 4 of 4]-Minibatch[ 201- 210, 52.50%]: CrossEntropyWithSoftmax = 0.18513294 * 250; EvalClassificationError = 0.08000000 * 250; time = 0.0449s; samplesPerSecond = 5568.7
-MPI Rank 3: 05/03/2016 14:20:50:  Epoch[ 4 of 4]-Minibatch[ 211- 220, 55.00%]: CrossEntropyWithSoftmax = 0.18145039 * 250; EvalClassificationError = 0.07600000 * 250; time = 0.0453s; samplesPerSecond = 5520.7
-MPI Rank 3: 05/03/2016 14:20:50:  Epoch[ 4 of 4]-Minibatch[ 221- 230, 57.50%]: CrossEntropyWithSoftmax = 0.14040066 * 250; EvalClassificationError = 0.05600000 * 250; time = 0.0448s; samplesPerSecond = 5585.1
-MPI Rank 3: 05/03/2016 14:20:50:  Epoch[ 4 of 4]-Minibatch[ 231- 240, 60.00%]: CrossEntropyWithSoftmax = 0.14875034 * 250; EvalClassificationError = 0.07600000 * 250; time = 0.0452s; samplesPerSecond = 5533.9
-MPI Rank 3: 05/03/2016 14:20:50:  Epoch[ 4 of 4]-Minibatch[ 241- 250, 62.50%]: CrossEntropyWithSoftmax = 0.20370867 * 250; EvalClassificationError = 0.11200000 * 250; time = 0.0451s; samplesPerSecond = 5548.2
-MPI Rank 3: 05/03/2016 14:20:50:  Epoch[ 4 of 4]-Minibatch[ 251- 260, 65.00%]: CrossEntropyWithSoftmax = 0.12825410 * 250; EvalClassificationError = 0.07200000 * 250; time = 0.0451s; samplesPerSecond = 5545.5
-MPI Rank 3: 05/03/2016 14:20:50:  Epoch[ 4 of 4]-Minibatch[ 261- 270, 67.50%]: CrossEntropyWithSoftmax = 0.18685021 * 250; EvalClassificationError = 0.11600000 * 250; time = 0.0448s; samplesPerSecond = 5574.8
-MPI Rank 3: 05/03/2016 14:20:50:  Epoch[ 4 of 4]-Minibatch[ 271- 280, 70.00%]: CrossEntropyWithSoftmax = 0.19554195 * 250; EvalClassificationError = 0.08400000 * 250; time = 0.0452s; samplesPerSecond = 5530.1
-MPI Rank 3: 05/03/2016 14:20:51:  Epoch[ 4 of 4]-Minibatch[ 281- 290, 72.50%]: CrossEntropyWithSoftmax = 0.16400454 * 250; EvalClassificationError = 0.06800000 * 250; time = 0.0446s; samplesPerSecond = 5607.9
-MPI Rank 3: 05/03/2016 14:20:51:  Epoch[ 4 of 4]-Minibatch[ 291- 300, 75.00%]: CrossEntropyWithSoftmax = 0.12461172 * 250; EvalClassificationError = 0.04400000 * 250; time = 0.0447s; samplesPerSecond = 5598.6
-MPI Rank 3: 05/03/2016 14:20:51:  Epoch[ 4 of 4]-Minibatch[ 301- 310, 77.50%]: CrossEntropyWithSoftmax = 0.17266601 * 250; EvalClassificationError = 0.08400000 * 250; time = 0.0452s; samplesPerSecond = 5526.7
-MPI Rank 3: 05/03/2016 14:20:51:  Epoch[ 4 of 4]-Minibatch[ 311- 320, 80.00%]: CrossEntropyWithSoftmax = 0.12261446 * 250; EvalClassificationError = 0.05200000 * 250; time = 0.0456s; samplesPerSecond = 5481.5
-MPI Rank 3: 05/03/2016 14:20:51:  Epoch[ 4 of 4]-Minibatch[ 321- 330, 82.50%]: CrossEntropyWithSoftmax = 0.14725311 * 250; EvalClassificationError = 0.06000000 * 250; time = 0.0454s; samplesPerSecond = 5504.1
-MPI Rank 3: 05/03/2016 14:20:51:  Epoch[ 4 of 4]-Minibatch[ 331- 340, 85.00%]: CrossEntropyWithSoftmax = 0.19797789 * 250; EvalClassificationError = 0.09200000 * 250; time = 0.0451s; samplesPerSecond = 5542.1
-MPI Rank 3: 05/03/2016 14:20:51:  Epoch[ 4 of 4]-Minibatch[ 341- 350, 87.50%]: CrossEntropyWithSoftmax = 0.12586069 * 250; EvalClassificationError = 0.05200000 * 250; time = 0.0452s; samplesPerSecond = 5527.1
-MPI Rank 3: 05/03/2016 14:20:51:  Epoch[ 4 of 4]-Minibatch[ 351- 360, 90.00%]: CrossEntropyWithSoftmax = 0.13754454 * 250; EvalClassificationError = 0.06000000 * 250; time = 0.0452s; samplesPerSecond = 5532.2
-MPI Rank 3: 05/03/2016 14:20:51:  Epoch[ 4 of 4]-Minibatch[ 361- 370, 92.50%]: CrossEntropyWithSoftmax = 0.12855952 * 250; EvalClassificationError = 0.06000000 * 250; time = 0.0454s; samplesPerSecond = 5503.1
-MPI Rank 3: 05/03/2016 14:20:51:  Epoch[ 4 of 4]-Minibatch[ 371- 380, 95.00%]: CrossEntropyWithSoftmax = 0.16665200 * 250; EvalClassificationError = 0.09600000 * 250; time = 0.0450s; samplesPerSecond = 5549.8
-MPI Rank 3: 05/03/2016 14:20:51:  Epoch[ 4 of 4]-Minibatch[ 381- 390, 97.50%]: CrossEntropyWithSoftmax = 0.20702565 * 250; EvalClassificationError = 0.11600000 * 250; time = 0.0448s; samplesPerSecond = 5574.5
-MPI Rank 3: 05/03/2016 14:20:51:  Epoch[ 4 of 4]-Minibatch[ 391- 400, 100.00%]: CrossEntropyWithSoftmax = 0.14604076 * 250; EvalClassificationError = 0.06400000 * 250; time = 0.0451s; samplesPerSecond = 5545.5
-MPI Rank 3: 05/03/2016 14:20:51: Finished Epoch[ 4 of 4]: [Training] CrossEntropyWithSoftmax = 0.15920517 * 10000; EvalClassificationError = 0.07660000 * 10000; totalSamplesSeen = 40000; learningRatePerSample = 0.0080000004; epochTime=1.82546s
+MPI Rank 3: 05/03/2016 14:20:49:  Epoch[ 4 of 4]-Minibatch[   1-  10, 2.50%]: CrossEntropyWithSoftmax = 0.12380915 * 250; EvalErrorPrediction = 0.06000000 * 250; time = 0.0446s; samplesPerSecond = 5603.7
+MPI Rank 3: 05/03/2016 14:20:49:  Epoch[ 4 of 4]-Minibatch[  11-  20, 5.00%]: CrossEntropyWithSoftmax = 0.18110099 * 250; EvalErrorPrediction = 0.09600000 * 250; time = 0.0452s; samplesPerSecond = 5527.2
+MPI Rank 3: 05/03/2016 14:20:49:  Epoch[ 4 of 4]-Minibatch[  21-  30, 7.50%]: CrossEntropyWithSoftmax = 0.14240048 * 250; EvalErrorPrediction = 0.07600000 * 250; time = 0.0453s; samplesPerSecond = 5518.6
+MPI Rank 3: 05/03/2016 14:20:49:  Epoch[ 4 of 4]-Minibatch[  31-  40, 10.00%]: CrossEntropyWithSoftmax = 0.15624088 * 250; EvalErrorPrediction = 0.06400000 * 250; time = 0.0450s; samplesPerSecond = 5554.8
+MPI Rank 3: 05/03/2016 14:20:49:  Epoch[ 4 of 4]-Minibatch[  41-  50, 12.50%]: CrossEntropyWithSoftmax = 0.16933936 * 250; EvalErrorPrediction = 0.09600000 * 250; time = 0.0457s; samplesPerSecond = 5473.1
+MPI Rank 3: 05/03/2016 14:20:49:  Epoch[ 4 of 4]-Minibatch[  51-  60, 15.00%]: CrossEntropyWithSoftmax = 0.18186733 * 250; EvalErrorPrediction = 0.08000000 * 250; time = 0.0455s; samplesPerSecond = 5492.6
+MPI Rank 3: 05/03/2016 14:20:50:  Epoch[ 4 of 4]-Minibatch[  61-  70, 17.50%]: CrossEntropyWithSoftmax = 0.14474379 * 250; EvalErrorPrediction = 0.07200000 * 250; time = 0.0457s; samplesPerSecond = 5469.1
+MPI Rank 3: 05/03/2016 14:20:50:  Epoch[ 4 of 4]-Minibatch[  71-  80, 20.00%]: CrossEntropyWithSoftmax = 0.18027784 * 250; EvalErrorPrediction = 0.09600000 * 250; time = 0.0452s; samplesPerSecond = 5526.8
+MPI Rank 3: 05/03/2016 14:20:50:  Epoch[ 4 of 4]-Minibatch[  81-  90, 22.50%]: CrossEntropyWithSoftmax = 0.15853979 * 250; EvalErrorPrediction = 0.07600000 * 250; time = 0.0448s; samplesPerSecond = 5575.5
+MPI Rank 3: 05/03/2016 14:20:50:  Epoch[ 4 of 4]-Minibatch[  91- 100, 25.00%]: CrossEntropyWithSoftmax = 0.14494443 * 250; EvalErrorPrediction = 0.07200000 * 250; time = 0.0455s; samplesPerSecond = 5492.5
+MPI Rank 3: 05/03/2016 14:20:50:  Epoch[ 4 of 4]-Minibatch[ 101- 110, 27.50%]: CrossEntropyWithSoftmax = 0.13356766 * 250; EvalErrorPrediction = 0.05200000 * 250; time = 0.0452s; samplesPerSecond = 5525.5
+MPI Rank 3: 05/03/2016 14:20:50:  Epoch[ 4 of 4]-Minibatch[ 111- 120, 30.00%]: CrossEntropyWithSoftmax = 0.13727553 * 250; EvalErrorPrediction = 0.06400000 * 250; time = 0.0448s; samplesPerSecond = 5585.8
+MPI Rank 3: 05/03/2016 14:20:50:  Epoch[ 4 of 4]-Minibatch[ 121- 130, 32.50%]: CrossEntropyWithSoftmax = 0.11570274 * 250; EvalErrorPrediction = 0.05600000 * 250; time = 0.0448s; samplesPerSecond = 5575.0
+MPI Rank 3: 05/03/2016 14:20:50:  Epoch[ 4 of 4]-Minibatch[ 131- 140, 35.00%]: CrossEntropyWithSoftmax = 0.16924789 * 250; EvalErrorPrediction = 0.08800000 * 250; time = 0.0447s; samplesPerSecond = 5587.5
+MPI Rank 3: 05/03/2016 14:20:50:  Epoch[ 4 of 4]-Minibatch[ 141- 150, 37.50%]: CrossEntropyWithSoftmax = 0.12756586 * 250; EvalErrorPrediction = 0.04800000 * 250; time = 0.0450s; samplesPerSecond = 5559.1
+MPI Rank 3: 05/03/2016 14:20:50:  Epoch[ 4 of 4]-Minibatch[ 151- 160, 40.00%]: CrossEntropyWithSoftmax = 0.17074018 * 250; EvalErrorPrediction = 0.08400000 * 250; time = 0.0454s; samplesPerSecond = 5509.0
+MPI Rank 3: 05/03/2016 14:20:50:  Epoch[ 4 of 4]-Minibatch[ 161- 170, 42.50%]: CrossEntropyWithSoftmax = 0.17671936 * 250; EvalErrorPrediction = 0.10000000 * 250; time = 0.0447s; samplesPerSecond = 5589.1
+MPI Rank 3: 05/03/2016 14:20:50:  Epoch[ 4 of 4]-Minibatch[ 171- 180, 45.00%]: CrossEntropyWithSoftmax = 0.14113643 * 250; EvalErrorPrediction = 0.06400000 * 250; time = 0.0447s; samplesPerSecond = 5592.6
+MPI Rank 3: 05/03/2016 14:20:50:  Epoch[ 4 of 4]-Minibatch[ 181- 190, 47.50%]: CrossEntropyWithSoftmax = 0.19361828 * 250; EvalErrorPrediction = 0.10000000 * 250; time = 0.0453s; samplesPerSecond = 5522.7
+MPI Rank 3: 05/03/2016 14:20:50:  Epoch[ 4 of 4]-Minibatch[ 191- 200, 50.00%]: CrossEntropyWithSoftmax = 0.20846850 * 250; EvalErrorPrediction = 0.10000000 * 250; time = 0.0454s; samplesPerSecond = 5504.4
+MPI Rank 3: 05/03/2016 14:20:50:  Epoch[ 4 of 4]-Minibatch[ 201- 210, 52.50%]: CrossEntropyWithSoftmax = 0.18513294 * 250; EvalErrorPrediction = 0.08000000 * 250; time = 0.0449s; samplesPerSecond = 5568.7
+MPI Rank 3: 05/03/2016 14:20:50:  Epoch[ 4 of 4]-Minibatch[ 211- 220, 55.00%]: CrossEntropyWithSoftmax = 0.18145039 * 250; EvalErrorPrediction = 0.07600000 * 250; time = 0.0453s; samplesPerSecond = 5520.7
+MPI Rank 3: 05/03/2016 14:20:50:  Epoch[ 4 of 4]-Minibatch[ 221- 230, 57.50%]: CrossEntropyWithSoftmax = 0.14040066 * 250; EvalErrorPrediction = 0.05600000 * 250; time = 0.0448s; samplesPerSecond = 5585.1
+MPI Rank 3: 05/03/2016 14:20:50:  Epoch[ 4 of 4]-Minibatch[ 231- 240, 60.00%]: CrossEntropyWithSoftmax = 0.14875034 * 250; EvalErrorPrediction = 0.07600000 * 250; time = 0.0452s; samplesPerSecond = 5533.9
+MPI Rank 3: 05/03/2016 14:20:50:  Epoch[ 4 of 4]-Minibatch[ 241- 250, 62.50%]: CrossEntropyWithSoftmax = 0.20370867 * 250; EvalErrorPrediction = 0.11200000 * 250; time = 0.0451s; samplesPerSecond = 5548.2
+MPI Rank 3: 05/03/2016 14:20:50:  Epoch[ 4 of 4]-Minibatch[ 251- 260, 65.00%]: CrossEntropyWithSoftmax = 0.12825410 * 250; EvalErrorPrediction = 0.07200000 * 250; time = 0.0451s; samplesPerSecond = 5545.5
+MPI Rank 3: 05/03/2016 14:20:50:  Epoch[ 4 of 4]-Minibatch[ 261- 270, 67.50%]: CrossEntropyWithSoftmax = 0.18685021 * 250; EvalErrorPrediction = 0.11600000 * 250; time = 0.0448s; samplesPerSecond = 5574.8
+MPI Rank 3: 05/03/2016 14:20:50:  Epoch[ 4 of 4]-Minibatch[ 271- 280, 70.00%]: CrossEntropyWithSoftmax = 0.19554195 * 250; EvalErrorPrediction = 0.08400000 * 250; time = 0.0452s; samplesPerSecond = 5530.1
+MPI Rank 3: 05/03/2016 14:20:51:  Epoch[ 4 of 4]-Minibatch[ 281- 290, 72.50%]: CrossEntropyWithSoftmax = 0.16400454 * 250; EvalErrorPrediction = 0.06800000 * 250; time = 0.0446s; samplesPerSecond = 5607.9
+MPI Rank 3: 05/03/2016 14:20:51:  Epoch[ 4 of 4]-Minibatch[ 291- 300, 75.00%]: CrossEntropyWithSoftmax = 0.12461172 * 250; EvalErrorPrediction = 0.04400000 * 250; time = 0.0447s; samplesPerSecond = 5598.6
+MPI Rank 3: 05/03/2016 14:20:51:  Epoch[ 4 of 4]-Minibatch[ 301- 310, 77.50%]: CrossEntropyWithSoftmax = 0.17266601 * 250; EvalErrorPrediction = 0.08400000 * 250; time = 0.0452s; samplesPerSecond = 5526.7
+MPI Rank 3: 05/03/2016 14:20:51:  Epoch[ 4 of 4]-Minibatch[ 311- 320, 80.00%]: CrossEntropyWithSoftmax = 0.12261446 * 250; EvalErrorPrediction = 0.05200000 * 250; time = 0.0456s; samplesPerSecond = 5481.5
+MPI Rank 3: 05/03/2016 14:20:51:  Epoch[ 4 of 4]-Minibatch[ 321- 330, 82.50%]: CrossEntropyWithSoftmax = 0.14725311 * 250; EvalErrorPrediction = 0.06000000 * 250; time = 0.0454s; samplesPerSecond = 5504.1
+MPI Rank 3: 05/03/2016 14:20:51:  Epoch[ 4 of 4]-Minibatch[ 331- 340, 85.00%]: CrossEntropyWithSoftmax = 0.19797789 * 250; EvalErrorPrediction = 0.09200000 * 250; time = 0.0451s; samplesPerSecond = 5542.1
+MPI Rank 3: 05/03/2016 14:20:51:  Epoch[ 4 of 4]-Minibatch[ 341- 350, 87.50%]: CrossEntropyWithSoftmax = 0.12586069 * 250; EvalErrorPrediction = 0.05200000 * 250; time = 0.0452s; samplesPerSecond = 5527.1
+MPI Rank 3: 05/03/2016 14:20:51:  Epoch[ 4 of 4]-Minibatch[ 351- 360, 90.00%]: CrossEntropyWithSoftmax = 0.13754454 * 250; EvalErrorPrediction = 0.06000000 * 250; time = 0.0452s; samplesPerSecond = 5532.2
+MPI Rank 3: 05/03/2016 14:20:51:  Epoch[ 4 of 4]-Minibatch[ 361- 370, 92.50%]: CrossEntropyWithSoftmax = 0.12855952 * 250; EvalErrorPrediction = 0.06000000 * 250; time = 0.0454s; samplesPerSecond = 5503.1
+MPI Rank 3: 05/03/2016 14:20:51:  Epoch[ 4 of 4]-Minibatch[ 371- 380, 95.00%]: CrossEntropyWithSoftmax = 0.16665200 * 250; EvalErrorPrediction = 0.09600000 * 250; time = 0.0450s; samplesPerSecond = 5549.8
+MPI Rank 3: 05/03/2016 14:20:51:  Epoch[ 4 of 4]-Minibatch[ 381- 390, 97.50%]: CrossEntropyWithSoftmax = 0.20702565 * 250; EvalErrorPrediction = 0.11600000 * 250; time = 0.0448s; samplesPerSecond = 5574.5
+MPI Rank 3: 05/03/2016 14:20:51:  Epoch[ 4 of 4]-Minibatch[ 391- 400, 100.00%]: CrossEntropyWithSoftmax = 0.14604076 * 250; EvalErrorPrediction = 0.06400000 * 250; time = 0.0451s; samplesPerSecond = 5545.5
+MPI Rank 3: 05/03/2016 14:20:51: Finished Epoch[ 4 of 4]: [Training] CrossEntropyWithSoftmax = 0.15920517 * 10000; EvalErrorPrediction = 0.07660000 * 10000; totalSamplesSeen = 40000; learningRatePerSample = 0.0080000004; epochTime=1.82546s
 MPI Rank 3: 05/03/2016 14:20:51: CNTKCommandTrainEnd: SimpleMultiGPU
-=======
-MPI Rank 3: 08/16/2016 03:01:18: Starting minibatch loop, DataParallelSGD training (MyRank = 3, NumNodes = 4, NumGradientBits = 64), distributed reading is ENABLED.
-MPI Rank 3: 08/16/2016 03:01:18:  Epoch[ 4 of 4]-Minibatch[   1-  10, 2.50%]: CrossEntropyWithSoftmax = 0.12380915 * 250; EvalErrorPrediction = 0.06000000 * 250; time = 0.0433s; samplesPerSecond = 5776.6
-MPI Rank 3: 08/16/2016 03:01:19:  Epoch[ 4 of 4]-Minibatch[  11-  20, 5.00%]: CrossEntropyWithSoftmax = 0.18110099 * 250; EvalErrorPrediction = 0.09600000 * 250; time = 0.0442s; samplesPerSecond = 5659.4
-MPI Rank 3: 08/16/2016 03:01:19:  Epoch[ 4 of 4]-Minibatch[  21-  30, 7.50%]: CrossEntropyWithSoftmax = 0.14240048 * 250; EvalErrorPrediction = 0.07600000 * 250; time = 0.0450s; samplesPerSecond = 5553.0
-MPI Rank 3: 08/16/2016 03:01:19:  Epoch[ 4 of 4]-Minibatch[  31-  40, 10.00%]: CrossEntropyWithSoftmax = 0.15624088 * 250; EvalErrorPrediction = 0.06400000 * 250; time = 0.0439s; samplesPerSecond = 5689.3
-MPI Rank 3: 08/16/2016 03:01:19:  Epoch[ 4 of 4]-Minibatch[  41-  50, 12.50%]: CrossEntropyWithSoftmax = 0.16933936 * 250; EvalErrorPrediction = 0.09600000 * 250; time = 0.0445s; samplesPerSecond = 5618.7
-MPI Rank 3: 08/16/2016 03:01:19:  Epoch[ 4 of 4]-Minibatch[  51-  60, 15.00%]: CrossEntropyWithSoftmax = 0.18186733 * 250; EvalErrorPrediction = 0.08000000 * 250; time = 0.0446s; samplesPerSecond = 5610.0
-MPI Rank 3: 08/16/2016 03:01:19:  Epoch[ 4 of 4]-Minibatch[  61-  70, 17.50%]: CrossEntropyWithSoftmax = 0.14474379 * 250; EvalErrorPrediction = 0.07200000 * 250; time = 0.0439s; samplesPerSecond = 5697.0
-MPI Rank 3: 08/16/2016 03:01:19:  Epoch[ 4 of 4]-Minibatch[  71-  80, 20.00%]: CrossEntropyWithSoftmax = 0.18027784 * 250; EvalErrorPrediction = 0.09600000 * 250; time = 0.0443s; samplesPerSecond = 5644.6
-MPI Rank 3: 08/16/2016 03:01:19:  Epoch[ 4 of 4]-Minibatch[  81-  90, 22.50%]: CrossEntropyWithSoftmax = 0.15853979 * 250; EvalErrorPrediction = 0.07600000 * 250; time = 0.0444s; samplesPerSecond = 5629.0
-MPI Rank 3: 08/16/2016 03:01:19:  Epoch[ 4 of 4]-Minibatch[  91- 100, 25.00%]: CrossEntropyWithSoftmax = 0.14494443 * 250; EvalErrorPrediction = 0.07200000 * 250; time = 0.0442s; samplesPerSecond = 5654.8
-MPI Rank 3: 08/16/2016 03:01:19:  Epoch[ 4 of 4]-Minibatch[ 101- 110, 27.50%]: CrossEntropyWithSoftmax = 0.13356766 * 250; EvalErrorPrediction = 0.05200000 * 250; time = 0.0445s; samplesPerSecond = 5618.6
-MPI Rank 3: 08/16/2016 03:01:19:  Epoch[ 4 of 4]-Minibatch[ 111- 120, 30.00%]: CrossEntropyWithSoftmax = 0.13727553 * 250; EvalErrorPrediction = 0.06400000 * 250; time = 0.0444s; samplesPerSecond = 5624.9
-MPI Rank 3: 08/16/2016 03:01:19:  Epoch[ 4 of 4]-Minibatch[ 121- 130, 32.50%]: CrossEntropyWithSoftmax = 0.11570274 * 250; EvalErrorPrediction = 0.05600000 * 250; time = 0.0443s; samplesPerSecond = 5640.9
-MPI Rank 3: 08/16/2016 03:01:19:  Epoch[ 4 of 4]-Minibatch[ 131- 140, 35.00%]: CrossEntropyWithSoftmax = 0.16924789 * 250; EvalErrorPrediction = 0.08800000 * 250; time = 0.0439s; samplesPerSecond = 5698.1
-MPI Rank 3: 08/16/2016 03:01:19:  Epoch[ 4 of 4]-Minibatch[ 141- 150, 37.50%]: CrossEntropyWithSoftmax = 0.12756586 * 250; EvalErrorPrediction = 0.04800000 * 250; time = 0.0443s; samplesPerSecond = 5645.8
-MPI Rank 3: 08/16/2016 03:01:19:  Epoch[ 4 of 4]-Minibatch[ 151- 160, 40.00%]: CrossEntropyWithSoftmax = 0.17074018 * 250; EvalErrorPrediction = 0.08400000 * 250; time = 0.0447s; samplesPerSecond = 5591.6
-MPI Rank 3: 08/16/2016 03:01:19:  Epoch[ 4 of 4]-Minibatch[ 161- 170, 42.50%]: CrossEntropyWithSoftmax = 0.17671936 * 250; EvalErrorPrediction = 0.10000000 * 250; time = 0.0444s; samplesPerSecond = 5625.4
-MPI Rank 3: 08/16/2016 03:01:19:  Epoch[ 4 of 4]-Minibatch[ 171- 180, 45.00%]: CrossEntropyWithSoftmax = 0.14113643 * 250; EvalErrorPrediction = 0.06400000 * 250; time = 0.0449s; samplesPerSecond = 5572.3
-MPI Rank 3: 08/16/2016 03:01:19:  Epoch[ 4 of 4]-Minibatch[ 181- 190, 47.50%]: CrossEntropyWithSoftmax = 0.19361828 * 250; EvalErrorPrediction = 0.10000000 * 250; time = 0.0444s; samplesPerSecond = 5629.2
-MPI Rank 3: 08/16/2016 03:01:19:  Epoch[ 4 of 4]-Minibatch[ 191- 200, 50.00%]: CrossEntropyWithSoftmax = 0.20846850 * 250; EvalErrorPrediction = 0.10000000 * 250; time = 0.0438s; samplesPerSecond = 5703.1
-MPI Rank 3: 08/16/2016 03:01:19:  Epoch[ 4 of 4]-Minibatch[ 201- 210, 52.50%]: CrossEntropyWithSoftmax = 0.18513294 * 250; EvalErrorPrediction = 0.08000000 * 250; time = 0.0442s; samplesPerSecond = 5662.4
-MPI Rank 3: 08/16/2016 03:01:19:  Epoch[ 4 of 4]-Minibatch[ 211- 220, 55.00%]: CrossEntropyWithSoftmax = 0.18145039 * 250; EvalErrorPrediction = 0.07600000 * 250; time = 0.0442s; samplesPerSecond = 5653.6
-MPI Rank 3: 08/16/2016 03:01:19:  Epoch[ 4 of 4]-Minibatch[ 221- 230, 57.50%]: CrossEntropyWithSoftmax = 0.14040066 * 250; EvalErrorPrediction = 0.05600000 * 250; time = 0.0452s; samplesPerSecond = 5533.7
-MPI Rank 3: 08/16/2016 03:01:20:  Epoch[ 4 of 4]-Minibatch[ 231- 240, 60.00%]: CrossEntropyWithSoftmax = 0.14875034 * 250; EvalErrorPrediction = 0.07600000 * 250; time = 0.0435s; samplesPerSecond = 5746.6
-MPI Rank 3: 08/16/2016 03:01:20:  Epoch[ 4 of 4]-Minibatch[ 241- 250, 62.50%]: CrossEntropyWithSoftmax = 0.20370867 * 250; EvalErrorPrediction = 0.11200000 * 250; time = 0.0441s; samplesPerSecond = 5670.3
-MPI Rank 3: 08/16/2016 03:01:20:  Epoch[ 4 of 4]-Minibatch[ 251- 260, 65.00%]: CrossEntropyWithSoftmax = 0.12825410 * 250; EvalErrorPrediction = 0.07200000 * 250; time = 0.0445s; samplesPerSecond = 5614.3
-MPI Rank 3: 08/16/2016 03:01:20:  Epoch[ 4 of 4]-Minibatch[ 261- 270, 67.50%]: CrossEntropyWithSoftmax = 0.18685021 * 250; EvalErrorPrediction = 0.11600000 * 250; time = 0.0442s; samplesPerSecond = 5654.2
-MPI Rank 3: 08/16/2016 03:01:20:  Epoch[ 4 of 4]-Minibatch[ 271- 280, 70.00%]: CrossEntropyWithSoftmax = 0.19554195 * 250; EvalErrorPrediction = 0.08400000 * 250; time = 0.0449s; samplesPerSecond = 5563.2
-MPI Rank 3: 08/16/2016 03:01:20:  Epoch[ 4 of 4]-Minibatch[ 281- 290, 72.50%]: CrossEntropyWithSoftmax = 0.16400454 * 250; EvalErrorPrediction = 0.06800000 * 250; time = 0.0450s; samplesPerSecond = 5551.5
-MPI Rank 3: 08/16/2016 03:01:20:  Epoch[ 4 of 4]-Minibatch[ 291- 300, 75.00%]: CrossEntropyWithSoftmax = 0.12461172 * 250; EvalErrorPrediction = 0.04400000 * 250; time = 0.0447s; samplesPerSecond = 5594.8
-MPI Rank 3: 08/16/2016 03:01:20:  Epoch[ 4 of 4]-Minibatch[ 301- 310, 77.50%]: CrossEntropyWithSoftmax = 0.17266601 * 250; EvalErrorPrediction = 0.08400000 * 250; time = 0.0444s; samplesPerSecond = 5629.2
-MPI Rank 3: 08/16/2016 03:01:20:  Epoch[ 4 of 4]-Minibatch[ 311- 320, 80.00%]: CrossEntropyWithSoftmax = 0.12261446 * 250; EvalErrorPrediction = 0.05200000 * 250; time = 0.0443s; samplesPerSecond = 5642.1
-MPI Rank 3: 08/16/2016 03:01:20:  Epoch[ 4 of 4]-Minibatch[ 321- 330, 82.50%]: CrossEntropyWithSoftmax = 0.14725311 * 250; EvalErrorPrediction = 0.06000000 * 250; time = 0.0442s; samplesPerSecond = 5650.5
-MPI Rank 3: 08/16/2016 03:01:20:  Epoch[ 4 of 4]-Minibatch[ 331- 340, 85.00%]: CrossEntropyWithSoftmax = 0.19797789 * 250; EvalErrorPrediction = 0.09200000 * 250; time = 0.0445s; samplesPerSecond = 5614.3
-MPI Rank 3: 08/16/2016 03:01:20:  Epoch[ 4 of 4]-Minibatch[ 341- 350, 87.50%]: CrossEntropyWithSoftmax = 0.12586069 * 250; EvalErrorPrediction = 0.05200000 * 250; time = 0.0450s; samplesPerSecond = 5560.7
-MPI Rank 3: 08/16/2016 03:01:20:  Epoch[ 4 of 4]-Minibatch[ 351- 360, 90.00%]: CrossEntropyWithSoftmax = 0.13754454 * 250; EvalErrorPrediction = 0.06000000 * 250; time = 0.0451s; samplesPerSecond = 5537.8
-MPI Rank 3: 08/16/2016 03:01:20:  Epoch[ 4 of 4]-Minibatch[ 361- 370, 92.50%]: CrossEntropyWithSoftmax = 0.12855952 * 250; EvalErrorPrediction = 0.06000000 * 250; time = 0.0443s; samplesPerSecond = 5649.2
-MPI Rank 3: 08/16/2016 03:01:20:  Epoch[ 4 of 4]-Minibatch[ 371- 380, 95.00%]: CrossEntropyWithSoftmax = 0.16665200 * 250; EvalErrorPrediction = 0.09600000 * 250; time = 0.0441s; samplesPerSecond = 5669.4
-MPI Rank 3: 08/16/2016 03:01:20:  Epoch[ 4 of 4]-Minibatch[ 381- 390, 97.50%]: CrossEntropyWithSoftmax = 0.20702565 * 250; EvalErrorPrediction = 0.11600000 * 250; time = 0.0441s; samplesPerSecond = 5668.9
-MPI Rank 3: 08/16/2016 03:01:20:  Epoch[ 4 of 4]-Minibatch[ 391- 400, 100.00%]: CrossEntropyWithSoftmax = 0.14604076 * 250; EvalErrorPrediction = 0.06400000 * 250; time = 0.0442s; samplesPerSecond = 5656.5
-MPI Rank 3: 08/16/2016 03:01:20: Finished Epoch[ 4 of 4]: [Training] CrossEntropyWithSoftmax = 0.15920517 * 10000; EvalErrorPrediction = 0.07660000 * 10000; totalSamplesSeen = 40000; learningRatePerSample = 0.0080000004; epochTime=1.79581s
-MPI Rank 3: 08/16/2016 03:01:20: CNTKCommandTrainEnd: SimpleMultiGPU
->>>>>>> 8493f118
-MPI Rank 3: 
-MPI Rank 3: 08/16/2016 03:01:20: Action "train" complete.
-MPI Rank 3: 
-MPI Rank 3: 08/16/2016 03:01:20: __COMPLETED__
-MPI Rank 3: ~MPIWrapper+MPI Rank 3: 
+MPI Rank 3: 05/03/2016 14:20:51: Action "train" complete.
+MPI Rank 3: 
+MPI Rank 3: 05/03/2016 14:20:51: __COMPLETED__